module Pod

  # The installer is the core of CocoaPods. This class is responsible of taking
  # a Podfile and transform it in the Pods libraries. This class also
  # integrates the user project so the Pods libraries can be used out of the
  # box.
  #
  # The installer is capable of doing incremental updates to an existing Pod
  # installation.
  #
  # The installer gets the information that it needs mainly from 3 files:
  #
  #   - Podfile: The specification written by the user that contains
  #     information about targets and Pods.
  #   - Podfile.lock: Contains information about the pods that were previously
  #     installed and in concert with the Podfile provides information about
  #     which specific version of a Pod should be installed. This file is
  #     ignored in update mode.
  #   - Pods.lock: A file contained in the Pods folder that keeps track
  #     of the pods installed in the local machine. This files is used once
  #     the exact versions of the Pods has been computed to detect if that
  #     version is already installed. This file is not intended to be kept
  #     under source control and is a copy of the Podfile.lock.
  #
  # Once completed the installer should produce the following file structure:
  #
  #     Pods
  #     |
  #     +-- Headers
  #     |   +-- Build
  #     |   |   +-- [Pod Name]
  #     |   +-- Public
  #     |       +-- [Pod Name]
  #     |
  #     +-- Sources
  #     |   +-- [Pod Name]
  #     |
  #     +-- Specifications
  #     |
  #     +-- Target Support Files
  #     |   +-- [Target Name]
  #     |       +-- Acknowledgements.markdown
  #     |       +-- Acknowledgements.plist
  #     |       +-- Pods.xcconfig
  #     |       +-- Pods-prefix.pch
  #     |       +-- PodsDummy_Pods.m
  #     |
  #     +-- Pods.lock
  #     |
  #     +-- Pods.xcodeproj
  #
  class Installer
    autoload :TargetInstaller,       'cocoapods/installer/target_installer'
    autoload :UserProjectIntegrator, 'cocoapods/installer/user_project_integrator'

    include Config::Mixin

<<<<<<< HEAD
    # @return [Sandbox]   The sandbox where to install the Pods.
    #
    attr_reader :sandbox

    # @return [Podfile]   The Podfile specification that contains the
    #                     information of the Pods that should be installed.
    #
    attr_reader :podfile

    # @return [Lockfile]  The Lockfile that stores the information about the
    #                     installed Pods.
    #
    attr_reader :lockfile

    # @return [Bool]      Whether the installer is in update mode. In update
    #                     mode the contents of the Lockfile are not taken into
    #                     account for deciding what Pods to install.
    #
    attr_reader :update_mode

    # @param [Sandbox]  sandbox     @see sandbox
    # @param [Podfile]  podfile     @see podfile
    # @param [Lockfile] lockfile    @see lockfile
    # @param [Bool]     update_mode @see update_mode
    #
    def initialize(sandbox, podfile, lockfile = nil, update_mode = false)
      @sandbox     =  sandbox
      @podfile     =  podfile
      @lockfile    =  lockfile
      @update_mode =  update_mode
    end

    # @return [void] The installation process of is mostly linear with few
    #   minor complications to keep in mind:
    #
    #   - The stored podspecs need to be cleaned before the resolution step
    #     otherwise the sandbox might return an old podspec and not download
    #     the new one from an external source.
    #   - The resolver might trigger the download of Pods from external sources
    #     necessary to retrieve their podspec (unless it is instructed not to
    #     do it).
    #
    # @note The order of the steps is very important and should be changed
    #       carefully.
    #
    # TODO:
    #
    def install!
      # TODO: prepare_for_legacy_compatibility
      compare_podfile_and_lockfile

      clean_global_support_files
      clean_removed_pods
      clean_pods_to_install

      update_repositories_if_needed
      generate_locked_dependencies
      resolve_dependencies

      # TODO: detect_installed_versions
      create_local_pods
      detect_pods_to_install
      install_dependencies

      generate_support_files
      write_lockfile
      # TODO: write_sandbox_lockfile

      integrate_user_project
    end

    # @return [void] the
    #
    def dry_run

    end



    # @!group Prepare for legacy compatibility

    # @return [void] In this step we prepare the Pods folder in order to be
    #   compatible with the most recent version of CocoaPods.
    #
    # @note This step should be removed by version 1.0.
    #
    def prepare_for_legacy_compatibility
      # move_target_support_files_if_needed
      # copy_lock_file_to_Pods_lock_if_needed
      # move_Local_Podspecs_to_Podspecs_if_needed
      # move_pods_to_sources_folder_if_needed
    end



    # @!group Detect Podfile changes step

    # @return [Hash{Symbol => Array<Spec>}] The name of the pods directly
    #   specified in the Podfile grouped by a symbol representing their state
    #   (added, changed, removed, unchanged) as identified by the {Lockfile}.
    #
    attr_reader :pods_by_state

    # @return [void] In this step the podfile is compared with the lockfile in
    #   order to detect which dependencies should be locked.
    #
    # #TODO: If there is not lockfile all the Pods should be marked as added.
    # #TODO: This should use the Pods.lock file because they are used by the
    #        to detect what needs to be installed.
    #
    def compare_podfile_and_lockfile
      if lockfile
        UI.section "Finding added, modified or removed dependencies:" do
          @pods_by_state = lockfile.detect_changes_with_podfile(podfile)
          display_dependencies_state
        end
      else
        @pods_by_state = {}
      end
    end

    # @return [void] Displays the state of each dependency.
    #
    def display_dependencies_state
      return unless config.verbose?
      marks = { :added => "A".green,
                :changed => "M".yellow,
                :removed => "R".red,
                :unchanged => "-" }
      pods_by_state.each do |symbol, pod_names|
        pod_names.each do |pod_name|
          UI.message("#{marks[symbol]} #{pod_name}", '',2)
        end
      end
    end



    # @!group Cleaning steps

    # @return [void] In this step we clean all the folders that will be
    #   regenerated from scratch and any file which might not be overwritten.
    #
    # @TODO: Clean the podspecs of all the pods that aren't unchanged so the
    #        resolution process doesn't get confused by them.
    #
    def clean_global_support_files
      sandbox.prepare_for_install
    end

    # @return [void] In this step we clean all the files related to the removed
    #   Pods.
    #
    # @TODO: Use the local pod implode.
    # @TODO: [#534] Clean all the Pods folder that are not unchanged?
    #
    def clean_removed_pods
      UI.section "Removing deleted dependencies" do
        pods_by_state[:removed].each do |pod_name|
          UI.section("Removing #{pod_name}", "-> ".red) do
            path = sandbox.root + pod_name
            path.rmtree if path.exist?
          end
        end
      end unless pods_by_state[:removed].empty?
    end

    # @return [void] In this step we clean the files of the Pods that will be
    #   installed. We clean the files that might affect the resolution process
    #   and the files that might not be overwritten.
    #
    # @TODO: [#247] Clean the headers of only the pods to install.
    #
    def clean_pods_to_install
    end



    # @!group Generate locked dependencies step

    # @return [void] Lazily updates the source repositories. The update is
    #   triggered if:
    #   - There are pods that changed in the Podfile.
    #   - The lockfile is missing.
    #   - The installer is in update_mode.
    #
    # TODO: Remove the lockfile condition once compare_podfile_and_lockfile
    #       is updated.
    #
    def update_repositories_if_needed
      return if config.skip_repo_update?
      changed_pods = (pods_by_state[:added] + pods_by_state[:changed])
      UI.section 'Updating spec repositories' do
        Command::Repo.new(Command::ARGV.new(["update"])).run
      end if !lockfile || !changed_pods.empty? || update_mode
    end

    # @!group Generate locked dependencies step

    # @return [Array<Specification>]  All dependencies that have been resolved.
    #
    attr_reader :locked_dependencies

    # @return [void] In this step we generate the dependencies of necessary to
    #   prevent the resolver from updating the pods which are in unchanged
    #   state. The Podfile is compared to the Podfile.lock to detect what
    #   version of a dependency should be locked.
    #
    def generate_locked_dependencies
      if update_mode
        @locked_dependencies = []
      else
        @locked_dependencies = pods_by_state[:unchanged].map do |pod_name|
          lockfile.dependency_for_installed_pod_named(pod_name)
        end
      end
=======
    attr_reader :resolver, :sandbox, :lockfile

    def initialize(resolver)
      @resolver = resolver
      @podfile = resolver.podfile
      @sandbox = resolver.sandbox
    end

    def project
      return @project if @project
      @project = Pod::Project.new
      @project.user_build_configurations = @podfile.user_build_configurations
      pods.each { |p| p.add_file_references_to_project(@project) }
      pods.each { |p| p.link_headers }
      @project
>>>>>>> ccdc81e6
    end



    # @!group Resolution steps

    # @return [Hash{Podfile::TargetDefinition => Array<Spec>}]
    #                     The specifications grouped by target as identified in
    #                     the resolve_dependencies step.
    #
    attr_reader :specs_by_target

    # @return [Array<Specification>]  All dependencies that have been resolved.
    #
    attr_reader :specifications

    # @return [void] Converts the Podfile in a list of specifications grouped
    #   by target.
    #
    #   In update mode the specs from external sources are always downloaded.
    #
    def resolve_dependencies
      UI.section "Resolving dependencies of #{UI.path podfile.defined_in_file}" do
        resolver = Resolver.new(sandbox, podfile, locked_dependencies)
        resolver.update_external_specs = update_mode
        @specs_by_target = resolver.resolve
        @specifications  = specs_by_target.values.flatten
      end
    end



    # @!group Detect Pods to install step

    # @return [Array<String>] The names of the Pods that should be installed.
    #
    attr_reader :pods_to_install

    # @return [<void>] In this step the pods to install are detected.
    #   The pods to install are identified as the Pods that don't exist in the
    #   sandbox or the Pods whose version differs from the one of the lockfile.
    #
    #   In update mode specs originating from external dependencies and or from
    #   head sources are always reinstalled.
    #
    #   TODO: Decide a how the Lockfile should report versions.
    #   TODO: [#534] Detect if the folder of a Pod is empty.
    #
    def detect_pods_to_install
      changed_pods_names = []
      if lockfile
        changed_pods = pods.select do |pod|
          pod.top_specification.version != lockfile.pods_versions[pod.name]
        end
        if update_mode
          changed_pods_names += pods.select do |pods|
            pod.top_specification.version.head? ||
              resolver.pods_from_external_sources.include?(pod.name)
          end
        end
        changed_pods_names += @pods_by_state[:added] + @pods_by_state[:changed]
      else
        changed_pods = pods
      end

      not_existing_pods = pods.reject { |pod| pod.exists? }
      @pods_to_install = (changed_pods + not_existing_pods).uniq
    end



    # @!group Install step

    # @return [Hash{Podfile::TargetDefinition => Array<LocalPod>}]
    #
    attr_reader :pods_by_target

    # @return [Array<LocalPod>]  A list of LocalPod instances for each
    #                            dependency sorted by name.
    #                            (that is not a download-only one?)
    attr_reader :pods

    # @return [void] In this step the specifications obtained by the resolver
    #   are converted in local pods. The LocalPod class is responsible to
    #   handle the concrete representation of a specification a sandbox.
    #
    # @TODO: [#535] Pods should be accumulated per Target, also in the Local
    #        Pod class. The Local Pod class should have a method to add itself
    #        to a given project so it can use the sources of all the activated
    #        podspecs across all targets. Also cleaning should take into
    #        account that.
    #
    def create_local_pods
      @pods_by_target = {}
      specs_by_target.each do |target_definition, specs|
        @pods_by_target[target_definition] = specs.map do |spec|
          if spec.local?
            sandbox.locally_sourced_pod_for_spec(spec, target_definition.platform)
          else
            sandbox.local_pod_for_spec(spec, target_definition.platform)
          end
        end.uniq.compact
      end

      @pods = pods_by_target.values.flatten.uniq.sort_by { |pod| pod.name.downcase }
    end



    # @!group Install step

    # @return [void] Install the Pods. If the resolver indicated that a Pod
    #   should be installed and it exits, it is removed an then reinstalled. In
    #   any case if the Pod doesn't exits it is installed.
    #
    def install_dependencies
      UI.section "Downloading dependencies" do
        pods.each do |pod|
          if pods_to_install.include?(pod)
            UI.section("Installing #{pod}".green, "-> ".green) do
              install_local_pod(pod)
            end
          else
            UI.section("Using #{pod}", "-> ".green)
          end
        end
      end
    end

    # @return [void] Downloads, clean and generates the documentation of a pod.
    #
    # @note The docs need to be generated before cleaning because the
    #       documentation is created for all the subspecs.
    #
    # @note In this step we clean also the Pods that have been pre-downloaded
    #       in AbstractExternalSource#specification_from_sandbox.
    #
    # TODO: [#529] Podspecs should not be preserved anymore to prevent user
    #       confusion. Currently we are copying the ones form external sources
    #       in `Local Podspecs` and this feature is not needed anymore.
    #       I think that copying all the used podspecs would be helpful for
    #       debugging.
    #
    def install_local_pod(pod)
      unless pod.downloaded?
        pod.implode
        download_pod(pod)
      end
      generate_docs_if_needed(pod)
      pod.clean! if config.clean?
    end

    # @return [void] Downloads a Pod forcing the `bleeding edge' version if
    #   requested.
    #
    def download_pod(pod)
      downloader = Downloader.for_pod(pod)
      if pod.top_specification.version.head?
        if downloader.respond_to?(:download_head)
          downloader.download_head
        else
          raise Informative,
            "The downloader of class `#{downloader.class.name}' does not" \
            "support the `:head' option."
        end
      else
        downloader.download
      end
      pod.downloaded = true
    end

    # @return [void] Generates the documentation of a Pod unless it exists
    #   for a given version.
    #
    def generate_docs_if_needed(pod)
      doc_generator = Generator::Documentation.new(pod)
      if ( config.generate_docs? && !doc_generator.already_installed? )
        UI.section " > Installing documentation"
        doc_generator.generate(config.doc_install?)
      else
        UI.section " > Using existing documentation"
      end
    end



    # @!group Generate Pods project and support files step

    # @return [void] Creates and populates the targets of the pods project.
    #
    # @note Post install hooks run _before_ saving of project, so that they can
    #       alter it before saving.
    #
    def generate_support_files
      UI.section "Generating support files" do
<<<<<<< HEAD
        prepare_pods_project
        add_source_files_to_pods_project
        run_pre_install_hooks
        generate_target_support_files
        run_post_install_hooks
        write_pod_project
      end
    end
=======
        UI.message "- Running pre install hooks" do
          run_pre_install_hooks
        end

        UI.message"- Generating project" do
          project
        end

        UI.message"- Installing targets" do
          generate_target_support_files
        end
>>>>>>> ccdc81e6

    # @return [Project] The Pods project.
    #
    attr_reader :pods_project

    # @return [void] In this step we create the Pods project from scratch if it
    #   doesn't exists. If the Pods project exists instead we clean it and
    #   prepare it for installation.
    #
    def prepare_pods_project
      UI.message "- Creating Pods project" do
        @pods_project = Pod::Project.new
        pods_project.user_build_configurations = podfile.user_build_configurations
        pods_project.main_group.groups.new('name' => 'Targets Support Files')
      end
    end

    # @return [void] In this step we add the source files of the Pods to the
    #   Pods project. The source files are grouped by Pod and in turn by subspec
    #   (recursively). Pods are generally added to the Pods group. However, if
    #   they are local they are added to the Local Pods group.
    #
    # @TODO [#143] This step is quite slow and should be made incremental by
    #       modifying only the files of the changed pods. Xcodeproj deletion
    #       and sorting of folders is required.
    #
    def add_source_files_to_pods_project
      UI.message "- Adding source files to Pods project" do
        pods.each do |pod|
          pod.relative_source_files_by_spec.each do |spec, paths|
            if pod.local?
              parent_group = pods_project.local_pods
            else
              parent_group = pods_project.pods
            end
            group = pods_project.add_spec_group(spec.name, parent_group)
            paths.each do |path|
              group.files.new('path' => path.to_s)
            end
          end
        end
      end
    end

    def target_installers
      @target_installers ||= podfile.target_definitions.values.map do |definition|
        TargetInstaller.new(podfile, pods_project, definition) unless definition.empty?
      end.compact
    end

    def run_pre_install_hooks
      UI.message "- Running pre install hooks" do
        pods_by_target.each do |target_definition, pods|
          pods.each do |pod|
            pod.top_specification.pre_install(pod, target_definition)
          end
        end
        @podfile.pre_install!(self)
      end
    end

    def run_post_install_hooks
      UI.message "- Running post install hooks" do
        # we loop over target installers instead of pods, because we yield the
        # target installer to the spec post install hook.
        target_installers.each do |target_installer|
          specs_by_target[target_installer.target_definition].each do |spec|
            spec.post_install(target_installer)
          end
        end
        @podfile.post_install!(self)
      end
    end

    def generate_target_support_files
      UI.message"- Installing targets" do
        target_installers.each do |target_installer|
          pods_for_target = pods_by_target[target_installer.target_definition]
          target_installer.install!(pods_for_target, sandbox)
          acknowledgements_path = target_installer.target_definition.acknowledgements_path
          Generator::Acknowledgements.new(target_installer.target_definition,
                                          pods_for_target).save_as(acknowledgements_path)
          generate_dummy_source(target_installer)
        end
      end
    end

    def generate_dummy_source(target_installer)
      class_name_identifier = target_installer.target_definition.label
      dummy_source = Generator::DummySource.new(class_name_identifier)
      filename = "#{dummy_source.class_name}.m"
      pathname = Pathname.new(sandbox.root + filename)
      dummy_source.save_as(pathname)

<<<<<<< HEAD
      project_file = pods_project.files.new('path' => filename)
      pods_project.group("Targets Support Files") << project_file

      target_installer.target.source_build_phases.first << project_file
=======
      file = project.new_file(filename, "Targets Support Files")
      target_installer.target.source_build_phase.add_file_reference(file)
>>>>>>> ccdc81e6
    end

    def write_pod_project
      UI.message "- Writing Xcode project file to #{UI.path @sandbox.project_path}" do
        pods_project.save_as(@sandbox.project_path)
      end
    end



    # @!group Lockfile related steps

    def write_lockfile
      UI.message "- Writing Lockfile in #{UI.path config.project_lockfile}" do
        @lockfile = Lockfile.generate(podfile, specs_by_target.values.flatten)
        @lockfile.write_to_disk(config.project_lockfile)
      end
    end

    # @TODO: [#552] Implement
    #
    def write_sandbox_lockfile

    end

    # @!group Integrate user project step

    # @return [void] In this step the user project is integrated. The Pods
    # libraries are added, the build script are added, and the xcconfig files
    # are set.
    #
    # @TODO: [#397] The libraries should be cleaned and the re-added on every
    #        install. Maybe a clean_user_project phase should be added.
    #
    def integrate_user_project
      UserProjectIntegrator.new(podfile).integrate! if config.integrate_targets?
    end
  end
end<|MERGE_RESOLUTION|>--- conflicted
+++ resolved
@@ -55,7 +55,6 @@
 
     include Config::Mixin
 
-<<<<<<< HEAD
     # @return [Sandbox]   The sandbox where to install the Pods.
     #
     attr_reader :sandbox
@@ -272,25 +271,7 @@
           lockfile.dependency_for_installed_pod_named(pod_name)
         end
       end
-=======
-    attr_reader :resolver, :sandbox, :lockfile
-
-    def initialize(resolver)
-      @resolver = resolver
-      @podfile = resolver.podfile
-      @sandbox = resolver.sandbox
-    end
-
-    def project
-      return @project if @project
-      @project = Pod::Project.new
-      @project.user_build_configurations = @podfile.user_build_configurations
-      pods.each { |p| p.add_file_references_to_project(@project) }
-      pods.each { |p| p.link_headers }
-      @project
->>>>>>> ccdc81e6
-    end
-
+    end
 
 
     # @!group Resolution steps
@@ -484,7 +465,6 @@
     #
     def generate_support_files
       UI.section "Generating support files" do
-<<<<<<< HEAD
         prepare_pods_project
         add_source_files_to_pods_project
         run_pre_install_hooks
@@ -493,19 +473,6 @@
         write_pod_project
       end
     end
-=======
-        UI.message "- Running pre install hooks" do
-          run_pre_install_hooks
-        end
-
-        UI.message"- Generating project" do
-          project
-        end
-
-        UI.message"- Installing targets" do
-          generate_target_support_files
-        end
->>>>>>> ccdc81e6
 
     # @return [Project] The Pods project.
     #
@@ -519,7 +486,6 @@
       UI.message "- Creating Pods project" do
         @pods_project = Pod::Project.new
         pods_project.user_build_configurations = podfile.user_build_configurations
-        pods_project.main_group.groups.new('name' => 'Targets Support Files')
       end
     end
 
@@ -534,19 +500,8 @@
     #
     def add_source_files_to_pods_project
       UI.message "- Adding source files to Pods project" do
-        pods.each do |pod|
-          pod.relative_source_files_by_spec.each do |spec, paths|
-            if pod.local?
-              parent_group = pods_project.local_pods
-            else
-              parent_group = pods_project.pods
-            end
-            group = pods_project.add_spec_group(spec.name, parent_group)
-            paths.each do |path|
-              group.files.new('path' => path.to_s)
-            end
-          end
-        end
+        pods.each { |p| p.add_file_references_to_project(@project) }
+        pods.each { |p| p.link_headers }
       end
     end
 
@@ -599,16 +554,8 @@
       filename = "#{dummy_source.class_name}.m"
       pathname = Pathname.new(sandbox.root + filename)
       dummy_source.save_as(pathname)
-
-<<<<<<< HEAD
-      project_file = pods_project.files.new('path' => filename)
-      pods_project.group("Targets Support Files") << project_file
-
-      target_installer.target.source_build_phases.first << project_file
-=======
       file = project.new_file(filename, "Targets Support Files")
       target_installer.target.source_build_phase.add_file_reference(file)
->>>>>>> ccdc81e6
     end
 
     def write_pod_project
