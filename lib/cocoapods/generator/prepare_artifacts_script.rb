require 'cocoapods/xcode'

module Pod
  module Generator
    class PrepareArtifactsScript
      # @return [Hash{String => Array<Pod::Xcode::XCFramework>}] Multiple lists of xcframeworks per
      #         configuration.
      #
      attr_reader :xcframeworks_by_config

      # @return [Pathname] the root directory of the sandbox
      #
      attr_reader :sandbox_root

      # @return [Platform] the platform of the target for which this script will run
      #
      attr_reader :platform

      # @param  [Hash{String => Array<Pod::Xcode::XCFramework>] xcframeworks_by_config
      #         @see #xcframeworks_by_config
      #
      # @param  [Pathname] sandbox_root
      #         the sandbox root of the installation
      #
      # @param  [Platform] platform
      #         the platform of the target for which this script will run
      #
      def initialize(xcframeworks_by_config, sandbox_root, platform)
        @xcframeworks_by_config = xcframeworks_by_config
        @sandbox_root = sandbox_root
        @platform = platform
      end

      # Saves the resource script to the given pathname.
      #
      # @param  [Pathname] pathname
      #         The path where the embed frameworks script should be saved.
      #
      # @return [void]
      #
      def save_as(pathname)
        pathname.open('w') do |file|
          file.puts(script)
        end
        File.chmod(0o755, pathname.to_s)
      end

      # @return [String] The contents of the embed frameworks script.
      #
      def generate
        script
      end

      private

      # @!group Private Helpers

      # @return [String] The contents of the prepare artifacts script.
      #
      def script
        script = <<-SH.strip_heredoc
<<<<<<< HEAD
#{Pod::Generator::ScriptPhaseConstants::DEFAULT_SCRIPT_PHASE_HEADER}
if [ -z ${FRAMEWORKS_FOLDER_PATH+x} ]; then
  # If FRAMEWORKS_FOLDER_PATH is not set, then there's nowhere for us to copy
  # frameworks to, so exit 0 (signalling the script phase was successful).
  exit 0
fi

#{Pod::Generator::ScriptPhaseConstants::RSYNC_PROTECT_TMP_FILES}q
ARTIFACT_LIST_FILE="${BUILT_PRODUCTS_DIR}/cocoapods-artifacts-${CONFIGURATION}.txt"
cat > $ARTIFACT_LIST_FILE

BCSYMBOLMAP_DIR="BCSymbolMaps"

record_artifact()
{
  echo "$1" >> $ARTIFACT_LIST_FILE
}

install_artifact()
{
  local source="$1"
  local destination="$2"
  local record=${3:-false}

  # Use filter instead of exclude so missing patterns don't throw errors.
  echo "rsync --delete -av "${RSYNC_PROTECT_TMP_FILES[@]}" --links --filter \\"- CVS/\\" --filter \\"- .svn/\\" --filter \\"- .git/\\" --filter \\"- .hg/\\" \\"${source}\\" \\"${destination}\\""
  rsync --delete -av "${RSYNC_PROTECT_TMP_FILES[@]}" --links --filter "- CVS/" --filter "- .svn/" --filter "- .git/" --filter "- .hg/" "${source}" "${destination}"

  if [[ "$record" == "true" ]]; then
    artifact="${destination}/$(basename "$source")"
    record_artifact "$artifact"
  fi
}

# Copies a framework to derived data for use in later build phases
install_framework()
{
  if [ -r "${BUILT_PRODUCTS_DIR}/$1" ]; then
    local source="${BUILT_PRODUCTS_DIR}/$1"
  elif [ -r "${BUILT_PRODUCTS_DIR}/$(basename "$1")" ]; then
    local source="${BUILT_PRODUCTS_DIR}/$(basename "$1")"
  elif [ -r "$1" ]; then
    local source="$1"
  fi

  local record_artifact=${2:-true}
  local destination="${CONFIGURATION_BUILD_DIR}"

  if [ -L "${source}" ]; then
    echo "Symlinked..."
    source="$(readlink "${source}")"
  fi

  install_artifact "$source" "$destination" "$record_artifact"

  if [ -d "${source}/${BCSYMBOLMAP_DIR}" ]; then
    # Locate and install any .bcsymbolmaps if present
    find "${source}/${BCSYMBOLMAP_DIR}/" -name "*.bcsymbolmap"|while read f; do
      install_artifact "$f" "$destination" "true"
    done
  fi
}

install_xcframework() {
  local basepath="$1"
  local embed="$2"
  shift
  local paths=("$@")

  # Locate the correct slice of the .xcframework for the current architectures
  local target_path=""
  local target_arch="$ARCHS"
  local target_variant=""
  if [[ "$PLATFORM_NAME" == *"simulator" ]]; then
    target_variant="simulator"
  fi
  if [[ "$EFFECTIVE_PLATFORM_NAME" == *"maccatalyst" ]]; then
    target_variant="maccatalyst"
  fi
  for i in ${!paths[@]}; do
    if [[ "${paths[$i]}" == *"$target_arch"* ]] && [[ "${paths[$i]}" == *"$target_variant"* ]]; then
      # Found a matching slice
      echo "Selected xcframework slice ${paths[$i]}"
      target_path=${paths[$i]}
      break;
    fi
  done

  if [[ -z "$target_path" ]]; then
    echo "warning: [CP] Unable to find matching .xcframework slice in '${paths[@]}' for the current build architectures ($ARCHS)."
    return
  fi

  install_framework "$basepath/$target_path" "$embed"
}
=======
          #!/bin/sh
          set -e
          set -u
          set -o pipefail

          function on_error {
            echo "$(realpath -mq "${0}"):$1: error: Unexpected failure"
          }
          trap 'on_error $LINENO' ERR

          if [ -z ${FRAMEWORKS_FOLDER_PATH+x} ]; then
            # If FRAMEWORKS_FOLDER_PATH is not set, then there's nowhere for us to copy
            # frameworks to, so exit 0 (signalling the script phase was successful).
            exit 0
          fi

          # This protects against multiple targets copying the same framework dependency at the same time. The solution
          # was originally proposed here: https://lists.samba.org/archive/rsync/2008-February/020158.html
          RSYNC_PROTECT_TMP_FILES=(--filter "P .*.??????")

          ARTIFACT_LIST_FILE="${BUILT_PRODUCTS_DIR}/cocoapods-artifacts-${CONFIGURATION}.txt"
          cat > $ARTIFACT_LIST_FILE

          BCSYMBOLMAP_DIR="BCSymbolMaps"

          record_artifact()
          {
            echo "$1" >> $ARTIFACT_LIST_FILE
          }

          install_artifact()
          {
            local source="$1"
            local destination="$2"
            local record=${3:-false}

            # Use filter instead of exclude so missing patterns don't throw errors.
            echo "rsync --delete -av "${RSYNC_PROTECT_TMP_FILES[@]}" --links --filter \\"- CVS/\\" --filter \\"- .svn/\\" --filter \\"- .git/\\" --filter \\"- .hg/\\" \\"${source}\\" \\"${destination}\\""
            rsync --delete -av "${RSYNC_PROTECT_TMP_FILES[@]}" --links --filter "- CVS/" --filter "- .svn/" --filter "- .git/" --filter "- .hg/" "${source}" "${destination}"

            if [[ "$record" == "true" ]]; then
              artifact="${destination}/$(basename "$source")"
              record_artifact "$artifact"
            fi
          }

          # Copies a framework to derived data for use in later build phases
          install_framework()
          {
            if [ -r "${BUILT_PRODUCTS_DIR}/$1" ]; then
              local source="${BUILT_PRODUCTS_DIR}/$1"
            elif [ -r "${BUILT_PRODUCTS_DIR}/$(basename "$1")" ]; then
              local source="${BUILT_PRODUCTS_DIR}/$(basename "$1")"
            elif [ -r "$1" ]; then
              local source="$1"
            fi

            local record_artifact=${2:-true}
            local destination="${CONFIGURATION_BUILD_DIR}"

            if [ -L "${source}" ]; then
              echo "Symlinked..."
              source="$(readlink "${source}")"
            fi

            install_artifact "$source" "$destination" "$record_artifact"

            if [ -d "${source}/${BCSYMBOLMAP_DIR}" ]; then
              # Locate and install any .bcsymbolmaps if present
              find "${source}/${BCSYMBOLMAP_DIR}/" -name "*.bcsymbolmap"|while read f; do
                install_artifact "$f" "$destination" "true"
              done
            fi
          }

          install_xcframework() {
            local basepath="$1"
            local dsym_folder="$2"
            local embed="$3"
            shift
            local paths=("$@")

            # Locate the correct slice of the .xcframework for the current architectures
            local target_path=""
            local target_arch="$ARCHS"
            local target_variant=""
            if [[ "$PLATFORM_NAME" == *"simulator" ]]; then
              target_variant="simulator"
            fi
            if [[ "$EFFECTIVE_PLATFORM_NAME" == *"maccatalyst" ]]; then
              target_variant="maccatalyst"
            fi
            for i in ${!paths[@]}; do
              if [[ "${paths[$i]}" == *"$target_arch"* ]] && [[ "${paths[$i]}" == *"$target_variant"* ]]; then
                # Found a matching slice
                echo "Selected xcframework slice ${paths[$i]}"
                target_path=${paths[$i]}
                break;
              fi
            done

            if [[ -z "$target_path" ]]; then
              echo "warning: [CP] Unable to find matching .xcframework slice in '${paths[@]}' for the current build architectures ($ARCHS)."
              return
            fi

            install_framework "$basepath/$target_path" "$embed"

            if [[ -z "$dsym_folder" || ! -d "$dsym_folder" ]]; then
              return
            fi

            dsyms=($(ls "$dsym_folder"))

            local target_dsym=""
            for i in ${!dsyms[@]}; do
              install_artifact "$dsym_folder/${dsyms[$i]}" "$CONFIGURATION_BUILD_DIR" "true"
            done
          }
>>>>>>> 5ebbf43f

        SH
        contents_by_config = Hash.new do |hash, key|
          hash[key] = ''
        end
        xcframeworks_by_config.each do |config, xcframeworks|
          next if xcframeworks.empty?
          xcframeworks.each do |xcframework|
            slices = xcframework.slices.select { |f| f.platform.symbolic_name == platform.symbolic_name }
            dynamic_slices, static_slices = slices.partition { |slice| Xcode::LinkageAnalyzer.dynamic_binary?(slice.binary_path) }
            next if dynamic_slices.empty? && static_slices.empty?
            unless dynamic_slices.empty?
              args = install_xcframework_args(xcframework.path, dynamic_slices, false)
              contents_by_config[config] << %(  install_xcframework #{args}\n)
            end

            unless static_slices.empty?
              args = install_xcframework_args(xcframework.path, static_slices, true)
              contents_by_config[config] << %(  install_xcframework #{args}\n)
            end
          end
        end

        script << "\n" unless contents_by_config.empty?
        contents_by_config.keys.sort.each do |config|
          contents = contents_by_config[config]
          next if contents.empty?
          script << %(if [[ "$CONFIGURATION" == "#{config}" ]]; then\n)
          script << contents
          script << "fi\n"
        end

        script << "\necho \"Artifact list stored at $ARTIFACT_LIST_FILE\"\n"
        script << "\ncat \"$ARTIFACT_LIST_FILE\"\n"
        script
      end

      def shell_escape(value)
        "\"#{value}\""
      end

      def install_xcframework_args(root, slices, static)
        args = [shell_escape("${PODS_ROOT}/#{root.relative_path_from(sandbox_root)}")]
        dsym_folder_arg = if (dsym_folder = PrepareArtifactsScript.dsym_folder(root))
                            shell_escape("${PODS_ROOT}/#{dsym_folder.relative_path_from(sandbox_root)}")
                          else
                            '""'
                          end
        args << dsym_folder_arg
        embed = static ? 'false' : 'true'
        args << shell_escape(embed)
        slices.each do |slice|
          args << shell_escape(slice.path.relative_path_from(root))
        end
        args.join(' ')
      end

      class << self
        # @param  [Pathname] xcframework_path
        #         the base path of the .xcframework bundle
        #
        # @return [Array<Pathname>] all found .dSYM paths
        #
        def dsym_folder(xcframework_path)
          basename = File.basename(xcframework_path, '.xcframework')
          dsym_basename = basename + '.dSYMs'
          path = xcframework_path.dirname + dsym_basename
          Pathname.new(path) if File.directory?(path)
        end
      end
    end
  end
end<|MERGE_RESOLUTION|>--- conflicted
+++ resolved
@@ -59,7 +59,6 @@
       #
       def script
         script = <<-SH.strip_heredoc
-<<<<<<< HEAD
 #{Pod::Generator::ScriptPhaseConstants::DEFAULT_SCRIPT_PHASE_HEADER}
 if [ -z ${FRAMEWORKS_FOLDER_PATH+x} ]; then
   # If FRAMEWORKS_FOLDER_PATH is not set, then there's nowhere for us to copy
@@ -125,7 +124,8 @@
 
 install_xcframework() {
   local basepath="$1"
-  local embed="$2"
+  local dsym_folder="$2"
+  local embed="$3"
   shift
   local paths=("$@")
 
@@ -154,128 +154,18 @@
   fi
 
   install_framework "$basepath/$target_path" "$embed"
-}
-=======
-          #!/bin/sh
-          set -e
-          set -u
-          set -o pipefail
-
-          function on_error {
-            echo "$(realpath -mq "${0}"):$1: error: Unexpected failure"
-          }
-          trap 'on_error $LINENO' ERR
-
-          if [ -z ${FRAMEWORKS_FOLDER_PATH+x} ]; then
-            # If FRAMEWORKS_FOLDER_PATH is not set, then there's nowhere for us to copy
-            # frameworks to, so exit 0 (signalling the script phase was successful).
-            exit 0
-          fi
-
-          # This protects against multiple targets copying the same framework dependency at the same time. The solution
-          # was originally proposed here: https://lists.samba.org/archive/rsync/2008-February/020158.html
-          RSYNC_PROTECT_TMP_FILES=(--filter "P .*.??????")
-
-          ARTIFACT_LIST_FILE="${BUILT_PRODUCTS_DIR}/cocoapods-artifacts-${CONFIGURATION}.txt"
-          cat > $ARTIFACT_LIST_FILE
-
-          BCSYMBOLMAP_DIR="BCSymbolMaps"
-
-          record_artifact()
-          {
-            echo "$1" >> $ARTIFACT_LIST_FILE
-          }
-
-          install_artifact()
-          {
-            local source="$1"
-            local destination="$2"
-            local record=${3:-false}
-
-            # Use filter instead of exclude so missing patterns don't throw errors.
-            echo "rsync --delete -av "${RSYNC_PROTECT_TMP_FILES[@]}" --links --filter \\"- CVS/\\" --filter \\"- .svn/\\" --filter \\"- .git/\\" --filter \\"- .hg/\\" \\"${source}\\" \\"${destination}\\""
-            rsync --delete -av "${RSYNC_PROTECT_TMP_FILES[@]}" --links --filter "- CVS/" --filter "- .svn/" --filter "- .git/" --filter "- .hg/" "${source}" "${destination}"
-
-            if [[ "$record" == "true" ]]; then
-              artifact="${destination}/$(basename "$source")"
-              record_artifact "$artifact"
-            fi
-          }
-
-          # Copies a framework to derived data for use in later build phases
-          install_framework()
-          {
-            if [ -r "${BUILT_PRODUCTS_DIR}/$1" ]; then
-              local source="${BUILT_PRODUCTS_DIR}/$1"
-            elif [ -r "${BUILT_PRODUCTS_DIR}/$(basename "$1")" ]; then
-              local source="${BUILT_PRODUCTS_DIR}/$(basename "$1")"
-            elif [ -r "$1" ]; then
-              local source="$1"
-            fi
-
-            local record_artifact=${2:-true}
-            local destination="${CONFIGURATION_BUILD_DIR}"
-
-            if [ -L "${source}" ]; then
-              echo "Symlinked..."
-              source="$(readlink "${source}")"
-            fi
-
-            install_artifact "$source" "$destination" "$record_artifact"
-
-            if [ -d "${source}/${BCSYMBOLMAP_DIR}" ]; then
-              # Locate and install any .bcsymbolmaps if present
-              find "${source}/${BCSYMBOLMAP_DIR}/" -name "*.bcsymbolmap"|while read f; do
-                install_artifact "$f" "$destination" "true"
-              done
-            fi
-          }
-
-          install_xcframework() {
-            local basepath="$1"
-            local dsym_folder="$2"
-            local embed="$3"
-            shift
-            local paths=("$@")
-
-            # Locate the correct slice of the .xcframework for the current architectures
-            local target_path=""
-            local target_arch="$ARCHS"
-            local target_variant=""
-            if [[ "$PLATFORM_NAME" == *"simulator" ]]; then
-              target_variant="simulator"
-            fi
-            if [[ "$EFFECTIVE_PLATFORM_NAME" == *"maccatalyst" ]]; then
-              target_variant="maccatalyst"
-            fi
-            for i in ${!paths[@]}; do
-              if [[ "${paths[$i]}" == *"$target_arch"* ]] && [[ "${paths[$i]}" == *"$target_variant"* ]]; then
-                # Found a matching slice
-                echo "Selected xcframework slice ${paths[$i]}"
-                target_path=${paths[$i]}
-                break;
-              fi
-            done
-
-            if [[ -z "$target_path" ]]; then
-              echo "warning: [CP] Unable to find matching .xcframework slice in '${paths[@]}' for the current build architectures ($ARCHS)."
-              return
-            fi
-
-            install_framework "$basepath/$target_path" "$embed"
-
-            if [[ -z "$dsym_folder" || ! -d "$dsym_folder" ]]; then
-              return
-            fi
-
-            dsyms=($(ls "$dsym_folder"))
-
-            local target_dsym=""
-            for i in ${!dsyms[@]}; do
-              install_artifact "$dsym_folder/${dsyms[$i]}" "$CONFIGURATION_BUILD_DIR" "true"
-            done
-          }
->>>>>>> 5ebbf43f
+
+  if [[ -z "$dsym_folder" || ! -d "$dsym_folder" ]]; then
+    return
+  fi
+
+  dsyms=($(ls "$dsym_folder"))
+
+  local target_dsym=""
+  for i in ${!dsyms[@]}; do
+    install_artifact "$dsym_folder/${dsyms[$i]}" "$CONFIGURATION_BUILD_DIR" "true"
+  done
+}
 
         SH
         contents_by_config = Hash.new do |hash, key|
