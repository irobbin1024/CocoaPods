<<<<<<< HEAD
${SRCROOT}/Pods/Pods-Reachability-resources.sh
=======
#!/bin/sh

install_resource()
{
  case $1 in
    *.storyboard)
      echo "ibtool --errors --warnings --notices --output-format human-readable-text --compile ${CONFIGURATION_BUILD_DIR}/${UNLOCALIZED_RESOURCES_FOLDER_PATH}/`basename \"$1\" .storyboard`.storyboardc ${PODS_ROOT}/$1 --sdk ${SDKROOT}"
      ibtool --errors --warnings --notices --output-format human-readable-text --compile "${CONFIGURATION_BUILD_DIR}/${UNLOCALIZED_RESOURCES_FOLDER_PATH}/`basename \"$1\" .storyboard`.storyboardc" "${PODS_ROOT}/$1" --sdk "${SDKROOT}"
      ;;
    *.xib)
        echo "ibtool --errors --warnings --notices --output-format human-readable-text --compile ${CONFIGURATION_BUILD_DIR}/${UNLOCALIZED_RESOURCES_FOLDER_PATH}/`basename \"$1\" .xib`.nib ${PODS_ROOT}/$1 --sdk ${SDKROOT}"
      ibtool --errors --warnings --notices --output-format human-readable-text --compile "${CONFIGURATION_BUILD_DIR}/${UNLOCALIZED_RESOURCES_FOLDER_PATH}/`basename \"$1\" .xib`.nib" "${PODS_ROOT}/$1" --sdk "${SDKROOT}"
      ;;
    *.framework)
      echo "rsync -rp ${PODS_ROOT}/$1 ${CONFIGURATION_BUILD_DIR}/${FRAMEWORKS_FOLDER_PATH}"
      rsync -rp "${PODS_ROOT}/$1" "${CONFIGURATION_BUILD_DIR}/${FRAMEWORKS_FOLDER_PATH}"
      ;;
    *.xcdatamodeld)
      echo "xcrun momc ${PODS_ROOT}/$1 ${CONFIGURATION_BUILD_DIR}/${UNLOCALIZED_RESOURCES_FOLDER_PATH}/`basename $1 .xcdatamodeld`.momd"
      xcrun momc "${PODS_ROOT}/$1" "${CONFIGURATION_BUILD_DIR}/${UNLOCALIZED_RESOURCES_FOLDER_PATH}/`basename $1 .xcdatamodeld`.momd"
      ;;
    *)
      echo "rsync -av --exclude '*/.svn/*' ${PODS_ROOT}/$1 ${CONFIGURATION_BUILD_DIR}/${UNLOCALIZED_RESOURCES_FOLDER_PATH}"
      rsync -av --exclude '*/.svn/*' "${PODS_ROOT}/$1" "${CONFIGURATION_BUILD_DIR}/${UNLOCALIZED_RESOURCES_FOLDER_PATH}"
      ;;
  esac
}
>>>>>>> cfabfaac
<|MERGE_RESOLUTION|>--- conflicted
+++ resolved
@@ -1,31 +1 @@
-<<<<<<< HEAD
 ${SRCROOT}/Pods/Pods-Reachability-resources.sh
-=======
-#!/bin/sh
-
-install_resource()
-{
-  case $1 in
-    *.storyboard)
-      echo "ibtool --errors --warnings --notices --output-format human-readable-text --compile ${CONFIGURATION_BUILD_DIR}/${UNLOCALIZED_RESOURCES_FOLDER_PATH}/`basename \"$1\" .storyboard`.storyboardc ${PODS_ROOT}/$1 --sdk ${SDKROOT}"
-      ibtool --errors --warnings --notices --output-format human-readable-text --compile "${CONFIGURATION_BUILD_DIR}/${UNLOCALIZED_RESOURCES_FOLDER_PATH}/`basename \"$1\" .storyboard`.storyboardc" "${PODS_ROOT}/$1" --sdk "${SDKROOT}"
-      ;;
-    *.xib)
-        echo "ibtool --errors --warnings --notices --output-format human-readable-text --compile ${CONFIGURATION_BUILD_DIR}/${UNLOCALIZED_RESOURCES_FOLDER_PATH}/`basename \"$1\" .xib`.nib ${PODS_ROOT}/$1 --sdk ${SDKROOT}"
-      ibtool --errors --warnings --notices --output-format human-readable-text --compile "${CONFIGURATION_BUILD_DIR}/${UNLOCALIZED_RESOURCES_FOLDER_PATH}/`basename \"$1\" .xib`.nib" "${PODS_ROOT}/$1" --sdk "${SDKROOT}"
-      ;;
-    *.framework)
-      echo "rsync -rp ${PODS_ROOT}/$1 ${CONFIGURATION_BUILD_DIR}/${FRAMEWORKS_FOLDER_PATH}"
-      rsync -rp "${PODS_ROOT}/$1" "${CONFIGURATION_BUILD_DIR}/${FRAMEWORKS_FOLDER_PATH}"
-      ;;
-    *.xcdatamodeld)
-      echo "xcrun momc ${PODS_ROOT}/$1 ${CONFIGURATION_BUILD_DIR}/${UNLOCALIZED_RESOURCES_FOLDER_PATH}/`basename $1 .xcdatamodeld`.momd"
-      xcrun momc "${PODS_ROOT}/$1" "${CONFIGURATION_BUILD_DIR}/${UNLOCALIZED_RESOURCES_FOLDER_PATH}/`basename $1 .xcdatamodeld`.momd"
-      ;;
-    *)
-      echo "rsync -av --exclude '*/.svn/*' ${PODS_ROOT}/$1 ${CONFIGURATION_BUILD_DIR}/${UNLOCALIZED_RESOURCES_FOLDER_PATH}"
-      rsync -av --exclude '*/.svn/*' "${PODS_ROOT}/$1" "${CONFIGURATION_BUILD_DIR}/${UNLOCALIZED_RESOURCES_FOLDER_PATH}"
-      ;;
-  esac
-}
->>>>>>> cfabfaac
