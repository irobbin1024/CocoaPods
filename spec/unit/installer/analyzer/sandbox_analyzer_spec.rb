--- conflicted
+++ resolved
@@ -166,11 +166,7 @@
 
       #--------------------------------------#
 
-<<<<<<< HEAD
-      it 'returns whether the folder containing the Pod with the given name is empty' do
-=======
-      it "returns whether the folder containing the Pod with the given name exists" do
->>>>>>> e3cfdfd6
+      it 'returns whether the folder containing the Pod with the given name exists' do
         @analyzer.send(:folder_exist?, 'BananaLib').should.be.false
         path = temporary_directory + 'Pods/Generated/Sources/BananaLib'
         path.mkpath
