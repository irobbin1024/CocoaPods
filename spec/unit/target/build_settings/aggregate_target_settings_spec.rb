require File.expand_path('../../../../spec_helper', __FILE__)

module Pod
  class Target
    class BuildSettings
      describe AggregateTargetSettings do
        def specs
          [fixture_spec('banana-lib/BananaLib.podspec')]
        end

        def pod_target(spec, target_definition)
          fixture_pod_target(spec, false, {}, [], Platform.new(:ios, '6.0'), [target_definition])
        end

        before do
          @target_definition = fixture_target_definition
          @specs = specs
          @specs.first.user_target_xcconfig = { 'OTHER_LDFLAGS' => '-no_compact_unwind', 'USE_HEADERMAP' => 'NO' } unless @specs.empty?
          @specs.first.pod_target_xcconfig = { 'CLANG_CXX_LANGUAGE_STANDARD' => 'c++11' } unless @specs.empty?
          @pod_targets = @specs.map { |spec| pod_target(spec, @target_definition) }
          @target = fixture_aggregate_target(@pod_targets, false, { 'Release' => :release }, [], Platform.new(:ios, '6.0'), @target_definition)
          unless @specs.empty?
            @target.target_definition.whitelist_pod_for_configuration(@specs.first.name, 'Release')
          end
          @generator = AggregateTargetSettings.new(@target, 'Release')
        end

        shared 'Aggregate' do
          it 'returns the path of the pods root relative to the user project' do
            @generator.target.relative_pods_root.should == '${SRCROOT}/Pods'
          end

          it 'returns the path of the podfile directory relative to the standard user project' do
            podfile = @target.target_definition.podfile
            podfile.stubs(:defined_in_file).returns(Pathname.new(@target.client_root) + 'Podfile')
            @target.target_definition.stubs(:podfile).returns(podfile)
            @generator.target.podfile_dir_relative_path.should == '${SRCROOT}/.'
          end

          it 'returns the path of the podfile directory relative to a nested user project' do
            podfile = @target.target_definition.podfile
            podfile.stubs(:defined_in_file).returns(Pathname.new(@target.client_root) + 'Podfile')
            @target.target_definition.stubs(:podfile).returns(podfile)
            client_root = Pathname.new(@target.client_root) + 'NestedFolder'
            @target.stubs(:client_root).returns(client_root)
            @generator.target.podfile_dir_relative_path.should == '${SRCROOT}/..'
          end

          it 'returns the standard path if the podfile is not defined in file' do
            podfile = @target.target_definition.podfile
            podfile.stubs(:defined_in_file).returns(nil)
            @target.target_definition.stubs(:podfile).returns(podfile)
            @generator.target.podfile_dir_relative_path.should == '${PODS_ROOT}/..'
          end

          #--------------------------------------------------------------------#

          before do
            @consumer = @pod_targets.first.spec_consumers.last
            @podfile = @target.target_definition.podfile
            @xcconfig = @generator.dup.generate
          end

          it 'generates the xcconfig' do
            @xcconfig.class.should == Xcodeproj::Config
          end

          it 'includes only the user_target_xcconfig of the specifications' do
            @xcconfig.to_hash['CLANG_CXX_LANGUAGE_STANDARD'].should.be.nil
            @xcconfig.to_hash['OTHER_LDFLAGS'].should.include('-no_compact_unwind')
          end

          it 'does not add the -fobjc-arc to OTHER_LDFLAGS by default as Xcode 4.3.2 does not support it' do
            @consumer.stubs(:requires_arc?).returns(true)
            @xcconfig.to_hash['OTHER_LDFLAGS'].should.not.include('-fobjc-arc')
          end

          it 'adds the -fobjc-arc to OTHER_LDFLAGS if any pods require arc and the podfile explicitly requires it' do
            @podfile.stubs(:set_arc_compatibility_flag?).returns(true)
            @consumer.stubs(:requires_arc?).returns(true)
            @xcconfig = @generator.generate
            @xcconfig.to_hash['OTHER_LDFLAGS'].split(' ').should.include('-fobjc-arc')
          end

          it 'sets the PODS_ROOT build variable' do
            @xcconfig.to_hash['PODS_ROOT'].should == '${SRCROOT}/Pods'
          end

          it 'sets the PODS_BUILD_DIR build variable' do
            @xcconfig.to_hash['PODS_BUILD_DIR'].should == '${BUILD_DIR}'
          end

          it 'sets the PODS_CONFIGURATION_BUILD_DIR build variable' do
            @xcconfig.to_hash['PODS_CONFIGURATION_BUILD_DIR'].should == '${PODS_BUILD_DIR}/$(CONFIGURATION)$(EFFECTIVE_PLATFORM_NAME)'
          end

          it 'adds the COCOAPODS macro definition' do
            @xcconfig.to_hash['GCC_PREPROCESSOR_DEFINITIONS'].should.include 'COCOAPODS=1'
          end

          it 'inherits the parent GCC_PREPROCESSOR_DEFINITIONS value' do
            @xcconfig.to_hash['GCC_PREPROCESSOR_DEFINITIONS'].should.include '$(inherited)'
          end

          it 'excludes the `USE_HEADERMAP` from the user project' do
            @xcconfig.to_hash['USE_HEADERMAP'].should.be.nil
          end
        end

        #-----------------------------------------------------------------------#

        describe 'if a pod target does not contain source files' do
          before do
            @pod_targets.first.file_accessors.first.stubs(:source_files).returns([])
            @xcconfig = @generator.generate
          end

          it 'does not link with the aggregate integration library target' do
            @xcconfig.to_hash['OTHER_LDFLAGS'].should.not.include '-l"Pods-BananaLib"'
          end

          it 'does link with vendored frameworks' do
            @xcconfig.to_hash['OTHER_LDFLAGS'].should.include '-framework "BananaFramework"'
          end

          it 'does link with vendored libraries' do
            @xcconfig.to_hash['OTHER_LDFLAGS'].should.include '-l"BananaStaticLib"'
          end
        end

        #-----------------------------------------------------------------------#

        describe 'with library' do
          before do
            config.sandbox.public_headers.stubs(:search_paths).returns(['${PODS_ROOT}/Headers/Public/BananaLib'])
          end

          def specs
            [fixture_spec('banana-lib/BananaLib.podspec')]
          end

          behaves_like 'Aggregate'

          it 'configures the project to load all members that implement Objective-c classes or categories' do
            @xcconfig.to_hash['OTHER_LDFLAGS'].should.include '-ObjC'
          end

          it 'adds the sandbox public headers search paths to the xcconfig, with quotes, as header search paths' do
            expected = '$(inherited) "${PODS_ROOT}/Headers/Public/BananaLib"'
            @xcconfig.to_hash['HEADER_SEARCH_PATHS'].should == expected
          end

          describe 'with a pod target inhibiting warnings' do
            def pod_target(spec, target_definition)
              fixture_pod_target(spec, false, {}, [], Platform.new(:ios, '6.0'), [target_definition]).tap { |pt| pt.stubs(:inhibit_warnings? => true) }
            end

            it 'adds the sandbox public headers search paths to the xcconfig, with quotes, as system headers' do
              expected = "-isystem \"#{config.sandbox.public_headers.search_paths(Platform.ios).join('" -isystem "')}\""
              @xcconfig.to_hash['OTHER_CFLAGS'].should.include expected
            end
          end

          describe 'with pod targets that define modules' do
            def pod_target(spec, target_definition)
              fixture_pod_target(spec, false, {}, [], Platform.new(:ios, '6.0'), [target_definition]).tap { |pt| pt.stubs(:defines_module? => true) }
            end

            it 'adds the dependent pods module map file to OTHER_CFLAGS' do
              @pod_targets.each { |pt| pt.stubs(:defines_module? => true) }
              @xcconfig = @generator.generate
              expected = '$(inherited) -fmodule-map-file="${PODS_ROOT}/Headers/Private/BananaLib/BananaLib.modulemap"'
              @xcconfig.to_hash['OTHER_CFLAGS'].should == expected
            end

            it 'adds the dependent pods module map file to OTHER_SWIFT_FLAGS' do
              @pod_targets.each { |pt| pt.stubs(:defines_module? => true) }
              @xcconfig = @generator.generate
              expected = '$(inherited) -D COCOAPODS -Xcc -fmodule-map-file="${PODS_ROOT}/Headers/Private/BananaLib/BananaLib.modulemap"'
              @xcconfig.to_hash['OTHER_SWIFT_FLAGS'].should == expected
            end
          end

          describe 'with a scoped pod target' do
            def pod_target(spec, target_definition)
              fixture_pod_target(spec, false, {}, [], Platform.new(:ios, '6.0'), [target_definition]).scoped.first
            end

            it 'links the pod targets with the aggregate target' do
              @xcconfig.to_hash['OTHER_LDFLAGS'].should.include '-l"BananaLib-Pods"'
            end
          end

          describe 'with an unscoped pod target' do
            it 'links the pod targets with the aggregate target' do
              @xcconfig.to_hash['OTHER_LDFLAGS'].should.include '-l"BananaLib"'
            end
          end

          it 'does not links the pod targets with the aggregate target for non-whitelisted configuration' do
            @generator = AggregateTargetSettings.new(@target, 'Debug')
            @xcconfig = @generator.dup.generate
            @xcconfig.to_hash['OTHER_LDFLAGS'].should.be.nil
          end

          it 'does propagate framework or libraries from a non test specification to an aggregate target' do
            target_definition = stub('target_definition', :inheritance => 'complete', :abstract? => false, :podfile => Podfile.new, :platform => Platform.ios)
            spec = stub('spec', :library_specification? => true, :spec_type => :library)
            consumer = stub('consumer',
                            :libraries => ['xml2'],
                            :frameworks => ['XCTest'],
                            :weak_frameworks => [],
                            :spec => spec,
                           )
            file_accessor = stub('file_accessor',
                                 :spec => spec,
                                 :spec_consumer => consumer,
                                 :vendored_static_frameworks => [config.sandbox.root + 'StaticFramework.framework'],
                                 :vendored_static_libraries => [config.sandbox.root + 'StaticLibrary.a'],
                                 :vendored_dynamic_frameworks => [config.sandbox.root + 'VendoredFramework.framework'],
                                 :vendored_dynamic_libraries => [config.sandbox.root + 'VendoredDyld.dyld'],
                                )
            file_accessor.stubs(:vendored_frameworks => file_accessor.vendored_static_frameworks + file_accessor.vendored_dynamic_frameworks,
                                :vendored_dynamic_artifacts => file_accessor.vendored_dynamic_frameworks + file_accessor.vendored_dynamic_libraries)
            pod_target = stub('pod_target',
                              :file_accessors => [file_accessor],
                              :spec_consumers => [consumer],
                              :build_as_framework? => false,
                              :build_as_static_library? => true,
                              :build_as_static? => true,
                              :build_as_dynamic_library? => false,
                              :build_as_dynamic_framework? => false,
                              :build_as_dynamic? => false,
                              :build_as_static_framework? => false,
                              :dependent_targets => [],
                              :recursive_dependent_targets => [],
                              :sandbox => config.sandbox,
                              :should_build? => true,
                              :configuration_build_dir => 'CBD',
                              :include_in_build_config? => true,
                              :uses_swift? => false,
                              :build_product_path => 'BPP',
                              :product_basename => 'PodTarget',
                              :target_definitions => [target_definition],
                             )
            pod_target.stubs(:build_settings => PodTargetSettings.new(pod_target))
            aggregate_target = fixture_aggregate_target([pod_target])
            @generator = AggregateTargetSettings.new(aggregate_target, 'Release')
            @generator.other_ldflags.should == %w(-ObjC -l"PodTarget" -l"StaticLibrary" -l"VendoredDyld" -l"xml2" -framework "StaticFramework" -framework "VendoredFramework" -framework "XCTest")
          end
        end

        describe 'with framework' do
          def specs
            [fixture_spec('orange-framework/OrangeFramework.podspec')]
          end

          before do
            Target.any_instance.stubs(:build_type).returns(Target::BuildType.dynamic_framework)
          end

          behaves_like 'Aggregate'

          it "doesn't configure the project to load all members that implement Objective-c classes or categories" do
            @xcconfig.to_hash['OTHER_LDFLAGS'].should.not.include '-ObjC'
          end

          describe 'with a vendored-library pod' do
            before do
              config.sandbox.public_headers.stubs(:search_paths).returns(['${PODS_ROOT}/Headers/Public/monkey'])
            end

            def specs
              [fixture_spec('monkey/monkey.podspec')]
            end

            it 'does add the framework build path to the xcconfig' do
              @xcconfig.to_hash['FRAMEWORK_SEARCH_PATHS'].should.not.be.nil
            end

            it 'configures the project to load all members that implement Objective-c classes or categories' do
              @xcconfig.to_hash['OTHER_LDFLAGS'].should.include '-ObjC'
            end

            it 'does not include framework header paths in header search paths for pods that are linked statically' do
              expected = '$(inherited) "${PODS_ROOT}/Headers/Public/monkey"'
              @xcconfig = @generator.generate
              @xcconfig.to_hash['HEADER_SEARCH_PATHS'].should == expected
            end

            it 'includes the public header paths in header search paths' do
              expected = '"${PODS_ROOT}/Headers/Public/monkey"'
              @generator.stubs(:pod_targets).returns([@pod_targets.first, pod_target(fixture_spec('orange-framework/OrangeFramework.podspec'), @target_definition)])
              @xcconfig = @generator.generate
              @xcconfig.to_hash['HEADER_SEARCH_PATHS'].should.include expected
            end

            it 'includes the public header paths as user headers' do
              expected = '${PODS_ROOT}/Headers/Public/monkey'
              @xcconfig = @generator.generate
              @xcconfig.to_hash['HEADER_SEARCH_PATHS'].should.include expected
            end

            it 'includes $(inherited) in the header search paths' do
              expected = '$(inherited)'
              @xcconfig = @generator.generate
              @xcconfig.to_hash['HEADER_SEARCH_PATHS'].should.include expected
            end

            it 'includes default runpath search path list when not using frameworks but links a vendored dynamic framework' do
              @target.stubs(:build_type => Target::BuildType.static_library)
              @generator.generate.to_hash['LD_RUNPATH_SEARCH_PATHS'].should == "$(inherited) '@executable_path/Frameworks' '@loader_path/Frameworks'"
            end
          end

          describe 'with a scoped pod target' do
            def specs
              [
                fixture_spec('banana-lib/BananaLib.podspec'),
                fixture_spec('orange-framework/OrangeFramework.podspec'),
              ]
            end

            def pod_target(spec, target_definition)
              target_definition = fixture_target_definition(spec.name)
              target_definition.stubs(:parent).returns(@target_definition.podfile)
              fixture_pod_target(spec, false, {}, [], Platform.new(:ios, '6.0'), [@target_definition], 'iOS')
            end

            it 'adds the framework build path to the xcconfig, with quotes, as framework search paths' do
              @xcconfig.to_hash['FRAMEWORK_SEARCH_PATHS'].should == '$(inherited) "${PODS_CONFIGURATION_BUILD_DIR}/BananaLib-iOS" "${PODS_CONFIGURATION_BUILD_DIR}/OrangeFramework-iOS" "${PODS_ROOT}/../../spec/fixtures/banana-lib"'
            end

            it 'adds the framework header paths to the xcconfig, with quotes, as local headers' do
              expected = '$(inherited) "${PODS_CONFIGURATION_BUILD_DIR}/BananaLib-iOS/BananaLib.framework/Headers" "${PODS_CONFIGURATION_BUILD_DIR}/OrangeFramework-iOS/OrangeFramework.framework/Headers"'
              @xcconfig.to_hash['HEADER_SEARCH_PATHS'].should == expected
            end
          end

          describe 'with an unscoped pod target' do
            it 'adds the framework build path to the xcconfig, with quotes, as framework search paths' do
              @xcconfig.to_hash['FRAMEWORK_SEARCH_PATHS'].should == '$(inherited) "${PODS_CONFIGURATION_BUILD_DIR}/OrangeFramework"'
            end

            it 'adds the framework header paths to the xcconfig, with quotes, as local headers' do
              expected = '$(inherited) "${PODS_CONFIGURATION_BUILD_DIR}/OrangeFramework/OrangeFramework.framework/Headers"'
              @xcconfig.to_hash['HEADER_SEARCH_PATHS'].should == expected
            end
          end

          describe 'with a pod target inhibiting warnings' do
            def pod_target(spec, target_definition)
              fixture_pod_target(spec, false, {}, [], Platform.new(:ios, '6.0'), [target_definition]).tap { |pt| pt.stubs(:inhibit_warnings? => true) }
            end

            it 'adds the framework build path to the xcconfig, with quotes, as system framework search paths' do
              @xcconfig.to_hash['OTHER_CFLAGS'].should.include '-iframework "${PODS_CONFIGURATION_BUILD_DIR}/OrangeFramework"'
            end

            it 'adds the framework header paths to the xcconfig, with quotes, as system headers' do
              @xcconfig.to_hash['OTHER_CFLAGS'].should.include '-isystem "${PODS_CONFIGURATION_BUILD_DIR}/OrangeFramework/OrangeFramework.framework/Headers"'
            end
          end

          it 'links the pod targets with the aggregate target' do
            @xcconfig.to_hash['OTHER_LDFLAGS'].should.include '-framework "OrangeFramework"'
          end

          it 'adds the COCOAPODS macro definition' do
            @xcconfig.to_hash['OTHER_SWIFT_FLAGS'].should.include '$(inherited) -D COCOAPODS'
          end

          it 'includes default runpath search path list for a non host target' do
            @target.stubs(:requires_host_target?).returns(false)
            @generator.generate.to_hash['LD_RUNPATH_SEARCH_PATHS'].should == "$(inherited) '@executable_path/Frameworks' '@loader_path/Frameworks'"
          end

          it 'includes default runpath search path list for a host target' do
            @target.stubs(:requires_host_target?).returns(true)
            @generator.generate.to_hash['LD_RUNPATH_SEARCH_PATHS'].should == "$(inherited) '@executable_path/Frameworks' '@loader_path/Frameworks' '@executable_path/../../Frameworks'"
          end

          it 'includes correct default runpath search path list for OSX unit test bundle user target' do
            @target.stubs(:platform).returns(Platform.new(:osx, '10.10'))
            mock_user_target = mock('usertarget', :symbol_type => :unit_test_bundle)
            @target.stubs(:user_targets).returns([mock_user_target])
            @generator.generate.to_hash['LD_RUNPATH_SEARCH_PATHS'].should == "$(inherited) '@executable_path/../Frameworks' '@loader_path/../Frameworks'"
          end

          it 'includes correct default runpath search path list for OSX application user target' do
            @target.stubs(:platform).returns(Platform.new(:osx, '10.10'))
            mock_user_target = mock('usertarget', :symbol_type => :application)
            @target.stubs(:user_targets).returns([mock_user_target])
            @generator.generate.to_hash['LD_RUNPATH_SEARCH_PATHS'].should == "$(inherited) '@executable_path/../Frameworks' '@loader_path/Frameworks'"
          end

          it 'uses the target definition swift version' do
            @target_definition.stubs(:swift_version).returns('0.1')
            @generator.send(:target_swift_version).should == Version.new('0.1')
          end

          it 'sets EMBEDDED_CONTENT_CONTAINS_SWIFT when the target_swift_version is < 2.3' do
            @generator.send(:pod_targets).first.stubs(:uses_swift?).returns(true)
            @target_definition.stubs(:swift_version).returns('2.2')
            @generator.generate.to_hash['EMBEDDED_CONTENT_CONTAINS_SWIFT'].should == 'YES'
          end

          it 'does not set EMBEDDED_CONTENT_CONTAINS_SWIFT when there is no swift' do
            @generator.send(:pod_targets).each { |pt| pt.stubs(:uses_swift?).returns(false) }
            @target_definition.stubs(:swift_version).returns('2.2')
            @generator.generate.to_hash['EMBEDDED_CONTENT_CONTAINS_SWIFT'].should.be.nil
          end

          it 'does not set EMBEDDED_CONTENT_CONTAINS_SWIFT when there is swift, but the target is an extension' do
            @target.stubs(:requires_host_target?).returns(true)
            @target_definition.stubs(:swift_version).returns('2.2')
            @generator.send(:pod_targets).first.stubs(:uses_swift?).returns(true)
            @generator.generate.to_hash['EMBEDDED_CONTENT_CONTAINS_SWIFT'].should.be.nil
          end

          it 'sets EMBEDDED_CONTENT_CONTAINS_SWIFT when the target_swift_version is nil' do
            @generator.send(:pod_targets).first.stubs(:uses_swift?).returns(true)
            @target_definition.stubs(:swift_version).returns(nil)
            @generator.generate.to_hash['EMBEDDED_CONTENT_CONTAINS_SWIFT'].should == 'YES'
          end

          it 'sets ALWAYS_EMBED_SWIFT_STANDARD_LIBRARIES to YES when there is swift >= 2.3' do
            @generator.send(:pod_targets).first.stubs(:uses_swift?).returns(true)
            @target_definition.stubs(:swift_version).returns('2.3')
            @generator.generate.to_hash['ALWAYS_EMBED_SWIFT_STANDARD_LIBRARIES'].should == 'YES'
          end

          it 'does not set ALWAYS_EMBED_SWIFT_STANDARD_LIBRARIES when there is no swift' do
            @generator.send(:pod_targets).first.stubs(:uses_swift?).returns(false)
            @target_definition.stubs(:swift_version).returns(nil)
            @generator.generate.to_hash['ALWAYS_EMBED_SWIFT_STANDARD_LIBRARIES'].nil?.should == true
          end

          it 'does not set ALWAYS_EMBED_SWIFT_STANDARD_LIBRARIES when there is swift, but the target is an extension' do
            @target.stubs(:requires_host_target?).returns(true)
            @target_definition.stubs(:swift_version).returns('2.3')
            @generator.send(:pod_targets).first.stubs(:uses_swift?).returns(true)
            @generator.generate.to_hash['ALWAYS_EMBED_SWIFT_STANDARD_LIBRARIES'].nil?.should == true
          end

          it 'does not set EMBEDDED_CONTENT_CONTAINS_SWIFT when there is swift 2.3 or higher' do
            @generator.send(:pod_targets).first.stubs(:uses_swift?).returns(true)
            @target_definition.stubs(:swift_version).returns('2.3')
            @generator.generate.to_hash.key?('EMBEDDED_CONTENT_CONTAINS_SWIFT').should == false
          end

          it 'does propagate framework or libraries from a non test specification to an aggregate target' do
            target_definition = stub('target_definition', :inheritance => 'complete', :abstract? => false, :podfile => Podfile.new, :platform => Platform.ios)
            spec = stub('spec', :library_specification? => true, :spec_type => :library)
            consumer = stub('consumer',
                            :libraries => ['xml2'],
                            :frameworks => ['XCTest'],
                            :weak_frameworks => [],
                            :spec => spec,
                           )
            file_accessor = stub('file_accessor',
                                 :spec => spec,
                                 :spec_consumer => consumer,
                                 :vendored_static_frameworks => [config.sandbox.root + 'StaticFramework.framework'],
                                 :vendored_static_libraries => [config.sandbox.root + 'StaticLibrary.a'],
                                 :vendored_dynamic_frameworks => [config.sandbox.root + 'VendoredFramework.framework'],
                                 :vendored_dynamic_libraries => [config.sandbox.root + 'VendoredDyld.dyld'],
                                )
            file_accessor.stubs(:vendored_frameworks => file_accessor.vendored_static_frameworks + file_accessor.vendored_dynamic_frameworks,
                                :vendored_dynamic_artifacts => file_accessor.vendored_dynamic_frameworks + file_accessor.vendored_dynamic_libraries,
                                :vendored_static_artifacts => file_accessor.vendored_static_frameworks + file_accessor.vendored_static_libraries)
            pod_target = stub('pod_target',
                              :file_accessors => [file_accessor],
                              :spec_consumers => [consumer],
                              :build_as_framework? => true,
                              :build_as_static? => false,
                              :build_as_static_library? => false,
                              :build_as_static_framework? => false,
                              :build_as_dynamic_library? => false,
                              :build_as_dynamic_framework? => true,
                              :build_as_dynamic? => true,
                              :dependent_targets => [],
                              :recursive_dependent_targets => [],
                              :sandbox => config.sandbox,
                              :should_build? => true,
                              :configuration_build_dir => 'CBD',
                              :include_in_build_config? => true,
                              :uses_swift? => false,
                              :build_product_path => 'BPP',
                              :product_basename => 'PodTarget',
                              :target_definitions => [target_definition],
                             )
            pod_target.stubs(:build_settings => PodTargetSettings.new(pod_target))
            aggregate_target = fixture_aggregate_target([pod_target])
            @generator = AggregateTargetSettings.new(aggregate_target, 'Release')
            @generator.other_ldflags.should == %w(-ObjC -l"VendoredDyld" -l"xml2" -framework "PodTarget" -framework "VendoredFramework" -framework "XCTest")
          end

          it 'does propagate system frameworks or system libraries from a non test specification to an aggregate target that uses static libraries' do
            target_definition = stub('target_definition', :inheritance => 'complete', :abstract? => false, :podfile => Podfile.new, :platform => Platform.ios)
            spec = stub('spec', :library_specification? => true, :spec_type => :library)
            consumer = stub('consumer',
                            :libraries => ['xml2'],
                            :frameworks => ['XCTest'],
                            :weak_frameworks => ['iAd'],
                            :spec => spec,
                           )
            file_accessor = stub('file_accessor',
                                 :spec => spec,
                                 :spec_consumer => consumer,
                                 :vendored_static_frameworks => [config.sandbox.root + 'StaticFramework.framework'],
                                 :vendored_static_libraries => [config.sandbox.root + 'StaticLibrary.a'],
                                 :vendored_dynamic_frameworks => [config.sandbox.root + 'VendoredFramework.framework'],
                                 :vendored_dynamic_libraries => [config.sandbox.root + 'VendoredDyld.dyld'],
                                )
            file_accessor.stubs(:vendored_frameworks => file_accessor.vendored_static_frameworks + file_accessor.vendored_dynamic_frameworks,
                                :vendored_dynamic_artifacts => file_accessor.vendored_dynamic_frameworks + file_accessor.vendored_dynamic_libraries,
                                :vendored_static_artifacts => file_accessor.vendored_static_frameworks + file_accessor.vendored_static_libraries)
            pod_target = stub('pod_target',
                              :file_accessors => [file_accessor],
                              :spec_consumers => [consumer],
                              :build_as_framework? => false,
                              :build_as_static_library? => true,
                              :build_as_static_framework? => false,
                              :build_as_dynamic_framework? => false,
                              :build_as_dynamic_library? => false,
                              :build_as_dynamic? => false,
                              :build_as_static? => true,
                              :dependent_targets => [],
                              :recursive_dependent_targets => [],
                              :sandbox => config.sandbox,
                              :should_build? => true,
                              :configuration_build_dir => 'CBD',
                              :include_in_build_config? => true,
                              :uses_swift? => false,
                              :build_product_path => 'BPP',
                              :product_basename => 'PodTarget',
                              :target_definitions => [target_definition],
                             )
            pod_target.stubs(:build_settings => PodTargetSettings.new(pod_target))
            aggregate_target = fixture_aggregate_target([pod_target])
            @generator = AggregateTargetSettings.new(aggregate_target, 'Release')
            @generator.other_ldflags.should == %w(-ObjC -l"PodTarget" -l"StaticLibrary" -l"VendoredDyld" -l"xml2" -framework "StaticFramework" -framework "VendoredFramework" -framework "XCTest" -weak_framework "iAd")
          end

          it 'does propagate framework or libraries from a non test specification static framework to an aggregate target' do
            target_definition = stub('target_definition', :inheritance => 'complete', :abstract? => false, :podfile => Podfile.new, :platform => Platform.ios)
            spec = stub('spec', :library_specification? => true, :spec_type => :library)
            consumer = stub('consumer',
                            :libraries => ['xml2'],
                            :frameworks => ['XCTest'],
                            :weak_frameworks => [],
                            :spec => spec,
                           )
            file_accessor = stub('file_accessor',
                                 :spec => spec,
                                 :spec_consumer => consumer,
                                 :vendored_static_frameworks => [config.sandbox.root + 'StaticFramework.framework'],
                                 :vendored_static_libraries => [config.sandbox.root + 'StaticLibrary.a'],
                                 :vendored_dynamic_frameworks => [config.sandbox.root + 'VendoredFramework.framework'],
                                 :vendored_dynamic_libraries => [config.sandbox.root + 'VendoredDyld.dyld'],
                                )
            file_accessor.stubs(:vendored_frameworks => file_accessor.vendored_static_frameworks + file_accessor.vendored_dynamic_frameworks,
                                :vendored_dynamic_artifacts => file_accessor.vendored_dynamic_frameworks + file_accessor.vendored_dynamic_libraries,
                                :vendored_static_artifacts => file_accessor.vendored_static_frameworks + file_accessor.vendored_static_libraries)
            pod_target = stub('pod_target',
                              :file_accessors => [file_accessor],
                              :spec_consumers => [consumer],
                              :build_as_framework? => true,
                              :build_as_static_framework? => true,
                              :build_as_static? => true,
                              :build_as_static_library? => false,
                              :build_as_dynamic_library? => false,
                              :build_as_dynamic? => false,
                              :build_as_dynamic_framework? => false,
                              :dependent_targets => [],
                              :recursive_dependent_targets => [],
                              :sandbox => config.sandbox,
                              :should_build? => true,
                              :configuration_build_dir => 'CBD',
                              :include_in_build_config? => true,
                              :uses_swift? => false,
                              :build_product_path => 'BPP',
                              :product_basename => 'PodTarget',
                              :target_definitions => [target_definition],
                             )
            pod_target.stubs(:build_settings => PodTargetSettings.new(pod_target))
            aggregate_target = fixture_aggregate_target([pod_target])
            @generator = AggregateTargetSettings.new(aggregate_target, 'Release')
            @generator.other_ldflags.should == %w(-ObjC -l"StaticLibrary" -l"VendoredDyld" -l"xml2" -framework "PodTarget" -framework "StaticFramework" -framework "VendoredFramework" -framework "XCTest")
          end
        end

        #-----------------------------------------------------------------------#

        describe 'serializing and deserializing' do
          before do
            @path = temporary_directory + 'sample.xcconfig'
            @generator.dup.save_as(@path)
          end

          it 'saves the xcconfig' do
            generated = Xcodeproj::Config.new(@path)
            generated.class.should == Xcodeproj::Config
          end
        end

        #-----------------------------------------------------------------------#

        describe 'when no pods are whitelisted for the given configuration' do
          before do
            @generator.stubs(:configuration_name).returns('.invalid')
            @xcconfig = @generator.generate
          end

          it 'does not link with vendored frameworks or libraries' do
            @xcconfig.to_hash['OTHER_LDFLAGS'].should.be.nil
          end
        end

        #-----------------------------------------------------------------------#

        describe 'with multiple pod targets with user_target_xcconfigs' do
          def specs
            [
              fixture_spec('banana-lib/BananaLib.podspec'),
              fixture_spec('orange-framework/OrangeFramework.podspec'),
            ]
          end

          before do
            @consumer_a = @pod_targets[0].spec_consumers.last
            @consumer_b = @pod_targets[1].spec_consumers.last
          end

          describe 'with boolean build settings' do
            it 'does not warn if the values are equal' do
              @consumer_a.stubs(:user_target_xcconfig).returns('ENABLE_HEADER_DEPENDENCIES' => 'YES')
              @consumer_b.stubs(:user_target_xcconfig).returns('ENABLE_HEADER_DEPENDENCIES' => 'YES')
              @xcconfig = @generator.generate
              @xcconfig.to_hash['ENABLE_HEADER_DEPENDENCIES'].should == 'YES'
            end

            it 'warns if the values differ' do
              @consumer_a.stubs(:user_target_xcconfig).returns('ENABLE_HEADER_DEPENDENCIES' => 'YES')
              @consumer_b.stubs(:user_target_xcconfig).returns('ENABLE_HEADER_DEPENDENCIES' => 'NO')
              @xcconfig = @generator.generate
              UI.warnings.should.include 'Can\'t merge user_target_xcconfig for pod targets: ' \
                '["BananaLib", "OrangeFramework"]. Boolean build setting '\
                'ENABLE_HEADER_DEPENDENCIES has different values.'
            end

            it 'make sure "no" or "yes" substring doesnt get treated as boolean' do
              @consumer_a.stubs(:user_target_xcconfig).returns('GCC_PREPROCESSOR_DEFINITIONS' => '-DNOWAY')
              @consumer_b.stubs(:user_target_xcconfig).returns('GCC_PREPROCESSOR_DEFINITIONS' => '-DYESWAY')
              @xcconfig = @generator.generate
              @xcconfig.to_hash['GCC_PREPROCESSOR_DEFINITIONS'].should == '$(inherited) COCOAPODS=1 -DNOWAY -DYESWAY'
            end
          end

          describe 'with list build settings' do
            it 'only adds the value once if the values are equal' do
              @consumer_a.stubs(:user_target_xcconfig).returns('OTHER_CPLUSPLUSFLAGS' => '-std=c++1y')
              @consumer_b.stubs(:user_target_xcconfig).returns('OTHER_CPLUSPLUSFLAGS' => '-std=c++1y')
              @xcconfig = @generator.generate
              @xcconfig.to_hash['OTHER_CPLUSPLUSFLAGS'].should == '-std=c++1y'
            end

            it 'adds both values if the values differ' do
              @consumer_a.stubs(:user_target_xcconfig).returns('OTHER_CPLUSPLUSFLAGS' => '-std=c++1y')
              @consumer_b.stubs(:user_target_xcconfig).returns('OTHER_CPLUSPLUSFLAGS' => '-stdlib=libc++')
              @xcconfig = @generator.generate
              @xcconfig.to_hash['OTHER_CPLUSPLUSFLAGS'].should == '-std=c++1y -stdlib=libc++'
            end

            it 'adds values from all subspecs' do
              @consumer_b.stubs(:user_target_xcconfig).returns('OTHER_CPLUSPLUSFLAGS' => '-std=c++1y')
              consumer_c = mock('consumer_c', :user_target_xcconfig => { 'OTHER_CPLUSPLUSFLAGS' => '-stdlib=libc++' },
                                              :spec => mock(:spec_type => :library), :frameworks => [],
                                              :libraries => [], :weak_frameworks => [])
              @pod_targets[1].stubs(:spec_consumers).returns([@consumer_b, consumer_c])
              @xcconfig = @generator.generate
              @xcconfig.to_hash['OTHER_CPLUSPLUSFLAGS'].should == '-std=c++1y -stdlib=libc++'
            end
          end

          describe 'with singular build settings' do
            it 'does not warn if the values are equal' do
              @consumer_a.stubs(:user_target_xcconfig).returns('STRIP_STYLE' => 'non-global')
              @consumer_b.stubs(:user_target_xcconfig).returns('STRIP_STYLE' => 'non-global')
              @xcconfig = @generator.generate
              @xcconfig.to_hash['STRIP_STYLE'].should == 'non-global'
            end

            it 'does warn if the values differ' do
              @consumer_a.stubs(:user_target_xcconfig).returns('STRIP_STYLE' => 'non-global')
              @consumer_b.stubs(:user_target_xcconfig).returns('STRIP_STYLE' => 'all')
              @xcconfig = @generator.generate
              UI.warnings.should.include 'Can\'t merge user_target_xcconfig for pod targets: ' \
                '["BananaLib", "OrangeFramework"]. Singular build setting '\
                'STRIP_STYLE has different values.'
            end
          end
        end

        describe 'an empty pod target' do
          before do
            @blank_target = fixture_aggregate_target
            @generator = AggregateTargetSettings.new(@blank_target, 'Release')
          end

          it 'it should not have any framework search paths' do
            @xcconfig = @generator.generate
            @xcconfig.to_hash['FRAMEWORK_SEARCH_PATHS'].should.be.nil
          end

          describe 'with inherited targets' do
            before do
              # It's the responsibility of the analyzer to
              # populate this when the file is loaded.
              @blank_target.search_paths_aggregate_targets.replace [@target]
            end

            it 'should include inherited search paths' do
              @xcconfig = @generator.generate
              @xcconfig.to_hash['FRAMEWORK_SEARCH_PATHS'].should == '$(inherited) "${PODS_ROOT}/../../spec/fixtures/banana-lib"'
            end

            it 'should include OTHER_LDFLAGS to link against dynamic libraries' do
              @target.pod_targets.each { |pt| pt.spec_consumers.each { |sc| sc.stubs(:frameworks => %w(UIKit), :libraries => %w(z c++)) } }

              @xcconfig = @generator.generate
<<<<<<< HEAD
              @xcconfig.to_hash['OTHER_LDFLAGS'].should == '$(inherited) -l"c++" -l"z" -framework "UIKit"'
=======
              @xcconfig.to_hash['OTHER_LDFLAGS'].should == '$(inherited) -ObjC -no_compact_unwind -l"c++" -l"z" -framework "UIKit"'
>>>>>>> abcf0224
            end

            it 'should not doubly link static libraries' do
              @specs.each { |s| s.user_target_xcconfig = nil }
              @target.pod_targets.each { |pt| pt.spec_consumers.each { |sc| sc.stubs(:frameworks => %w(UIKit), :libraries => %w(z), :vendored_libraries => %w()) } }
              @blank_target.pod_targets.replace @target.pod_targets

              @xcconfig = @generator.generate
              # -lBananaLib is not added
              @xcconfig.to_hash['OTHER_LDFLAGS'].should == '$(inherited) -l"z" -framework "UIKit"'
            end
          end
        end
      end
    end
  end
end<|MERGE_RESOLUTION|>--- conflicted
+++ resolved
@@ -730,11 +730,7 @@
               @target.pod_targets.each { |pt| pt.spec_consumers.each { |sc| sc.stubs(:frameworks => %w(UIKit), :libraries => %w(z c++)) } }
 
               @xcconfig = @generator.generate
-<<<<<<< HEAD
-              @xcconfig.to_hash['OTHER_LDFLAGS'].should == '$(inherited) -l"c++" -l"z" -framework "UIKit"'
-=======
-              @xcconfig.to_hash['OTHER_LDFLAGS'].should == '$(inherited) -ObjC -no_compact_unwind -l"c++" -l"z" -framework "UIKit"'
->>>>>>> abcf0224
+              @xcconfig.to_hash['OTHER_LDFLAGS'].should == '$(inherited) -no_compact_unwind -l"c++" -l"z" -framework "UIKit"'
             end
 
             it 'should not doubly link static libraries' do
