# Installation & Update

To install or update CocoaPods see this [guide](http://docs.cocoapods.org/guides/installing_cocoapods.html).

To install release candidates run `[sudo] gem install cocoapods --pre`

<<<<<<< HEAD
## Master

##### Enhancements

* Remove all PBX state from targets, improve project generation performance  
  [Dimitris Koutsogiorgas](https://github.com/dnkoutso)
  [#7610](https://github.com/CocoaPods/CocoaPods/pull/7610)

* Improve performance of Pods project generator by skipping native targets for which dependent targets have already been added.
  [Jacek Suliga](https://github.com/jmkk)

* Refactor build settings generation to perform much better on large projects.  
  [Samuel Giddins](https://github.com/segiddins)

##### Bug Fixes

* Do not crash when creating build settings for a missing user build configuration  
  [Dimitris Koutsogiorgas](https://github.com/dnkoutso)
  [#7698](https://github.com/CocoaPods/CocoaPods/pull/7698)

* Do not include test dependencies input and output paths  
  [Dimitris Koutsogiorgas](https://github.com/dnkoutso)
  [#7688](https://github.com/CocoaPods/CocoaPods/pull/7688)

* Skip test file accessors for `uses_swift?` and `should_build?` methods  
  [Dimitris Koutsogiorgas](https://github.com/dnkoutso)
  [#7671](https://github.com/CocoaPods/CocoaPods/pull/7671)

* When integrating a vendored framework while building pods as static 
  libraries, public headers will be found via `FRAMEWORK_SEARCH_PATHS` 
  instead of via the sandbox headers store.  
  [Samuel Giddins](https://github.com/segiddins)

* Improve performance of grouping pods by configuration.  
  [Samuel Giddins](https://github.com/segiddins)
=======
## 1.5.2 (2018-05-09)

##### Enhancements

* None.  

##### Bug Fixes

* None.  
>>>>>>> 8617fe8f


## 1.5.1 (2018-05-07)

##### Enhancements

* Improve performance of the dependency resolver by removing duplicates for dependency nodes.
  [Jacek Suliga](https://github.com/jmkk)

##### Bug Fixes

* Do not include test dependencies input and output paths.  
  [Dimitris Koutsogiorgas](https://github.com/dnkoutso)
  [#7688](https://github.com/CocoaPods/CocoaPods/pull/7688)

* Remove [system] declaration attribute from generated module maps.  
  [Dimitris Koutsogiorgas](https://github.com/dnkoutso)
  [#7589](https://github.com/CocoaPods/CocoaPods/issues/7589)

* Properly namespace Info.plist names during target installation.  
  [Dimitris Koutsogiorgas](https://github.com/dnkoutso)
  [#7611](https://github.com/CocoaPods/CocoaPods/pull/7611)

* Always generate FRAMEWORK_SEARCH_PATHS for vendored_frameworks.  
  [Paul Beusterien](https://github.com/paulb777)
  [#7591](https://github.com/CocoaPods/CocoaPods/issues/7591)

* Fix modular header access to header_dir's.  
  [Paul Beusterien](https://github.com/paulb777)
  [#7597](https://github.com/CocoaPods/CocoaPods/issues/7597)

* Fix static framework dependent target double linking without `use_frameworks`.  
  [Paul Beusterien](https://github.com/paulb777)
  [#7592](https://github.com/CocoaPods/CocoaPods/issues/7592)

* Make modular header private header access consistent with frameworks and static libraries.  
  [Paul Beusterien](https://github.com/paulb777)
  [#7596](https://github.com/CocoaPods/CocoaPods/issues/7596)

* Inhibit warnings for all dependencies during validation except for the one being validated.  
  [Dimitris Koutsogiorgas](https://github.com/dnkoutso)
  [#7434](https://github.com/CocoaPods/CocoaPods/issues/7434)

* Prevent duplicated targets from being stripped out from the framework search paths.  
  [Liquidsoul](https://github.com/liquidsoul)
  [#7644](https://github.com/CocoaPods/CocoaPods/pull/7644)

* Fix `assetcatalog_generated_info.plist` path in copy resources phase.  
  [Maxime Le Moine](https://github.com/MaximeLM)
  [#7590](https://github.com/CocoaPods/CocoaPods/issues/7590)


## 1.5.0 (2018-04-04)

##### Enhancements

* None.  

##### Bug Fixes

* Escape double quotes for module map contents  
  [Dimitris Koutsogiorgas](https://github.com/dnkoutso)
  [#7549](https://github.com/CocoaPods/CocoaPods/pull/7549)

* Fix building Swift static library test specs.  
  [Samuel Giddins](https://github.com/segiddins)

* Swift static libraries can be used in targets whose search paths are inherited.  
  [Samuel Giddins](https://github.com/segiddins)

## 1.5.0.beta.1 (2018-03-23)

##### Enhancements

* Add `--exclude-pods` option to `pod update` to allow excluding specific pods from update  
  [Oleksandr Kruk](https://github.com/0mega)
  [#7334](https://github.com/CocoaPods/CocoaPods/issues/7334)

* Add support for mixed Objective-C and Swift static frameworks  
  [Paul Beusterien](https://github.com/paulb777)
  [#7213](https://github.com/CocoaPods/CocoaPods/issues/7213)

* Improve `pod install` performance for pods with exact file paths rather than glob patterns  
  [Muhammed Yavuz Nuzumlalı](https://github.com/manuyavuz)
  [#7473](https://github.com/CocoaPods/CocoaPods/pull/7473)

* Display a message when a pods source has changed during installation  
  [Dimitris Koutsogiorgas](https://github.com/dnkoutso)
  [#7464](https://github.com/CocoaPods/CocoaPods/pull/7464)

* Add support for modular header search paths, include "legacy" support.  
  [Dimitris Koutsogiorgas](https://github.com/dnkoutso)
  [#7412](https://github.com/CocoaPods/CocoaPods/pull/7412)

* Set direct and transitive dependency header search paths for pod targets  
  [Dimitris Koutsogiorgas](https://github.com/dnkoutso)
  [#7116](https://github.com/CocoaPods/CocoaPods/pull/7116)

* Log target names missing host for libraries  
  [Keith Smiley](https://github.com/keith)
  [#7346](https://github.com/CocoaPods/CocoaPods/pull/7346)

* Add a `--no-overwrite` flag to `pod repo push` to disable overwriting
  existing specs that have already been pushed.  
  [Samuel Giddins](https://github.com/segiddins)

* Store which specs repo a pod comes from in the lockfile.  
  [Samuel Giddins](https://github.com/segiddins)

* Add `set -u` to the copy frameworks and copy resources scripts.  
  [Keith Smiley](https://github.com/keith)
  [#7180](https://github.com/CocoaPods/CocoaPods/pull/7180)

* Allow integrating into static library targets without attempting to copy 
  resources or embed frameworks unless `UNLOCALIZED_RESOURCES_FOLDER_PATH` 
  or `FRAMEWORKS_FOLDER_PATH` is set.  
  [Samuel Giddins](https://github.com/segiddins)

* Change color scheme of `pod outdated` from red-yellow-green to red-blue-green to be more colorblind friendly  
  [iv-mexx](https://github.com/iv-mexx)  
  [#7372](https://github.com/CocoaPods/CocoaPods/issues/7372)  

* Add support for integrating swift pods as static libraries.  
  [Danielle Tomlinson](https://github.com/dantoml)
  [Samuel Giddins](https://github.com/segiddins)
  [#6899](https://github.com/CocoaPods/CocoaPods/issues/6899)

* Document format of POD_NAMES in pod update  
  [mrh-is](https://github.com/mrh-is)

* Update validator to stream output as xcodebuild runs  
  [abbeycode](https://github.com/abbeycode)
  [#7040](https://github.com/CocoaPods/CocoaPods/issues/7040)
  
##### Bug Fixes

* Create a generic Info.plist file for test targets  
  Use xcode default `PRODUCT_MODULE_NAME` for generated test targets  
  [Paul Zabelin](https://github.com/paulz)
  [#7506](https://github.com/CocoaPods/CocoaPods/issues/7506)
  
* Prevent `xcassets` compilation from stomping over the apps `xcassets`  
  [Dimitris Koutsogiorgas](https://github.com/dnkoutso)
  [#7003](https://github.com/CocoaPods/CocoaPods/issues/7003)

* Fix script phase output path for `.xcasset` resources  
  [Dimitris Koutsogiorgas](https://github.com/dnkoutso)
  [#7511](https://github.com/CocoaPods/CocoaPods/issues/7511)

* Fix `PRODUCT_MODULE_NAME` for generated test targets  
  [Dimitris Koutsogiorgas](https://github.com/dnkoutso)
  [#7507](https://github.com/CocoaPods/CocoaPods/issues/7507)

* Ensure `SWIFT_VERSION` is set for test only pod targets during validation  
  [Dimitris Koutsogiorgas](https://github.com/dnkoutso)
  [#7498](https://github.com/CocoaPods/CocoaPods/issues/7498)

* Fix iOS test native target signing settings  
  [Dimitris Koutsogiorgas](https://github.com/dnkoutso)
  [#7504](https://github.com/CocoaPods/CocoaPods/pull/7504)

* Clear input/output paths if they exceed an arbitrary limit  
  [Dimitris Koutsogiorgas](https://github.com/dnkoutso)
  [#7362](https://github.com/CocoaPods/CocoaPods/issues/7362)

* Warn instead of throwing an exception when a development pod specifies an invalid license file path  
  [Eric Amorde](https://github.com/amorde)
  [#7377](https://github.com/CocoaPods/CocoaPods/issues/7377)

* Better static frameworks transitive dependency error checking  
  [Paul Beusterien](https://github.com/paulb777)
  [#7352](https://github.com/CocoaPods/CocoaPods/issues/7352)

* Always update input/output paths even if they are empty  
  [Dimitris Koutsogiorgas](https://github.com/dnkoutso)
  [#7368](https://github.com/CocoaPods/CocoaPods/pull/7368)

* Unique all available pre-release versions when displaying  
  [Samuel Giddins](https://github.com/segiddins)
  [#7353](https://github.com/CocoaPods/CocoaPods/pull/7353)

* Do not attempt compilation for pods with no sources and skipping import validation  
  [Dimitris Koutsogiorgas](https://github.com/dnkoutso)
  [#7336](https://github.com/CocoaPods/CocoaPods/issues/7336)

* Avoid adding copy resources and frameworks script phases when those phases
  would not copy anything.  
  [Keith Smiley](https://github.com/keith)
  [Samuel Giddins](https://github.com/segiddins)

* Speed up `pod install` times by up to 50% for very large project.  
  [Samuel Giddins](https://github.com/segiddins)

* Avoid dependency resolution conflicts when a pod depends upon a local pod.  
  [Samuel Giddins](https://github.com/segiddins)

* Fix legacy header search paths that broke due to #7116 and #7412.  
  [Dimitris Koutsogiorgas](https://github.com/dnkoutso)
  [#7445](https://github.com/CocoaPods/CocoaPods/pull/7445)

* Stop adding header search paths that do not contain any headers.  
  [Samuel Giddins](https://github.com/segiddins)

* Do not warn when http source uses `file:///` URI scheme  
  [Dimitris Koutsogiorgas](https://github.com/dnkoutso)
  [#7460](https://github.com/CocoaPods/CocoaPods/issues/7460)

* Remove bogus `PROVISIONING_PROFILE_SPECIFIER` value from Pods project.  
  [Ruenzuo](https://github.com/Ruenzuo)
  [#6964](https://github.com/CocoaPods/CocoaPods/issues/6964)

* Fix returning absolute paths from glob, fixes issue with static framework and public headers.  
  [Morgan McKenzie](https://github.com/rmtmckenzie)
  [#7463](https://github.com/CocoaPods/CocoaPods/issues/7463)

* Improve messages when integrating Swift pods as static libraries.  
  [Marcelo Fabri](https://github.com/marcelofabri)
  [#7495](https://github.com/CocoaPods/CocoaPods/issues/7495)

## 1.4.0 (2018-01-18)

##### Enhancements

* Show warning when Pod source uses unencrypted HTTP  
  [KrauseFx](https://github.com/KrauseFx)
  [#7293](https://github.com/CocoaPods/CocoaPods/issues/7293)

##### Bug Fixes

* Do not include test spec resources and framework paths of dependent targets into test scripts  
  [Dimitris Koutsogiorgas](https://github.com/dnkoutso)
  [#7318](https://github.com/CocoaPods/CocoaPods/pull/7318)

* Restore `development_pod_targets` public method in installer  
  [Dimitris Koutsogiorgas](https://github.com/dnkoutso)
  [#7292](https://github.com/CocoaPods/CocoaPods/pull/7292)

* Fix resolution when multiple sources provide the same pods, and there are 
  (potential) dependencies between the sources.  
  [Samuel Giddins](https://github.com/segiddins)
  [#7031](https://github.com/CocoaPods/CocoaPods/issues/7031)

* Ensure that externally-sourced (e.g. local & git) pods are allowed to resolve
  to prerelease versions.  
  [segiddins](https://github.com/segiddins)

## 1.4.0.rc.1 (2017-12-16)

##### Enhancements

* Integrate `swift_version` DSL support into pod targets  
  [Dimitris Koutsogiorgas](https://github.com/dnkoutso)
  [#7134](https://github.com/CocoaPods/CocoaPods/issues/7134)

* Add color indication to output of `pod outdated`  
  [iv-mexx](https://github.com/iv-mexx)
  [#7204](https://github.com/CocoaPods/CocoaPods/pull/7204)

* Set syntax of podspecs from development pods to Ruby when appropriate  
  [Eric Amorde](https://github.com/amorde)
  [#7278](https://github.com/CocoaPods/CocoaPods/pull/7278)

* Add support for editing the podspec, license, README, license, and docs of local development pods  
  [Eric Amorde](https://github.com/amorde)
  [#7093](https://github.com/CocoaPods/CocoaPods/pull/7093)

* Show warning when SDK provider tries to push a version with an unencrypted HTTP source  
  [KrauseFx](https://github.com/KrauseFx)
  [#7250](https://github.com/CocoaPods/CocoaPods/pull/7250)

##### Bug Fixes

* Deduplicate output path file names for resources and frameworks  
  [Eric Amorde](https://github.com/amorde)
  [#7259](https://github.com/CocoaPods/CocoaPods/issues/7259)

* Allow installation of a pod with its own Swift version on multiple targets  
  [Dimitris Koutsogiorgas](https://github.com/dnkoutso)
  [#7261](https://github.com/CocoaPods/CocoaPods/pull/7261)

* Quote framework names in OTHER_LDFLAGS  
  [Tyler Stromberg](https://github.com/AquaGeek)
  [#7185](https://github.com/CocoaPods/CocoaPods/issues/7185)

* Fix static framework archive regression from #7187  
  [Paul Beusterien](https://github.com/paulb777)
  [#7225](https://github.com/CocoaPods/CocoaPods/issues/7225)

* Install resource bundles and embed frameworks for every test target's configuration  
  [Nickolay Tarbayev](https://github.com/tarbayev)
  [#7012](https://github.com/CocoaPods/CocoaPods/issues/7012)

* Set `SWIFT_VERSION` to test native targets during validation  
  [Dimitris Koutsogiorgas](https://github.com/dnkoutso)
  [#7216](https://github.com/CocoaPods/CocoaPods/pull/7216)

* Add copied resources' paths to "Copy Pods Resources" output file list  
  [igor-makarov](https://github.com/igor-makarov)
  [#6936](https://github.com/CocoaPods/CocoaPods/issues/6936)

* Do not link system frameworks of test specs to library targets  
  [Dimitris Koutsogiorgas](https://github.com/dnkoutso)
  [#7205](https://github.com/CocoaPods/CocoaPods/pull/7205)

* Be more lenient when stripping frameworks and dSYMs for non fat binaries  
  [Dimitris Koutsogiorgas](https://github.com/dnkoutso)
  [#7196](https://github.com/CocoaPods/CocoaPods/issues/7196)
  [#5854](https://github.com/CocoaPods/CocoaPods/issues/5854)

* Do not display script phases warnings multiple times per platform  
  [Dimitris Koutsogiorgas](https://github.com/dnkoutso)
  [#7193](https://github.com/CocoaPods/CocoaPods/pull/7193)

* Fix unnecessary whole project recompilation with static frameworks  
  [Vladimir Gorbenko](https://github.com/volodg)
  [#7187](https://github.com/CocoaPods/CocoaPods/issues/7187)

* Prevent passing empty string to git when running `pod repo update --silent`  
  [Jon Sorrells](https://github.com/jonsorrells)
  [#7176](https://github.com/CocoaPods/CocoaPods/issues/7176)

* Do not propagate test spec frameworks and libraries into pod target xcconfig  
  [Dimitris Koutsogiorgas](https://github.com/dnkoutso)
  [#7172](https://github.com/CocoaPods/CocoaPods/issues/7172)

* Set language to Swift for test native targets if any dependencies use Swift  
  [Dimitris Koutsogiorgas](https://github.com/dnkoutso)
  [#7170](https://github.com/CocoaPods/CocoaPods/issues/7170)
  
* Prevent multiple script phases from stripping vendored dSYM  
  [Dimitris Koutsogiorgas](https://github.com/dnkoutso)
  [#7166](https://github.com/CocoaPods/CocoaPods/pull/7166)

* Static library headers should all be `Project` in Xcode header build phase  
  [Paul Beusterien](https://github.com/paulb777)
  [#4496](https://github.com/CocoaPods/CocoaPods/issues/4496)

* Fix archiving apps with static frameworks  
  [Paul Beusterien](https://github.com/paulb777)
  [#7158](https://github.com/CocoaPods/CocoaPods/issues/7158)

## 1.4.0.beta.2 (2017-10-24)

##### Enhancements

* Integrate execution position for shell script phases  
  [Dimitris Koutsogiorgas](https://github.com/dnkoutso)
  [#7101](https://github.com/CocoaPods/CocoaPods/pull/7101)

* Add support to integrate script phases from podspecs  
  [Dimitris Koutsogiorgas](https://github.com/dnkoutso)
  [#7092](https://github.com/CocoaPods/CocoaPods/pull/7092)

* Add support for preventing pch file generation with the skip_pch podspec attribute  
  [Paul Beusterien](https://github.com/paulb777)
  [#7044](https://github.com/CocoaPods/CocoaPods/pull/7044)

* Add app host support for test specs  
  [Dimitris Koutsogiorgas](https://github.com/dnkoutso)
  [#6953](https://github.com/CocoaPods/CocoaPods/issues/6953)

* Add support for resources in source static library frameworks  
  [Paul Beusterien](https://github.com/paulb777)
  [#7100](https://github.com/CocoaPods/CocoaPods/pull/7100)

##### Bug Fixes

* Copy .swiftmodule into static_frameworks to enable access to Swift static frameworks  
  [Paul Beusterien](https://github.com/paulb777)
  [#7140](https://github.com/CocoaPods/CocoaPods/issues/7140)

* Fix docs for prefix header paths  
  [Dimitris Koutsogiorgas](https://github.com/dnkoutso)
  [#7149](https://github.com/CocoaPods/CocoaPods/pull/7149)

* Fix integration `prefix_header_file` with test specs  
  [Dimitris Koutsogiorgas](https://github.com/dnkoutso)
  [#7147](https://github.com/CocoaPods/CocoaPods/pull/7147)

* Set the default Swift version to 3.2 during validation  
  [Victor Hugo Barros](https://github.com/heyzooi)
  [Dimitris Koutsogiorgas](https://github.com/dnkoutso)
  [#7136](https://github.com/CocoaPods/CocoaPods/pull/7136)

* Better warning message for which Swift version was used during validation  
  [Dimitris Koutsogiorgas](https://github.com/dnkoutso)
  [#7121](https://github.com/CocoaPods/CocoaPods/issues/7121)

* Fix static_framework Swift pod dependencies and implement pod access to dependent vendored_framework modules  
  [Paul Beusterien](https://github.com/paulb777)
  [#7117](https://github.com/CocoaPods/CocoaPods/issues/7117)

* Strip vendored dSYMs during embed script phase  
  [Dimitris Koutsogiorgas](https://github.com/dnkoutso)
  [#7111](https://github.com/CocoaPods/CocoaPods/issues/7111)

* Warn when a pod that was added or changed includes script phases  
  [Dimitris Koutsogiorgas](https://github.com/dnkoutso)
  [#7110](https://github.com/CocoaPods/CocoaPods/pull/7110)

* Build pod targets with script phases and integrate them properly  
  [Dimitris Koutsogiorgas](https://github.com/dnkoutso)
  [#7104](https://github.com/CocoaPods/CocoaPods/pull/7104)

* Do not set a `CODE_SIGN_IDENTITY` for macOS app hosts or xctest bundles  
  [Dimitris Koutsogiorgas](https://github.com/dnkoutso)
  [#7103](https://github.com/CocoaPods/CocoaPods/pull/7103)

* Fix framework and resources paths caching  
  [Dimitris Koutsogiorgas](https://github.com/dnkoutso)
  [#7068](https://github.com/CocoaPods/CocoaPods/pull/7068)

* Build subspecs in static frameworks without error  
  [Paul Beusterien](https://github.com/paulb777)
  [#7058](https://github.com/CocoaPods/CocoaPods/pull/7058)

* Ensure `SYMROOT` is properly set for all user configurations  
  [Dimitris Koutsogiorgas](https://github.com/dnkoutso)
  [#7081](https://github.com/CocoaPods/CocoaPods/issues/7081)

## 1.4.0.beta.1 (2017-09-24)

##### Enhancements

* Do not force include the master spec repo if plugins provide sources  
  [Eric Amorde](https://github.com/amorde)
  [#7033](https://github.com/CocoaPods/CocoaPods/pull/7033)

* Add custom shell script integration from Podfile  
  [Dimitris Koutsogiorgas](https://github.com/dnkoutso)
  [#6820](https://github.com/CocoaPods/CocoaPods/pull/6820)

* Show full requirement trees when a version conflict is encountered during 
  dependency resolution.  
  [Samuel Giddins](https://github.com/segiddins)

* Add support for source static library frameworks  
  [Paul Beusterien](https://github.com/paulb777)
  [#6811](https://github.com/CocoaPods/CocoaPods/pull/6811)

* Add Private Header support to static frameworks  
  [Paul Beusterien](https://github.com/paulb777)
  [#6969](https://github.com/CocoaPods/CocoaPods/pull/6969)

* For source static frameworks, include frameworks from dependent targets and libraries in OTHER_LDFLAGS  
  [Paul Beusterien](https://github.com/paulb777)
  [#6988](https://github.com/CocoaPods/CocoaPods/pull/6988)

##### Bug Fixes

* Deduplicate test specs correctly from pod variants and targets  
  [Dimitris Koutsogiorgas](https://github.com/dnkoutso)
  [#7036](https://github.com/CocoaPods/CocoaPods/pull/7036)

* Do not merge `pod_target_xcconfig` from test specs into non test xcconfigs  
  [Dimitris Koutsogiorgas](https://github.com/dnkoutso)
  [#7037](https://github.com/CocoaPods/CocoaPods/pull/7037)

* Wrap `$PODS_CONFIGURATION_BUILD_DIR` and `$PODS_BUILD_DIR` with curlies  
  [Dimitris Koutsogiorgas](https://github.com/dnkoutso)
  [#7048](https://github.com/CocoaPods/CocoaPods/pull/7048)

* Fix common paths sometimes calculating incorrectly  
  [amorde](https://github.com/amorde)
  [#7028](https://github.com/CocoaPods/CocoaPods/pull/7028)

* Do not code sign OSX targets for testing bundles  
  [Justin Martin](https://github.com/justinseanmartin)
  [#7027](https://github.com/CocoaPods/CocoaPods/pull/7027)

* Ensure a unique ID is generated for each resource bundle  
  [Justin Martin](https://github.com/justinseanmartin)
  [#7015](https://github.com/CocoaPods/CocoaPods/pull/7015)

* Do not include settings from file accessors of test specs into aggregate xcconfigs  
  [Dimitris Koutsogiorgas](https://github.com/dnkoutso)
  [#7019](https://github.com/CocoaPods/CocoaPods/pull/7019)

* Use the resolver to identify which pod targets are test only  
  [Dimitris Koutsogiorgas](https://github.com/dnkoutso)
  [Justin Martin](https://github.com/justinseanmartin)
  [#7014](https://github.com/CocoaPods/CocoaPods/pull/7014)

* Perform code signing on xctest bundles in the Pods project generated by a test spec  
  [Justin Martin](https://github.com/justinseanmartin)
  [#7013](https://github.com/CocoaPods/CocoaPods/pull/7013)

* Exclude test resource and framework paths from aggregate targets  
  [Dimitris Koutsogiorgas](https://github.com/dnkoutso)
  [#7000](https://github.com/CocoaPods/CocoaPods/pull/7000)

* Wrap platform warning message with quotes  
  [Dimitris Koutsogiorgas](https://github.com/dnkoutso)
  [#6968](https://github.com/CocoaPods/CocoaPods/pull/6968)

* Wire dependencies for pod targets not part of any aggregate target  
  [Dimitris Koutsogiorgas](https://github.com/dnkoutso)
  [#6948](https://github.com/CocoaPods/CocoaPods/pull/6948)

* Fix validation warnings when using --swift-version  
  [Danielle Tomlinson](https://github.com/dantoml)
  [#6971](https://github.com/CocoaPods/CocoaPods/pull/6971)

* Fix xcconfig boolean merging when substrings include yes or no  
  [Paul Beusterien](https://github.com/paulb777)
  [#6997](https://github.com/CocoaPods/CocoaPods/pull/6997)

* Filter out subset dependent targets from FRAMEWORK_SEARCH_PATHS  
  [Paul Beusterien](https://github.com/paulb777)
  [#7002](https://github.com/CocoaPods/CocoaPods/pull/7002)

* Propagate HEADER_SEARCH_PATHS settings from search paths  
  [Paul Beusterien](https://github.com/paulb777)
  [#7006](https://github.com/CocoaPods/CocoaPods/pull/7006)

## 1.3.1 (2017-08-02)

##### Enhancements

* None.

##### Bug Fixes

* Do not use `--delete` when copying resources to app target folder  
  [Dimitris Koutsogiorgas](https://github.com/dnkoutso)
  [#6927](https://github.com/CocoaPods/CocoaPods/issues/6927)

## 1.3.0 (2017-08-02)

##### Enhancements

* None.  

##### Bug Fixes

* Ensure transitive dependencies are linked to test targets  
  [Dimitris Koutsogiorgas](https://github.com/dnkoutso)
  [#6917](https://github.com/CocoaPods/CocoaPods/pull/6917)

* Properly install pod targets with test specs within subspecs  
  [Dimitris Koutsogiorgas](https://github.com/dnkoutso)
  [#6915](https://github.com/CocoaPods/CocoaPods/pull/6915)

* Add `--skip-tests` support `push` to push command  
  [Dimitris Koutsogiorgas](https://github.com/dnkoutso)
  [#6893](https://github.com/CocoaPods/CocoaPods/pull/6893)

## 1.3.0.rc.1 (2017-07-27)

##### Enhancements

* None.  

##### Bug Fixes

* Cache result of resource and framework paths  
  [Dimitris Koutsogiorgas](https://github.com/dnkoutso)
  [#6893](https://github.com/CocoaPods/CocoaPods/pull/6893)

* Ensure source urls are set when spec has subspecs with dependencies  
  [Dimitris Koutsogiorgas](https://github.com/dnkoutso)
  [#6888](https://github.com/CocoaPods/CocoaPods/pull/6888)

## 1.3.0.beta.3 (2017-07-19)

##### Enhancements

* Protect rsync tmp files from being deleted if two targets sync at the same time  
  [Justin Martin](https://github.com/justinseanmartin)
  [#6873](https://github.com/CocoaPods/CocoaPods/pull/6873)

* Include test schemes within library schemes  
  [Dimitris Koutsogiorgas](https://github.com/dnkoutso)
  [#6765](https://github.com/CocoaPods/CocoaPods/issues/6765)

* Truncate extra groups in Development Pods when they are parents of all files  
  [Eric Amorde](https://github.com/amorde)
  [#6814](https://github.com/CocoaPods/CocoaPods/pull/6814)

* Do not re-write generated files that have not changed  
  [Dimitris Koutsogiorgas](https://github.com/dnkoutso)
  [dingjingpisces2015](https://github.com/dingjingpisces2015)
  [#6825](https://github.com/CocoaPods/CocoaPods/pull/6825)

##### Bug Fixes

* Set the test xcconfig file to resource bundles used only by tests  
  [Dimitris Koutsogiorgas](https://github.com/dnkoutso)
  [#6886](https://github.com/CocoaPods/CocoaPods/pull/6886)

* Integrate test targets to embed frameworks and resources  
  [Dimitris Koutsogiorgas](https://github.com/dnkoutso)
  [#6828](https://github.com/CocoaPods/CocoaPods/pull/6828)

* Ensure resource bundle and test dependencies are set for test native targets  
  [Dimitris Koutsogiorgas](https://github.com/dnkoutso)
  [#6829](https://github.com/CocoaPods/CocoaPods/pull/6829)

* Provide a better error message when references are missing for non-source files
  [David Airapetyan](https://github.com/davidair)
  [#4887](https://github.com/CocoaPods/CocoaPods/issues/4887)

* Select unique module_name(s) across host target's and embedded targets' pod targets  
  [Anand Biligiri](https://github.com/abiligiri)
  [#6711](https://github.com/CocoaPods/CocoaPods/issues/6711)

## 1.3.0.beta.2 (2017-06-22)

##### Enhancements
* Add inputs and outputs for resources script phase  
  [Dimitris Koutsogiorgas](https://github.com/dnkoutso)
  [#6806](https://github.com/CocoaPods/CocoaPods/pull/6806)

* Simplify logic around framework input and output paths  
  [Dimitris Koutsogiorgas](https://github.com/dnkoutso)
  [#6803](https://github.com/CocoaPods/CocoaPods/pull/6803)

* Add inputs and outputs to check manifest lock and embed framework script phases  
  [Dimitris Koutsogiorgas](https://github.com/dnkoutso)
  [#6797](https://github.com/CocoaPods/CocoaPods/issues/6797)

##### Bug Fixes

* Remove 0.34 migration for a small boost in `pod install` time  
  [Dimitris Koutsogiorgas](https://github.com/dnkoutso)
  [#6783](hhttps://github.com/CocoaPods/CocoaPods/pull/6783)

* Use a cache when figuring out if a pod target is test only  
  [Dimitris Koutsogiorgas](https://github.com/dnkoutso)
  [#6787](https://github.com/CocoaPods/CocoaPods/pull/6787)

## 1.3.0.beta.1 (2017-06-06)

##### Enhancements

* Add validator support to run test specs during lint  
  [Dimitris Koutsogiorgas](https://github.com/dnkoutso)
  [#6753](https://github.com/CocoaPods/CocoaPods/pull/6753)

* Fix to include proper runtime search paths for test native targets  
  [Dimitris Koutsogiorgas](https://github.com/dnkoutso)
  [#6727](https://github.com/CocoaPods/CocoaPods/pull/6727)

* Aggregate targets should not include pod targets only used by tests  
  [Dimitris Koutsogiorgas](https://github.com/dnkoutso)
  [#6726](https://github.com/CocoaPods/CocoaPods/pull/6726)

* Add support for test target creation in the pods project generator  
  [Dimitris Koutsogiorgas](https://github.com/dnkoutso)
  [#6703](https://github.com/CocoaPods/CocoaPods/pull/6703) 

* Copy dSYM for vendored frameworks.  
  [Dimitris Koutsogiorgas](https://github.com/dnkoutso)
  [#1698](https://github.com/CocoaPods/CocoaPods/issues/1698) 

* Prevents need for .swift-version file in Objective-C pods  
  [Austin Emmons](https://github.com/atreat)
  [#6742](https://github.com/CocoaPods/CocoaPods/issues/6742) 

* Add a ipc command `podfile_json` converts a Podfile to JSON  
  [Dacaiguoguo](https://github.com/dacaiguoguogmail)
  [#6779](https://github.com/CocoaPods/CocoaPods/pull/6779)

##### Bug Fixes

* Link `swiftSwiftOnoneSupport` for test xcconfigs  
  [Dimitris Koutsogiorgas](https://github.com/dnkoutso)
  [#6769](https://github.com/CocoaPods/CocoaPods/pull/6769)

* Do not double add search paths to test xcconfig from parent  
  [Dimitris Koutsogiorgas](https://github.com/dnkoutso)
  [#6768](https://github.com/CocoaPods/CocoaPods/pull/6768)

* Ensure product name for tests is not overridden by custom build settings  
  [Dimitris Koutsogiorgas](https://github.com/dnkoutso)
  [#6766](https://github.com/CocoaPods/CocoaPods/pull/6766)

* Do not use the same product name for test targets  
  [Dimitris Koutsogiorgas](https://github.com/dnkoutso)
  [#6762](https://github.com/CocoaPods/CocoaPods/pull/6762)

* Use unique temp folder during lint for parallel execution    
  [Dimitris Koutsogiorgas](https://github.com/dnkoutso)
  [#5117](https://github.com/CocoaPods/CocoaPods/issues/5117)

* Stop adding `$(inherited)` for every static library linked  
  [Dimitris Koutsogiorgas](https://github.com/dnkoutso)
  [#6756](https://github.com/CocoaPods/CocoaPods/pull/6756)

* Settings for dependent targets should include the parent target for test xcconfigs  
  [Dimitris Koutsogiorgas](https://github.com/dnkoutso)
  [#6755](https://github.com/CocoaPods/CocoaPods/pull/6755)

* Only check for valid Swift version for pod targets that use Swift  
  [Dimitris Koutsogiorgas](https://github.com/dnkoutso)
  [#6733](https://github.com/CocoaPods/CocoaPods/pull/6733) 

* Fix pod install error from 1.2.1 when working with static lib-only projects.  
  [Ben Asher](https://github.com/benasher44)
  [#6673](https://github.com/CocoaPods/CocoaPods/issues/6673)

* Use `git!` when executing `push` command in order to raise informative and set exit code.  
  [Dimitris Koutsogiorgas](https://github.com/dnkoutso)
  [#6700](https://github.com/CocoaPods/CocoaPods/pull/6700) 

* Make copy resources echoes always return true to work around issue where Xcode stops handling build script output greater than ~440 characters (rdar://30607704).  
  [postmechanical](https://github.com/postmechanical)
  [#6595](https://github.com/CocoaPods/CocoaPods/issues/6595)

* Inherit pod defined values for `SWIFT_ACTIVE_COMPILATION_CONDITIONS`.    
  [Louis D'hauwe](https://github.com/louisdh)
  [#6629](https://github.com/CocoaPods/CocoaPods/pull/6629)
  
* Delete extraneous files in rsync destination.  
  [jgavris](https://github.com/jgavris)
  [#6694](https://github.com/CocoaPods/CocoaPods/pull/6694)
  
## 1.2.1 (2017-04-11)

##### Enhancements

* None.  

##### Bug Fixes

* No master specs cloning when not needed for `pod lib lint`.  
  [Alfredo Delli Bovi](https://github.com/adellibovi)
  [#6154](https://github.com/CocoaPods/CocoaPods/issues/6154)


## 1.2.1.rc.1 (2017-04-05)

##### Enhancements

* None.  

##### Bug Fixes

* Fix generating `LD_RUNPATH_SEARCH_PATHS` without `use_frameworks!` but consuming a vendored dynamic artifact.  
  [Dimitris Koutsogiorgas](https://github.com/dnkoutso)
  [#6596](https://github.com/CocoaPods/CocoaPods/issues/6596)

* Fix building with static lib subprojects (previously only supported framework subprojects).  
  [Ben Asher](https://github.com/benasher44)
  [#5830](https://github.com/CocoaPods/CocoaPods/issues/5830)
  [#6306](https://github.com/CocoaPods/CocoaPods/issues/6306)

* Fix regression from #6457 to ensure a correct error message is given when a spec is not found.  
  [Dimitris Koutsogiorgas](https://github.com/dnkoutso)
  [#6457](https://github.com/CocoaPods/CocoaPods/issues/6457)

* Provide a better error message if a podspec is found but cannot be parsed.  
  [Dimitris Koutsogiorgas](https://github.com/dnkoutso)
  [#6457](https://github.com/CocoaPods/CocoaPods/issues/6457)

* Only share pod target xcscheme if present during validation.  
  [Dimitris Koutsogiorgas](https://github.com/dnkoutso)
  [#6558](https://github.com/CocoaPods/CocoaPods/pull/6558)

* Properly compile storyboard for watch device family.  
  [Dimitris Koutsogiorgas](https://github.com/dnkoutso)
  [#6516](https://github.com/CocoaPods/CocoaPods/issues/6516)

* Support git progress for `pod repo update` and `pod install --repo-update`  
  [Alfredo Delli Bovi](https://github.com/adellibovi)
  [#6525](https://github.com/CocoaPods/CocoaPods/issues/6525)

* Return new exit code (31) when spec not found  
  [Alfredo Delli Bovi](https://github.com/adellibovi)
  [#6033](https://github.com/CocoaPods/CocoaPods/issues/6033)

* Provide better error message when spec not found  
  [Alfredo Delli Bovi](https://github.com/adellibovi)
  [#6033](https://github.com/CocoaPods/CocoaPods/issues/6033)


## 1.2.1.beta.1 (2017-03-08)

##### Enhancements

* Use red text when pod installation fails 
  [Dimitris Koutsogiorgas](https://github.com/dnkoutso)
  [#6534](https://github.com/CocoaPods/CocoaPods/issues/6534)
  
* Provide installation option to disable multiple pod sources warnings.  
  [Dimitris Koutsogiorgas](https://github.com/dnkoutso)
  [#6497](https://github.com/CocoaPods/CocoaPods/pull/6497)

* Use the colored2 gem instead of colored.  
  [Orta Therox](https://github.com/orta)
  [xcodeproj#463](https://github.com/CocoaPods/Xcodeproj/pull/463)

* Cache results of dynamic_binary?  
  [Ken Wigginton](https://github.com/hailstorm350)
  [#6434](https://github.com/CocoaPods/CocoaPods/pull/6434)

* Created `NOMENCLATURE.md` to keep a glossary of the most common terms used in cocoapods.
  [Rob Contreras](https://github.com/robcontreras)
  [#2379](https://github.com/CocoaPods/CocoaPods/pull/2379)

##### Bug Fixes

* Ensure Core Data models get added to the compile sources phase for header generation.  
  [Ben Asher](https://github.com/benasher44)
  [#6259](https://github.com/CocoaPods/CocoaPods/issues/6259)

* Do not crash when attempting to install pod with no supported targets.  
  [Dimitris Koutsogiorgas](https://github.com/dnkoutso)
  [#6465](https://github.com/CocoaPods/CocoaPods/issues/6465)

* Correctly handle `OTHER_LDFLAGS` for targets with inherit search paths and source pods.  
  [Justin Martin](https://github.com/justinseanmartin)
  [Dimitris Koutsogiorgas](https://github.com/dnkoutso)
  [#6481](https://github.com/CocoaPods/CocoaPods/pull/6481)

* Uses `${PODS_PODFILE_DIR_PATH}` for generated manifest lock script phase.  
  [Dimitris Koutsogiorgas](https://github.com/dnkoutso)
  [#5499](https://github.com/CocoaPods/CocoaPods/issues/5499)

* Do not generate `UIRequiredDeviceCapabilities` for `tvOS` Info.plists.  
  [Dimitris Koutsogiorgas](https://github.com/dnkoutso)
  [#6193](https://github.com/CocoaPods/CocoaPods/issues/6193)

* Fix integration with vendored static frameworks and libraries.  
  [Dimitris Koutsogiorgas](https://github.com/dnkoutso)
  [#6477](https://github.com/CocoaPods/CocoaPods/pull/6477)

* Use `${SRCROOT}` rather than `${PODS_ROOT}` in the generated manifest lock script phase.  
  [Dimitris Koutsogiorgas](https://github.com/dnkoutso)
  [#5499](https://github.com/CocoaPods/CocoaPods/issues/5499)
  
* Fix build phase resource references to point at PBXVariantGroups where relevant.  
  [Wes Campaigne](https://github.com/Westacular)
  [Dimitris Koutsogiorgas](https://github.com/dnkoutso)
  [#6373](https://github.com/CocoaPods/CocoaPods/issues/6373)

* Correctly set runtime search paths for OSX unit test bundles when using frameworks.  
  [Dimitris Koutsogiorgas](https://github.com/dnkoutso)
  [#6435](https://github.com/CocoaPods/CocoaPods/pull/6435)
  
* Add `--skip-import-validation` to skip linking a pod during lint.  
  [Samuel Giddins](https://github.com/segiddins)
  [Dimitris Koutsogiorgas](https://github.com/dnkoutso)
  [#5670](https://github.com/CocoaPods/CocoaPods/issues/5670)

* Updated the colored2 gem (previous version removed from rubygems.org).  
  [Ben Asher](https://github.com/benasher44)
  [#6533](https://github.com/CocoaPods/CocoaPods/pull/6533)

## 1.2.0 (2017-01-28)

##### Enhancements

* None.  

##### Bug Fixes

* Do not link static frameworks to targets that use `inherit! search_paths`.  
  [Dimitris Koutsogiorgas](https://github.com/dnkoutso)
  [#6065](https://github.com/CocoaPods/CocoaPods/issues/6065)


## 1.2.0.rc.1 (2017-01-13)

##### Enhancements

* Show git progress when downloading the CocoaPods Specs repo.  
  [Danielle Tomlinson](https://github.com/dantoml)
  [#5937](https://github.com/CocoaPods/CocoaPods/issues/5937)

* Move Installer target verification into the Xcode namespace 
  [Danielle Tomlinson](https://github.com/DanToml)
  [#5607](https://github.com/CocoaPods/CocoaPods/pull/5607)

##### Bug Fixes

* None.  


## 1.2.0.beta.3 (2016-12-28)

##### Enhancements

* `pod repo push` now accepts the `--swift-version` argument.  
  [Dimitris Koutsogiorgas](https://github.com/dnkoutso)
  [#6217](https://github.com/CocoaPods/CocoaPods/issues/6217)

* Output Swift targets when multiple versions of Swift are detected.  
  [Justin Martin](https://github.com/justinseanmartin) & [Dimitris Koutsogiorgas](https://github.com/dnkoutso)
  [#6191](https://github.com/CocoaPods/CocoaPods/issues/6191)

* [update] adding --sources to specify to only update pods from a repo  
  [Mark Schall](https://github.com/maschall)
  [#5809](https://github.com/CocoaPods/CocoaPods/pull/5809)

* Add aggregated search paths targets to vendored build settings  
  [Chris Ortman](https://github.com/chrisortman)
  [Johannes Plunien](https://github.com/plu)
  [#5512](https://github.com/CocoaPods/CocoaPods/issues/5512)

* Use fetch and reset rather than a pull when updating specs repos.  
  [Danielle Tomlinson](https://github.com/dantoml)
  [#6206](https://github.com/CocoaPods/CocoaPods/pull/6206)

##### Bug Fixes

* Fix default LD_RUNPATH_SEARCH_PATHS for host targets.  
  [Dimitris Koutsogiorgas](https://github.com/dnkoutso)
  [#6006](https://github.com/CocoaPods/CocoaPods/issues/6006)

* Fix codesigning issues when targets have spaces.   
  [Sam Gammon](https://github.com/sgammon)
  [#6153](https://github.com/CocoaPods/CocoaPods/issues/6153)

* Raise an exception if unable to find a reference for a path and handle symlink references.  
  [Dimitris Koutsogiorgas](https://github.com/dnkoutso)
  [#5427](https://github.com/CocoaPods/CocoaPods/issues/5427)

* Re-escaped backslashes in embed_frameworks generator  
  [Harlan Haskins](https://github.com/harlanhaskins)
  [#6121](https://github.com/CocoaPods/CocoaPods/issues/6121)

* Escape spaces in CONFIGURATION_BUILD_DIR when creating header folders symlink  
  [Dmitry Obukhov](https://github.com/stel)
  [#6146](https://github.com/CocoaPods/CocoaPods/pull/6146)

* Fail gracefully when downloading a podspec in `pod spec lint` fails.  
  [Samuel Giddins](https://github.com/segiddins)

* Remove the `const_missing` hack for `Pod::SourcesManager`.  
  [Samuel Giddins](https://github.com/segiddins)

* Fixed code signing issue causing lint failure on macOS.  
  [Paul Cantrell](https://github.com/pcantrell)
  [#5645](https://github.com/CocoaPods/CocoaPods/issues/5645)

* Raise an exception when using a git version prior to 1.8.5.  
  [Danielle Tomlinson](https://github.com/dantoml)
  [#6078](https://github.com/CocoaPods/CocoaPods/issues/6078)

* Fix framework support for frameworks in sub-projects.  
  [Ben Asher](https://github.com/benasher44)
  [#6123](https://github.com/CocoaPods/CocoaPods/issues/6123)

* Remove errors that prevent host/extension target mismatches, which Xcode will warn about.
  [Ben Asher](https://github.com/benasher44)
  [#6173](https://github.com/CocoaPods/CocoaPods/issues/6173)


## 1.2.0.beta.1 (2016-10-28)

##### Enhancements

* Generate `PODS_TARGET_SRCROOT` build setting for each pod target.  
  [Dimitris Koutsogiorgas](https://github.com/dnkoutso)
  [#5375](https://github.com/CocoaPods/CocoaPods/issues/5375)

* Add support for running CocoaPods on Linux.  
  [Samuel Giddins](https://github.com/segiddins)

* Use native Ruby ASCII plist parsing and serialization, removing dependencies
  on FFI, Xcode, and macOS.  
  [Samuel Giddins](https://github.com/segiddins)

* Run codesigning in parallel in the embed frameworks build phase when
 `COCOAPODS_PARALLEL_CODE_SIGN` is set to `true`.  
  [Ben Asher](https://github.com/benasher44)
  [#6088](https://github.com/CocoaPods/CocoaPods/pull/6088)

##### Bug Fixes

* Add target-device tvOS in copy_resources generator.  
  [Konrad Feiler](https://github.com/Bersaelor)
  [#6052](https://github.com/CocoaPods/CocoaPods/issues/6052)

* Read the correct `SWIFT_VERSION` when generating target XCConfigs.  
  [Ben Asher](https://github.com/benasher44)
  [#6067](https://github.com/CocoaPods/CocoaPods/issues/6067)

* Don't explicitly set `ALWAYS_EMBED_SWIFT_STANDARD_LIBRARIES` to NO.  
  [Ben Asher](https://github.com/benasher44)
  [#6064](https://github.com/CocoaPods/CocoaPods/issues/6064)

* Redefine FOUNDATION_EXPORT for C-only pods in umbrella header.  
  [Chris Ballinger](https://github.com/chrisballinger)
  [#6024](https://github.com/CocoaPods/CocoaPods/issues/6024)


## 1.1.1 (2016-10-20)

##### Enhancements

* None.  

##### Bug Fixes

* Strip newlines from .swift-version files.  
  [Danielle Tomlinson](https://github.com/dantoml)
  [#6059](https://github.com/CocoaPods/CocoaPods/pull/6059)


## 1.1.0 (2016-10-19)

##### Enhancements

* Use host target for frameworks of XPC services.  
  [Ingmar Stein](https://github.com/IngmarStein)
  [#6029](https://github.com/CocoaPods/CocoaPods/pull/6029)

* Use Swift 3.0 by default during validation.  
  [Danielle Tomlinson](https://github.com/dantoml)
  [#6042](https://github.com/CocoaPods/CocoaPods/pull/6042)

* Exit with non-zero exit status if pod repo update fails  
  [Uku Loskit](https://github.com/UkuLoskit)
  [#6037](https://github.com/CocoaPods/CocoaPods/issues/6037)

* The validator has an API for accessing which version of Swift was used.  
  [Orta Therox](https://github.com/orta)
  [#6049](https://github.com/CocoaPods/CocoaPods/pull/6049)

##### Bug Fixes

* None.  

* Redefine FOUNDATION_EXPORT for C-only pods in umbrella header.  
  [Chris Ballinger](https://github.com/chrisballinger)
  [#6024](https://github.com/CocoaPods/CocoaPods/issues/6024)

## 1.1.0.rc.3 (2016-10-11)

##### Enhancements

* Cache result of inhibit_warnings and include_in_build_config to speed up pod install.  
  [Dimitris Koutsogiorgas](https://github.com/dnkoutso)
  [#5934](https://github.com/CocoaPods/CocoaPods/pull/5934)

* Tell users about the .swift-version file on validation failures.  
  [Danielle Tomlinson](https://github.com/dantoml)
  [#5951](https://github.com/CocoaPods/CocoaPods/pull/5951)

* Improve performance of PathList.read_file_system  
  [Heath Borders](https://github.com/hborders)
  [#5890](https://github.com/CocoaPods/CocoaPods/issues/5890)

* Cache result of uses_swift and should_build to speed up pod install.  
  [Dimitris Koutsogiorgas](https://github.com/dnkoutso)
  [#5837](https://github.com/CocoaPods/CocoaPods/pull/5837)

* Remove uses of `cd` in generated scripts  
  [Ben Asher](https://github.com/benasher44)
  [#5959](https://github.com/CocoaPods/CocoaPods/pull/5959)

* Error with helpful message when integrating a pod into targets that have mismatched Swift versions.  
  [Ben Asher](https://github.com/benasher44)
  [#5984](https://github.com/CocoaPods/CocoaPods/pull/5984)

* Allow users to share pods between Objective-C and Swift targets.  
  [Danielle Tomlinson](https://github.com/dantoml)
  [#5984](https://github.com/CocoaPods/CocoaPods/pull/5984)

* Allow setting the linting Swift version via `--swift-version=VERSION`  
  [Danielle Tomlinson](https://github.com/dantoml)
  [#5989](https://github.com/CocoaPods/CocoaPods/pull/5989)

* Greenify pod install success message  
  [Stephen Hayes](https://github.com/schayes04)
  [#5713](https://github.com/CocoaPods/CocoaPods/issues/5713)

* Update EMBEDDED_CONTENT_CONTAINS_SWIFT flag behaviour based on xcode version.  
  [codymoorhouse](https://github.com/codymoorhouse)
  [#5732](https://github.com/CocoaPods/CocoaPods/issues/5732)

##### Bug Fixes

* Remove special handling for messages apps  
  [Ben Asher](https://github.com/benasher44)
  [#5860](https://github.com/CocoaPods/CocoaPods/issues/5860)

* Ensure messages apps have an embed frameworks build phase  
  [Ben Asher](https://github.com/benasher44)
  [#5860](https://github.com/CocoaPods/CocoaPods/issues/5860)

* Fix linting of private pods when using libraries.  
  [Stefan Pühringer](https://github.com/b-ray)
  [#5891](https://github.com/CocoaPods/CocoaPods/issues/5891)


## 1.1.0.rc.2 (2016-09-13)

##### Enhancements

* Use the SWIFT_VERSION when linting pods. To lint with Swift 3.0
  add a Swift Version file. `echo "3.0" >> .swift-version`.   
  [Danielle Tomlinson](https://github.com/dantoml)
  [#5841](https://github.com/CocoaPods/CocoaPods/pull/5841)

##### Bug Fixes

* Correctly pass Pod:VERSION in `pod lib create`.  
  [Danielle Tomlinson](https://github.com/dantoml)
  [#5840](https://github.com/CocoaPods/CocoaPods/issues/5840)


## 1.1.0.rc.1 (2016-09-10)

##### Enhancements

*  

##### Bug Fixes

* Wrap generated import headers with __OBJC__ to fix C only pods.   
  [Dimitris Koutsogiorgas](https://github.com/dnkoutso)
  [#5291](https://github.com/CocoaPods/CocoaPods/issues/5291)

* Prevent crash when generating acknowledgements when license type is not specified.  
  [Marcelo Fabri](https://github.com/marcelofabri)
  [#5826](https://github.com/CocoaPods/CocoaPods/issues/5826)

* Pass full path to App.xcworkspace for spec validation, and use `git -C` for `pod repo push` git ops.  
  [Ben Asher](https://github.com/benasher44)
  [#5805](https://github.com/CocoaPods/CocoaPods/issues/5805)


## 1.1.0.beta.2 (2016-09-03)

##### Enhancements

* Remove references to the pre-1.0 Migrator.  
  [Danielle Tomlinson](https://github.com/dantoml)
  [#5635](https://github.com/CocoaPods/CocoaPods/pull/5635)  

* Improve performance of dependency resolution.
  [yanzhiwei147](https://github.com/yanzhiwei147)
  [#5510](https://github.com/CocoaPods/CocoaPods/pull/5510)

* Add support for building Messages applications.  
  [Ben Asher](https://github.com/benasher44)
  [#5726](https://github.com/CocoaPods/CocoaPods/pull/5726)

* Improved messaging when missing host targets for embedded targets.
  Improved support for framework-only projects.  
  [Ben Asher](https://github.com/benasher44)
  [#5733](https://github.com/CocoaPods/CocoaPods/pull/5733)

* Set ALWAYS_EMBED_SWIFT_STANDARD_LIBRARIES when appropriate.  
  [Ben Asher](https://github.com/benasher44)
  [#5732](https://github.com/CocoaPods/CocoaPods/pull/5732)

* Verify that embedded target platform and swift version matches the host.  
  [Ben Asher](https://github.com/benasher44)
  [#5747](https://github.com/CocoaPods/CocoaPods/pull/5747)

* Pass the version of CocoaPods to `pod lib create`'s configure script.  
  [orta](https://github.com/orta)
  [#5787](https://github.com/CocoaPods/CocoaPods/pull/5787)

* Improve host target detection for embedded targets
  in sub-projects.  
  [Ben Asher](https://github.com/benasher44)
  [#5622](https://github.com/CocoaPods/CocoaPods/issues/5622)

##### Bug Fixes

* Hash scope suffixes if they are over 50 characters to prevent file paths from being too long.  
  [Danielle Tomlinson](https://github.com/dantoml)
  [#5491](https://github.com/CocoaPods/CocoaPods/issues/5491)

* Fix codesigning identity on watchOS and tvOS targets.    
  [Danielle Tomlinson](https://github.com/dantoml)
  [#5686](https://github.com/CocoaPods/CocoaPods/issues/5686)

* Fix SWIFT_VERSION not being read when only defined at the project level.    
  [Ben Asher](https://github.com/benasher44)
  [#5700](https://github.com/CocoaPods/CocoaPods/issues/5700) and [#5737](https://github.com/CocoaPods/CocoaPods/issues/5737)

* Fix analyzer checking the compatibility of an embedded target with a host that has not been added the Podfile.  
  [Ben Asher](https://github.com/benasher44)
  [#5783](https://github.com/CocoaPods/CocoaPods/issues/5783)

## 1.1.0.beta.1 (2016-07-11)

##### Enhancements

* Move Pods Project generation to an `Xcode` Namespace.  
  [Daniel Tomlinson](https://github.com/dantoml)
  [#5480](https://github.com/CocoaPods/CocoaPods/pull/5480)

* Add the ability to inhibit swift warnings.  
  [Peter Ryszkiewicz](https://github.com/pRizz)
  [#5414](https://github.com/CocoaPods/CocoaPods/pull/5414)

* Use `git ls-remote` to skip full clones for branch dependencies.  
  [Juan Civile](https://github.com/champo)
  [#5376](https://github.com/CocoaPods/CocoaPods/issues/5376)

* [repo/push] --use-json to convert podspecs to JSON format when pushing.  
  [Mark Schall](https://github.com/maschall)
  [#5568](https://github.com/CocoaPods/CocoaPods/pull/5568)

* Set 'Allow app extension API only' for Messages extensions.  
  [Boris Bügling](https://github.com/neonichu)
  [#5558](https://github.com/CocoaPods/CocoaPods/issues/5558)

* Accept `pod repo push` with URL instead of only repo name.  
  [Mark Schall](https://github.com/maschall)
  [#5572](https://github.com/CocoaPods/CocoaPods/pull/5572)

* [Installer] Set the SWIFT_VERSION for CocoaPods generated targets.  
  [Danielle Tomlinson](https://github.com/DanToml)
  [#5540](https://github.com/CocoaPods/CocoaPods/pull/5540)

* Print message when skipping user project integration.  
  [Danielle Tomlinson](https://github.com/dantoml)
  [#5517](https://github.com/CocoaPods/CocoaPods/issues/5517)

* Show GitHub Issues that could be related to exceptions.  
  [Orta Therox](https://github.com/orta)
  [#4817](https://github.com/CocoaPods/CocoaPods/issues/4817)

* Improve handling of app extensions, watch os 1 extensions
  and framework targets.  
  [Ben Asher](https://github.com/benasher44)
  [#4203](https://github.com/CocoaPods/CocoaPods/issues/4203)

* Add a license type to generated acknowledgements file in plist.  
  [Naoto Kaneko](https://github.com/naoty)
  [#5436](https://github.com/CocoaPods/CocoaPods/pull/5436)

##### Bug Fixes

* Fix local pod platform conflict error message.  
  [Muhammed Yavuz Nuzumlalı](https://github.com/manuyavuz)
  [#5052](https://github.com/CocoaPods/CocoaPods/issues/5052)

* Avoid use of `activesupport` version 5 to stay compatible with macOS system
  Ruby.  
  [Boris Bügling](https://github.com/neonichu)
  [#5602](https://github.com/CocoaPods/CocoaPods/issues/5602)

* Fix installing pods with `use_frameworks` when deduplication is disabled.  
  [Samuel Giddins](https://github.com/segiddins)
  [#5481](https://github.com/CocoaPods/CocoaPods/issues/5481)

* Running `pod setup --silent` will now properly silence git output while
  updating the repository.  
  [Samuel Giddins](https://github.com/segiddins)

* Fix linting pods that depend upon `XCTest`.  
  [Samuel Giddins](https://github.com/segiddins)
  [#5321](https://github.com/CocoaPods/CocoaPods/issues/5321)

* Use `require` instead of `autoload` to solve an issue with loading
  `fourflusher`.  
  [Boris Bügling](https://github.com/neonichu)
  [#5445](https://github.com/CocoaPods/CocoaPods/issues/5445)

* Resolve cyclic dependencies when creating pod targets.  
  [Juan Civile](https://github.com/champo)
  [#5362](https://github.com/CocoaPods/CocoaPods/issues/5362)

* Fix embedding frameworks in UI Testing bundles.  
  [Daniel Tomlinson](https://github.com/dantoml)
  [#5250](https://github.com/CocoaPods/CocoaPods/issues/5250)

* Ensure attempting to print a path in the error report doesn't itself error.  
  [Samuel Giddins](https://github.com/)
  [#5541](https://github.com/CocoaPods/CocoaPods/issues/5541)

* Fix linting with Xcode 8.  
  [Boris Bügling](https://github.com/neonichu)
  [#5529](https://github.com/CocoaPods/CocoaPods/issues/5529)

* Fix linting with Xcode 8 by disabling it entirely.  
  [Boris Bügling](https://github.com/neonichu)
  [#5528](https://github.com/CocoaPods/CocoaPods/issues/5528)

* Error during install when there are duplicate library names.  
  [Daniel Tomlinson](https://github.com/dantoml)
  [#4014](https://github.com/CocoaPods/CocoaPods/issues/4014)

* Make the `Check Pods Manifest.lock` script write errors to STDERR and improve
  POSIX shell compatibility.  
  [Simon Warta](https://github.com/webmaster128)
  [#5595](https://github.com/CocoaPods/CocoaPods/pull/5595)


## 1.0.1 (2016-06-02)

##### Enhancements

* None.

##### Bug Fixes

* Symlink the header folders in the framework bundle's root directory
  by a new shell script build phase if `header_mappings_dir` is used
  with frameworks.  
  [Marius Rackwitz](https://github.com/mrackwitz)
  [#5313](https://github.com/CocoaPods/CocoaPods/issues/5313)

* Removed emojis in Build Phases names — as it seems that some third party tools have trouble with them.  
  [Olivier Halligon](https://github.com/AliSoftware)
  [#5382](https://github.com/CocoaPods/CocoaPods/pull/5382)

* Ensure `Set` is defined before using it.  
  [Samuel Giddins](https://github.com/segiddins)
  [#5287](https://github.com/CocoaPods/CocoaPods/issues/5287)

* Add --target-device to ibtool invocation for XIBs
  [Juan Civile](https://github.com/champo)
  [#5282](https://github.com/CocoaPods/CocoaPods/issues/5282)

* Fix error when executables cannot be found.
  [Jan Berkel](https://github.com/jberkel)
  [#5319](https://github.com/CocoaPods/CocoaPods/pull/5319)

* Avoid removing all files when root directory contains unicode characters.  
  [Marc Boquet](https://github.com/marcboquet)
  [#5294](https://github.com/CocoaPods/CocoaPods/issues/5294)

* Guarding from crash if pod lib create has a + character in the name.  
  [William Entriken](https://github.com/fulldecent)
  [CocoaPods/pod-template#69](https://github.com/CocoaPods/pod-template/issues/69)

* Use target product types to determine whether a target is a test target when
  running `pod init`.  
  [Samuel Giddins](https://github.com/segiddins)
  [#5378](https://github.com/CocoaPods/CocoaPods/issues/5378)


## 1.0.0 (2016-05-10)

##### Enhancements

* Validate that resource bundles declared in the podspec contain resources.  
  [Samuel Giddins](https://github.com/segiddins)
  [#5218](https://github.com/CocoaPods/CocoaPods/issues/5218)

* Improvements to the error messaging around missing dependencies.  
  [Orta Therox](https://github.com/orta)
  [#5260](https://github.com/CocoaPods/CocoaPods/issues/5260)

* Make sharing schemes for development pods an installation option
  (`share_schemes_for_development_pods`) and disable sharing schemes
  by default.  
  [Samuel Giddins](https://github.com/segiddins)

##### Bug Fixes

* Fix search paths inheritance when there are transitive dependencies.  
  [Samuel Giddins](https://github.com/segiddins)
  [#5264](https://github.com/CocoaPods/CocoaPods/issues/5264)


## 1.0.0.rc.2 (2016-05-04)

##### Enhancements

* None.  

##### Bug Fixes

* Handle when an abstract target has no declared platform without crashing.  
  [Samuel Giddins](https://github.com/segiddins)
  [#5236](https://github.com/CocoaPods/CocoaPods/issues/5236)

* Don't recurse into child directories to find podspecs when running
  `pod spec lint`.  
  [Samuel Giddins](https://github.com/segiddins)
  [#5244](https://github.com/CocoaPods/CocoaPods/issues/5244)


## 1.0.0.rc.1 (2016-04-30)

##### Enhancements

* The `pod init` command now uses target inheritance for test targets
  in the generated Podfile.  
  [Orta Therox](https://github.com/orta)
  [#4714](https://github.com/CocoaPods/CocoaPods/issues/4714)

* Support customized build directories by letting user xcconfig definitions
  rely on the new overridable alias build variable `PODS_BUILD_DIR`.  
  [Marius Rackwitz](https://github.com/mrackwitz)
  [#5217](https://github.com/CocoaPods/CocoaPods/issues/5217)

##### Bug Fixes

* Fix for `pod repo push --help` throwing an error.  
  [Boris Bügling](https://github.com/neonichu)
  [#5214](https://github.com/CocoaPods/CocoaPods/pull/5214)

* The warning for not having utf-8 set as the default encoding for a
  terminal now properly respects the `--no-ansi` argument.  
  [Joshua Kalpin](https://github.com/Kapin)
  [#5199](https://github.com/CocoaPods/CocoaPods/pull/5199)


## 1.0.0.beta.8 (2016-04-15)

##### Enhancements

* None.  

##### Bug Fixes

* Headers from vendored frameworks no longer end up in the `HEADER_SEARCH_PATH`
  when using frameworks. They are now assumed to be already present as modular
  headers in the framework itself.  
  [Mark Spanbroek](https://github.com/markspanbroek)
  [#5146](https://github.com/CocoaPods/CocoaPods/pull/5146)

* Access to the `Pod::SourcesManager` constant has been restored, though its use
  is considered deprecated and subject to removal at any time. Migrate to use
  `Pod::Config.instance.sources_manager` in some manner as soon as possible.  
  [Samuel Giddins](https://github.com/segiddins)

* Running `pod repo update --silent` will now properly silence git output while
  updating the repository.  
  [Samuel Giddins](https://github.com/segiddins)


## 1.0.0.beta.7 (2016-04-15)

##### Enhancements

* When an unknown build configuration is mentioned in the Podfile, CocoaPods
  will suggest the build configurations found in the user project.  
  [Samuel Giddins](https://github.com/segiddins)
  [#5113](https://github.com/CocoaPods/CocoaPods/issues/5113)

* Improved the error message when a matching spec cannot be found,
  mentioning that now `pod repo update` is not implicit when running `pod
  install`.  
  [Orta Therox](https://github.com/orta)
  [#5135](https://github.com/CocoaPods/CocoaPods/issues/5135)

* Add support for sharded specs directories.  
  [Samuel Giddins](https://github.com/segiddins)
  [#5002](https://github.com/CocoaPods/CocoaPods/issues/5002)

* Pass the build setting `OTHER_CODE_SIGN_FLAGS` to codesign for the generated
  embed frameworks build phase's script, as Xcode does when signing natively.  
  [Václav Slavík](https://github.com/vslavik)
  [#5087](https://github.com/CocoaPods/CocoaPods/pull/5087)

##### Bug Fixes

* Sort files from `Dir.glob` explicitly to produce same result on case sensitive
  file system as result on case insensitive file system.  
  [Soutaro Matsumoto](https://github.com/soutaro)

* Fix build path for resource bundles.  
  [Marius Rackwitz](https://github.com/mrackwitz)
  [#5034](https://github.com/CocoaPods/CocoaPods/issues/5034)

* Rely on `TARGET_BUILD_DIR` instead of `CONFIGURATION_BUILD_DIR` in the
  generated embed resources build phase's script, so that UI test targets can
  be run.  
  [seaders](https://github.com/seaders)
  [#5133](https://github.com/CocoaPods/CocoaPods/issues/5133)

* Ensure that a `CFBundleVersion` is set for resource bundles' Info.plist
  files.  
  [Samuel Giddins](https://github.com/segiddins)
  [#4897](https://github.com/CocoaPods/CocoaPods/issues/4897)


## 1.0.0.beta.6 (2016-03-15)

##### Breaking

* Running `pod install` doesn't imply an automatic spec repo update.  
  The old behavior can be achieved by passing in the option `--repo-update`
  or running `pod repo update`.  
  [Marius Rackwitz](https://github.com/mrackwitz)
  [#5004](https://github.com/CocoaPods/CocoaPods/issues/5004)

* Remove the configuration variable `skip_repo_update` as the default behavior
  varies now between `pod install` and `pod (update|outdated)`.  
  [Marius Rackwitz](https://github.com/mrackwitz)
  [#5017](https://github.com/CocoaPods/CocoaPods/issues/5017)

##### Enhancements

* The master specs repo will no longer perform 'no-op' git fetches. This should
  help to reduce the load on GitHub's servers.  
  [Daniel Tomlinson](https://github.com/DanielTomlinson)
  [#5005](https://github.com/CocoaPods/CocoaPods/issues/5005)
  [#4989](https://github.com/CocoaPods/CocoaPods/issues/4989)

* The specs repos will no longer support shallow clones to reduce CPU load
  on git servers. Pre-existing shallow clones of the `master` repo will
  automatically be upgraded to deep clones when the repo is updated.  
  [Samuel Giddins](https://github.com/segiddins)
  [#5016](https://github.com/CocoaPods/CocoaPods/issues/5016)

* The validator will check that all `public_header_files` and
  `private_header_files` are also present in `source_files`.  
  [Samuel Giddins](https://github.com/segiddins)
  [#4936](https://github.com/CocoaPods/CocoaPods/issues/4936)

##### Bug Fixes

* The master specs repository can no longer be added via `pod repo add`, but
  instead must be done via `pod setup`.  
  [Samuel Giddins](https://github.com/segiddins)

* Print a friendly error message when the platform for a target cannot be
  inferred.  
  [Samuel Giddins](https://github.com/segiddins)
  [#4790](https://github.com/CocoaPods/CocoaPods/issues/4790)

* Rely on `TARGET_BUILD_DIR` instead of `CONFIGURATION_BUILD_DIR` in the
  generated embed frameworks build phase's script, so that UI test targets can
  be run.  
  [Marius Rackwitz](https://github.com/mrackwitz)
  [#5022](https://github.com/CocoaPods/CocoaPods/issues/5022)

* Fix build paths for resources bundles.  
  [Marius Rackwitz](https://github.com/mrackwitz)
  [#5028](https://github.com/CocoaPods/CocoaPods/pull/5028)

* Validate that a Podfile does not declare the same target twice.  
  [Samuel Giddins](https://github.com/segiddins)
  [#5029](https://github.com/CocoaPods/CocoaPods/issues/5029)


## 1.0.0.beta.5 (2016-03-08)

##### Breaking

* Development pods will no longer be implicitly unlocked. This makes CocoaPods respect
  constraints related to dependencies of development pods in the lockfile.

  If you change the constraints of a dependency of your development pod and want to
  override the locked version, you will have to use
  `pod update ${DEPENDENCY_NAME}` manually.  
  [Muhammed Yavuz Nuzumlalı](https://github.com/manuyavuz)
  [#4211](https://github.com/CocoaPods/CocoaPods/issues/4211)
  [#4577](https://github.com/CocoaPods/CocoaPods/issues/4577)
  [#4580](https://github.com/CocoaPods/CocoaPods/issues/4580)

##### Enhancements

* Add the :package: emoji in front of CocoaPods Script Build Phases
  to quickly and visually differentiate them from other phases.  
  [Olivier Halligon](https://github.com/AliSoftware)
  [#4985](https://github.com/CocoaPods/CocoaPods/issues/4985)

* Enable syntax highlighting on the Podfile in the generated
  `Pods.xcodeproj`.  
  [Samuel Giddins](https://github.com/segiddins)
  [#4962](https://github.com/CocoaPods/CocoaPods/issues/4962)

##### Bug Fixes

* Fixes paths passed for resources bundles in the copy resources script.  
  [Marius Rackwitz](https://github.com/mrackwitz)
  [#4954](https://github.com/CocoaPods/CocoaPods/pull/4954)

* Fix saying the `master` specs repo exists when it has not been set up.  
  [Samuel Giddins](https://github.com/segiddins)
  [#4955](https://github.com/CocoaPods/CocoaPods/issues/4955)

* Move `${TARGET_DEVICE_ARGS}` out of the quotations for `--sdk` in the
  `Copy Pods Resources` build phase.  
  [seaders](https://github.com/seaders) [#4940](https://github.com/CocoaPods/CocoaPods/issues/4940)

* Handle when `$PATH` isn't set.  
  [Samuel Giddins](https://github.com/segiddins)

* Module maps that are set per-platform will be installed for the correct
  platform.  
  [Samuel Giddins](https://github.com/segiddins)
  [#4968](https://github.com/CocoaPods/CocoaPods/issues/4968)


## 1.0.0.beta.4 (2016-02-24)

##### Enhancements

* Allow deduplication to take effect even when the same pod is used with
  different sets of subspecs across different platforms.
  This changes the general naming scheme scoped pod targets. They are
  suffixed now on base of what makes them different among others for the
  same root spec instead of being prefixed by the dependent target.  
  [Marius Rackwitz](https://github.com/mrackwitz)
  [#4146](https://github.com/CocoaPods/CocoaPods/pull/4146)

* Pass `COCOAPODS_VERSION` as environment variable when invoking the
  `prepare_command`.  
  [Marius Rackwitz](https://github.com/mrackwitz)
  [#4933](https://github.com/CocoaPods/CocoaPods/pull/4933)

##### Bug Fixes

* Pods are built by default in another scoping level of the build products
  directory identified by their name to prevent name clashes among
  dependencies.  
  [Marius Rackwitz](https://github.com/mrackwitz)
  [#4146](https://github.com/CocoaPods/CocoaPods/pull/4146)

* Fix mixed integrations where static libraries are used along frameworks
  from different target definitions in one Podfile.  
  [Marius Rackwitz](https://github.com/mrackwitz)
  [#4146](https://github.com/CocoaPods/CocoaPods/pull/4146)

* Pass target device arguments to `ibtool` in the copy resources script, fixing
  compilation of storyboards when targeting versions of iOS prior to iOS 8.  
  [seaders](https://github.com/seaders)
  [#4913](https://github.com/CocoaPods/CocoaPods/issues/4913)

* Fix `pod repo lint` when passed a path argument.  
  [Boris Bügling](https://github.com/neonichu)
  [#4883](https://github.com/CocoaPods/CocoaPods/issues/4883)


## 1.0.0.beta.3 (2016-02-03)

##### Breaking

* Rename the `xcodeproj` Podfile directive to `project`.  
  [Marius Rackwitz](https://github.com/mrackwitz)
  [Core#298](https://github.com/CocoaPods/Core/issues/298)

##### Enhancements

* None.  

##### Bug Fixes

* Don't try to embed project headers into frameworks.  
  [Marius Rackwitz](https://github.com/mrackwitz)
  [#4819](https://github.com/CocoaPods/CocoaPods/issues/4819)

* Fix a crash in the analyzer when target deduplication is deactivated.  
  [Marius Rackwitz](https://github.com/mrackwitz)
  [#4751](https://github.com/CocoaPods/CocoaPods/issues/4751)

* Handle CoreData mapping models with recursive resource globs.  
  [Eric Firestone](https://github.com/efirestone)
  [#4809](https://github.com/CocoaPods/CocoaPods/pull/4809)

* Generate valid xcconfig when target name includes spaces.  
  [Dimitris Koutsogiorgas](https://github.com/dnkoutso)
  [#4783](https://github.com/CocoaPods/CocoaPods/issues/4783)

* Properly add resource files to resources build phase.  
  [Eric Firestone](https://github.com/efirestone)
  [#4762](https://github.com/CocoaPods/CocoaPods/issues/4762)

* Fix suggestion of sudo when it actually isn't needed.  
  [Marcel Jackwerth](https://github.com/sirlantis)

* Set the `TARGET_DEVICE_FAMILY` to support both iPhone and iPad for iOS
  resource bundle targets.  
  [Andy Rifken](https://github.com/arifken)

* Share user schemes of `Pods.xcodeproj` after generating deterministic UUIDS.  
  [Samuel Giddins](https://github.com/segiddins)

* Only attempt to `import` a framework during linting if the pod has source
  files, and is thus being built by CocoaPods.  
  [Samuel Giddins](https://github.com/segiddins)
  [#4823](https://github.com/CocoaPods/CocoaPods/issues/4823)

* Determine whether an external source needs to be fetched when updating a
  dependency regardless of subspec names.  
  [Samuel Giddins](https://github.com/segiddins)
  [#4821](https://github.com/CocoaPods/CocoaPods/issues/4821)


## 1.0.0.beta.2 (2016-01-05)

##### Enhancements

* Present a friendly error suggesting running `pod install` when there are
  missing local podspecs when running `pod outdated`.  
  [Samuel Giddins](https://github.com/segiddins)
  [#4716](https://github.com/CocoaPods/CocoaPods/issues/4716)

* Don't warn about setting base config when identical to current config.  
  [Jed Lewison](https://github.com/jedlewison)
  [#4722](https://github.com/CocoaPods/CocoaPods/issues/4722)

* Add `user_targets` method to the `UmbrellaTargetDescription` in the
  post-install hooks context.  
  [Samuel Giddins](https://github.com/segiddins)

##### Bug Fixes

* Always fetch a `:podspec` dependency's podspec when it is missing in the
  `Pods` directory.  
  [Samuel Giddins](https://github.com/segiddins)
  [#4717](https://github.com/CocoaPods/CocoaPods/issues/4717)

* The `Info.plist` file will now be generated properly for resource bundles,
  setting the proper `CFBundlePackageType` and omitting the `CFBundleExecutable`
  key.  
  [Samuel Giddins](https://github.com/segiddins)
  [Xcodeproj#259](https://github.com/CocoaPods/Xcodeproj/issues/259)

* Fix crash when deintegrating due to major version change and there are
  multiple root-level Xcode projects.  
  [Samuel Giddins](https://github.com/segiddins)

* Ensure the `sandbox_root` attribute is set on the pre-install hooks context.  
  [Samuel Giddins](https://github.com/segiddins)


## 1.0.0.beta.1 (2015-12-30)

##### Breaking

* The `link_with` Podfile DSL method has been removed in favor of target
  inheritance.  
  [Samuel Giddins](https://github.com/segiddins)

* The `:exclusive => true` Podfile DSL target option has been removed in favor
  of the `inherit! :search_paths` directive.  
  [Samuel Giddins](https://github.com/segiddins)

* The specification of `:head` dependencies has been removed.  
  [Samuel Giddins](https://github.com/segiddins)
  [#4673](https://github.com/CocoaPods/CocoaPods/issues/4673)

* The deprecated `:local` dependency option has been removed in favor of the
  equivalent `:path` option.  
  [Samuel Giddins](https://github.com/segiddins)

* The deprecated `dependency` method in the Podfile DSL has been removed in
  favor of the equivalent `pod` method.  
  [Samuel Giddins](https://github.com/segiddins)

* The deprecated `preferred_dependency` method in the Specification DSL has been
  removed in favor of the equivalent `default_subspecs` method.  
  [Samuel Giddins](https://github.com/segiddins)

* The `docset_url` Specification attribute has been removed.  
  [Samuel Giddins](https://github.com/segiddins)
  [Core#284](https://github.com/CocoaPods/Core/issues/284)

* Build configuration names are no longer set as pre-processor defines, but
  rather `POD_CONFIGURATION_$CONFIGURATION_NAME` is defined in order to lessen
  conflicts with pod code.  
  [#4143](https://github.com/CocoaPods/CocoaPods/issues/4143)

##### Highlighted Enhancements That Need Testing

* The Podfile DSL has been cleaned up, with the removal of confusing options and
  the introduction of abstract targets, search paths-only inheritance, the
  specification of installation options, and the removal of head dependencies.  
  [Samuel Giddins](https://github.com/segiddins)
  [#840](https://github.com/CocoaPods/CocoaPods/issues/840)

##### Enhancements

* Add the ability to add a custom commit message when pushing a spec.
  [Bart Jacobs](https://github.com/bartjacobs)
  [#4583](https://github.com/CocoaPods/CocoaPods/issues/4583)

* Added support for `pod env` to print the pod environment without having to crash.  
  [Hemal Shah](https://github.com/hemal)
  [#3660](https://github.com/CocoaPods/CocoaPods/issues/3660)

* Add support for specifying :source with a pod dependency.  
  [Eric Firestone](https://github.com/efirestone)
  [#4486](https://github.com/CocoaPods/CocoaPods/pull/4486)

* Ask user to run `pod install` when a resource not found during in copy resources script.  
  [Muhammed Yavuz Nuzumlalı](https://github.com/manuyavuz)

* Add support to track `.def` sources.
* Add support to track `.def` files as headers.
  [Dimitris Koutsogiorgas](https://github.com/dnkoutso)
  [#338](https://github.com/CocoaPods/Xcodeproj/pull/338)

* `Pod::Installer::PostInstallHooksContext` now offers access to the `sandbox`
  object.  
  [Marcelo Fabri](https://github.com/marcelofabri)
  [#4487](https://github.com/CocoaPods/CocoaPods/pull/4487)

* Improve sorting algorithm for `pod search`.  
  [Muhammed Yavuz Nuzumlalı](https://github.com/manuyavuz)
  [cocoapods-search#12](https://github.com/CocoaPods/cocoapods-search/issues/12)

* Improve `pod search` performance while using _`--full`_ flag.  
  [Muhammed Yavuz Nuzumlalı](https://github.com/manuyavuz)
  [cocoapods-search#8](https://github.com/CocoaPods/cocoapods-search/issues/8)

* Improve message when there is no spec in repos for dependency set in Podfile.  
  [Muhammed Yavuz Nuzumlalı](https://github.com/manuyavuz)
  [#4430](https://github.com/CocoaPods/CocoaPods/issues/4430)

* Reduce the number of times the user's Xcode project is opened, speeding up
  installation.  
  [Samuel Giddins](https://github.com/segiddins)
  [#4374](https://github.com/CocoaPods/CocoaPods/issues/4374)

* Improving the performance of Pod::Installer::Analyzer#generate_pod_targets  
  [Daniel Ribeiro](https://github.com/danielribeiro)
  [#4399](https://github.com/CocoaPods/CocoaPods/pull/4399)

* Framework pods that have a `header_mappings_dirs` set will now produce
  frameworks with headers that respect the nesting.  
  [Samuel Giddins](https://github.com/segiddins)

* The validator will now ensure that pods with a `header_mappings_dirs` have all
  of their headers inside that directory.  
  [Samuel Giddins](https://github.com/segiddins)

* Pods will be validated with the `-Wincomplete-umbrella` compiler flag to
  ensure module maps are valid.  
  [Samuel Giddins](https://github.com/segiddins)
  [#3428](https://github.com/CocoaPods/CocoaPods/issues/3428)

* The validator will now attempt to build an app that imports the pod.  
  [Samuel Giddins](https://github.com/segiddins)
  [#2095](https://github.com/CocoaPods/CocoaPods/issues/2095)
  [#2134](https://github.com/CocoaPods/CocoaPods/issues/2134)

* The `Info.plist` file's `CFBundleIdentifier` is now set via the
  `PRODUCT_BUNDLE_IDENTIFIER` build setting, consistent with Xcode 7.  
  [Samuel Giddins](https://github.com/segiddins)
  [#4426](https://github.com/CocoaPods/CocoaPods/issues/4426)

* Externally-sourced pods will now have their specifications quickly linted.  
  [Samuel Giddins](https://github.com/segiddins)

* Set the deployment target on pods to be that which is defined in the
  podspec.  
  [Samuel Giddins](https://github.com/segiddins)
  [#4354](https://github.com/CocoaPods/CocoaPods/issues/3454)

* Set a deployment target for resource bundle targets.  
  [Samuel Giddins](https://github.com/segiddins)
  [#3347](https://github.com/CocoaPods/CocoaPods/issues/3347)

* Targets that are no longer integrated with CocoaPods will be properly
  de-integrated when installation occurs.  
  [Samuel Giddins](https://github.com/segiddins)

* Targets that are integrated will be ensured that they have all
  CocoaPods-related settings and phases properly installed.  
  [Samuel Giddins](https://github.com/segiddins)

* Total de-integration will happen whenever the major version of CocoaPods
  changes, ensuring backwards-incompatible changes are properly applied.  
  [Samuel Giddins](https://github.com/segiddins)

* The Podfile now allows specifying installation options via the `install!`
  directive.  
  [Samuel Giddins](https://github.com/segiddins)
  [Core#151](https://github.com/CocoaPods/Core/issues/151)

* The Podfile now allows marking targets as `abstract` and specifying the pod
  inheritance mode via the `inherit!` directive.  
  [Samuel Giddins](https://github.com/segiddins)
  [#1249](https://github.com/CocoaPods/CocoaPods/issues/1249)
  [#1626](https://github.com/CocoaPods/CocoaPods/issues/1626)
  [#4001](https://github.com/CocoaPods/CocoaPods/issues/4001)

##### Bug Fixes

* Fix compiling of localized resources.
  [Eric Firestone](https://github.com/efirestone)
  [#1653](https://github.com/CocoaPods/CocoaPods/issues/1653)

* Fix compiling of asset catalog files inside resource bundles.  
  [Muhammed Yavuz Nuzumlalı](https://github.com/manuyavuz)
  [#4501](https://github.com/CocoaPods/CocoaPods/issues/4501)

* Prevent installer to be run from inside sandbox directory.  
  [Muhammed Yavuz Nuzumlalı](https://github.com/manuyavuz)

* Improve repo lint error message when no repo found with given name.  
  [Muhammed Yavuz Nuzumlalı](https://github.com/manuyavuz)
  [#4142](https://github.com/CocoaPods/CocoaPods/issues/4142)

* Fix a crash in dependency resolution when running Ruby 2.3.  
  [Samuel Giddins](https://github.com/segiddins)
  [#4345](https://github.com/CocoaPods/CocoaPods/issues/4345)

* Fix handling of localized files in Pods installed as frameworks.  
  [Tim Bodeit](https://github.com/timbodeit)
  [#2597](https://github.com/CocoaPods/CocoaPods/issues/2597)

* Only include native targets when generating the Podfile in `pod init`.  
  [Samuel Giddins](https://github.com/segiddins)
  [#2169](https://github.com/CocoaPods/CocoaPods/issues/2169)

* Ensure that generated `Info.plist` files have a `CFBundleShortVersionString`
  that is precisely three dot-separated numbers.  
  [Samuel Giddins](https://github.com/segiddins)
  [#4421](https://github.com/CocoaPods/CocoaPods/issues/4421)

* Set the `APPLICATION_EXTENSION_API_ONLY` build setting if integrating with a
  tvOS extension target, or a target that has the setting set to `YES`.  
  [Samuel Giddins](https://github.com/segiddins)
  [#3644](https://github.com/CocoaPods/CocoaPods/issues/3644)
  [#4393](https://github.com/CocoaPods/CocoaPods/issues/4393)

* Only the root directory of externally-sourced pods will be searched for
  podspecs.  
  [Samuel Giddins](https://github.com/segiddins)
  [#3683](https://github.com/CocoaPods/CocoaPods/issues/3683)

* Remove the library name's extension when adding it in the "linker flags" build
  setting to support dynamic libraries.  
  [Andrea Cremaschi](https://github.com/andreacremaschi)
  [#4468](https://github.com/CocoaPods/CocoaPods/issues/4468)

* Specifying relative subspec names to the linter is now supported.  
  [Samuel Giddins](https://github.com/segiddins)
  [#1917](https://github.com/CocoaPods/CocoaPods/issues/1917)

* Headers used to build a pod will no longer be duplicated for frameworks.  
  [Samuel Giddins](https://github.com/segiddins)
  [#4420](https://github.com/CocoaPods/CocoaPods/issues/4420)

* The `UIRequiredDeviceCapabilities` key is now specified in the `Info.plist`
  file for tvOS pods built as frameworks.  
  [Samuel Giddins](https://github.com/segiddins)
  [#4514](https://github.com/CocoaPods/CocoaPods/issues/4514)

* Fix Swift code completion for Development Pods by using `realpath` for
  symlinked source files.  
  [Boris Bügling](https://github.com/neonichu)
  [#3777](https://github.com/CocoaPods/CocoaPods/issues/3777)

* Avoid the duplicate UUID warning when a Pod is installed for multiple
  platforms.  
  [Samuel Giddins](https://github.com/segiddins)
  [#4521](https://github.com/CocoaPods/CocoaPods/issues/4521)

* Changing the name of a target in a Podfile will no longer cause warnings about
  being unable to set the base configuration XCConfig.  
  [Samuel Giddins](https://github.com/segiddins)

* Ensure that linking multiple times against the same framework does not trigger
  the duplicate module name check for frameworks.  
  [Boris Bügling](https://github.com/neonichu)
  [Samuel Giddins](https://github.com/segiddins)
  [#4550](https://github.com/CocoaPods/CocoaPods/issues/4550)

* Fix lint in Xcode 7.2, it requires `-destination`.  
  [Boris Bügling](https://github.com/neonichu)
  [#4652](https://github.com/CocoaPods/CocoaPods/pull/4652)

* Empty podfiles / target blocks no longer break the user's Xcode project.  
  [Samuel Giddins](https://github.com/segiddins)
  [#3617](https://github.com/CocoaPods/CocoaPods/issues/3617)

* The pre-processor define for `DEBUG` will be set for all debug-based build
  configurations when building pods.  
  [Samuel Giddins](https://github.com/segiddins)
  [#4148](https://github.com/CocoaPods/CocoaPods/issues/4148)


## 0.39.0 (2015-10-09)

##### Enhancements

* Podfile-specified options are passed to plugins as hashes that treat string
  and symbol keys identically.  
  [Samuel Giddins](https://github.com/segiddins)
  [#3354](https://github.com/CocoaPods/CocoaPods/issues/3354)

##### Bug Fixes

* Only link dynamic vendored frameworks and libraries of pod dependencies.  
  [Kevin Coleman](https://github.com/kcoleman731)
  [#4336](https://github.com/CocoaPods/CocoaPods/issues/4336)


## 0.39.0.rc.1 (2015-10-05)

##### Enhancements

* Support for adding dependency target vendored libraries and frameworks to build settings.  
  [Kevin Coleman](https://github.com/kcoleman731)
  [#4278](https://github.com/CocoaPods/CocoaPods/pull/4278)

* Always link the aggregate target as static to the user project.  
  [Marius Rackwitz](https://github.com/mrackwitz)
  [#4137](https://github.com/CocoaPods/CocoaPods/pull/4137)


## 0.39.0.beta.5 (2015-10-01)

##### Breaking

* Activesupport 4 is now required, breaking compatibility with applications
  locked to `3.x.y`.  

##### Enhancements

* The `EMBEDDED_CONTENT_CONTAINS_SWIFT` build setting will now be set when
  appropriate.  
  [Samuel Giddins](https://github.com/segiddins)

* The embed frameworks script will no longer manually copy over the Swift
  runtime libraries on Xcode 7 and later.  
  [Samuel Giddins](https://github.com/segiddins)
  [earltedly](https://github.com/segiddins)
  [DJ Tarazona](https://github.com/djtarazona)
  [#4188](https://github.com/CocoaPods/CocoaPods/issues/4188)

* A post-install summary of the pods installed is now printed.  
  [Samuel Giddins](https://github.com/segiddins)
  [#4124](https://github.com/CocoaPods/CocoaPods/issues/4124)

##### Bug Fixes

* Give a meaningful message for the case where there is no available stable
  version for a pod, and there is no explicit version requirement.  
  [Muhammed Yavuz Nuzumlalı](https://github.com/manuyavuz)
  [#4197](https://github.com/CocoaPods/CocoaPods/issues/4197)

* Use `watchsimulator` when validating pods with the watchOS platform.  
  [Thomas Kollbach](https://github.com/toto)
  [#4130](https://github.com/CocoaPods/CocoaPods/issues/4130)

* C or C++ preprocessor output files with `.i` extension now have their compiler
  flags set correctly.  
  [Andrea Aresu](https://github.com/aaresu/)

* Remove SDKROOT relative search path as it isn't needed anymore since XCTest.  
  [Boris Bügling](https://github.com/neonichu)
  [#4219](https://github.com/CocoaPods/CocoaPods/issues/4219)

* Podfile generated by `pod init` now specifies iOS 8.0 as the default platform
  and includes `use_frameworks!` for Swift projects.  
  [Jamie Evans](https://github.com/JamieREvans)

* Support for the new `tvos` platform.  
  [Boris Bügling](https://github.com/neonichu)
  [#4152](https://github.com/CocoaPods/CocoaPods/pull/4152)

* Either generate just one pod target or generate it once for each target
  definition.  
  [Marius Rackwitz](https://github.com/mrackwitz)
  [#4034](https://github.com/CocoaPods/CocoaPods/issues/4034)

* Stop setting `DYLIB_CURRENT_VERSION`, `CURRENT_PROJECT_VERSION`, and
  `DYLIB_COMPATIBILITY_VERSION` for pods integrated as dynamic frameworks.  
  [Samuel Giddins](https://github.com/segiddins)
  [#4083](https://github.com/CocoaPods/CocoaPods/issues/4083)

* The headers folders paths for static library pods will be unset, fixing
  validation when archives are uploaded to iTunes Connect.  
  [Boris Bügling](https://github.com/neonichu)
  [Samuel Giddins](https://github.com/segiddins)
  [#4119](https://github.com/CocoaPods/CocoaPods/issues/4119)

* Don't require the `platform` attribute for targets without any declared pods
  when running `pod install --no-integrate`.  
  [Sylvain Guillopé](https://github.com/sguillope)
  [#3151](https://github.com/CocoaPods/CocoaPods/issues/3151)

* Gracefully handle exception if creating the repos directory fails due to a
  system error like a permission issue.  
  [Sylvain Guillopé](https://github.com/sguillope)
  [#4177](https://github.com/CocoaPods/CocoaPods/issues/4177)

## 0.39.0.beta.4 (2015-09-02)

##### Bug Fixes

* Using vendored frameworks without a `Headers` directory will no longer cause a
  crash.  
  [Samuel Giddins](https://github.com/segiddins)
  [#3967](https://github.com/CocoaPods/CocoaPods/issues/3967)

* Computing the set of transitive dependencies for a pod target,
  even if the target is scoped, will no longer smash the stack.  
  [Samuel Giddins](https://github.com/segiddins)
  [#4092](https://github.com/CocoaPods/CocoaPods/issues/4092)

* Take into account a specification's `exclude_files` when constructing resource
  bundles.  
  [Samuel Giddins](https://github.com/segiddins)
  [#4065](https://github.com/CocoaPods/CocoaPods/issues/4065)

* Fix resolving to platform-compatible versions of transitive dependencies.  
  [Samuel Giddins](https://github.com/segiddins)
  [#4084](https://github.com/CocoaPods/CocoaPods/issues/4084)


## 0.39.0.beta.3 (2015-08-28)

##### Bug Fixes

* This release fixes a file permissions error when using the RubyGem.  
  [Samuel Giddins](https://github.com/segiddins)


## 0.39.0.beta.2 (2015-08-27)

##### Bug Fixes

* Ensure all gem files are readable.  
  [Samuel Giddins](https://github.com/segiddins)
  [#4085](https://github.com/CocoaPods/CocoaPods/issues/4085)


## 0.39.0.beta.1 (2015-08-26)

##### Breaking

* The `HEADER_SEARCH_PATHS` will no longer be constructed recursively.  
  [Samuel Giddins](https://github.com/segiddins)
  [twoboxen](https://github.com/twoboxen)
  [#1437](https://github.com/CocoaPods/CocoaPods/issues/1437)
  [#3760](https://github.com/CocoaPods/CocoaPods/issues/3760)

##### Enhancements

* Collapse the namespaced public and private pod xcconfig into one single
  xcconfig file.  
  [Marius Rackwitz](https://github.com/mrackwitz)
  [#3916](https://github.com/CocoaPods/CocoaPods/pull/3916)

* Add `--sources` option to `push` command.  
  [Dimitris Koutsogiorgas](https://github.com/dnkoutso)
  [#3912](https://github.com/CocoaPods/CocoaPods/issues/3912)

* Implicitly unlock all local dependencies when installing.  
  [Samuel Giddins](https://github.com/segiddins)
  [#3764](https://github.com/CocoaPods/CocoaPods/issues/3764)

* The resolver error message when a conflict occurred due to platform deployment
  target mismatches will now explain that.  
  [Samuel Giddins](https://github.com/segiddins)
  [#3926](https://github.com/CocoaPods/CocoaPods/issues/3926)

* Add `:source_provider` hook to allow plugins to provide sources.  
  [Eric Amorde](https://github.com/amorde)
  [#3190](https://github.com/CocoaPods/CocoaPods/issues/3190)
  [#3792](https://github.com/CocoaPods/CocoaPods/pull/3792)

* Remove embed frameworks build phase from target types, where it is not required.  
  [Marius Rackwitz](https://github.com/mrackwitz)
  [#3905](https://github.com/CocoaPods/CocoaPods/issues/3905)
  [#4028](https://github.com/CocoaPods/CocoaPods/pull/4028)

* Add a `--private` option to `pod spec lint`, `pod lib lint`, and
  `pod repo push` that will ignore warnings that only apply to public
  specifications and sources.  
  [Samuel Giddins](https://github.com/segiddins)
  [Core#190](https://github.com/CocoaPods/Core/issues/190)
  [#2682](https://github.com/CocoaPods/CocoaPods/issues/2682)

* Add support for dynamic `vendored_frameworks` and `vendored_libraries`.  
  [Samuel Giddins](https://github.com/segiddins)
  [#1993](https://github.com/CocoaPods/CocoaPods/issues/1993)

##### Bug Fixes

* Build settings specified in `pod_target_xcconfig` of a spec are also for
  library targets only applied to the pod target.  
  [Marius Rackwitz](https://github.com/mrackwitz)
  [#3906](https://github.com/CocoaPods/CocoaPods/issues/3906)

* Use APPLICATION_EXTENSION_API_ONLY for watchOS 2 extensions.  
  [Boris Bügling](https://github.com/neonichu)
  [#3920](https://github.com/CocoaPods/CocoaPods/pull/3920)

* Prevent copying resources to installation directory when `SKIP_INSTALL` is enabled.  
  [Dominique d'Argent](https://github.com/nubbel)
  [#3971](https://github.com/CocoaPods/CocoaPods/pull/3971)

* Embed frameworks into app and watch extensions.  
  [Boris Bügling](https://github.com/neonichu)
  [#4004](https://github.com/CocoaPods/CocoaPods/pull/4004)

* Fix missing `$(inherited)` for generated xcconfig `LIBRARY_SEARCH_PATHS`
  and `HEADER_SEARCH_PATHS` build settings.  
  [Tyler Fox](https://github.com/smileyborg)
  [#3908](https://github.com/CocoaPods/CocoaPods/issues/3908)

* Fix source locking/unlocking.  
  [Samuel Giddins](https://github.com/segiddins)
  [#4059](https://github.com/CocoaPods/CocoaPods/issues/4059)

* Include the `-ObjC` linker flag when static `vendored_frameworks` are present.  
  [Samuel Giddins](https://github.com/segiddins)
  [#3870](https://github.com/CocoaPods/CocoaPods/issues/3870)
  [#3992](https://github.com/CocoaPods/CocoaPods/issues/3992)


## 0.38.2 (2015-07-25)

##### Bug Fixes

* Fix generation of xcconfig files that specify both `-iquote` and `-isystem`
  headers.  
  [Russ Bishop](https://github.com/russbishop)
  [#3893](https://github.com/CocoaPods/CocoaPods/issues/3893)

* Pods integrated as static libraries can no longer be imported as
  modules, as that change had unexpected side-effects.  
  [Boris Bügling](https://github.com/neonichu)
  [#3898](https://github.com/CocoaPods/CocoaPods/pull/3898)
  [#3879](https://github.com/CocoaPods/CocoaPods/issues/3879)
  [#3888](https://github.com/CocoaPods/CocoaPods/issues/3888)
  [#3886](https://github.com/CocoaPods/CocoaPods/issues/3886)
  [#3889](https://github.com/CocoaPods/CocoaPods/issues/3889)
  [#3884](https://github.com/CocoaPods/CocoaPods/issues/3884)

* Source file locking now happens after plugin and podfile post-install hooks
  have run.  
  [Samuel Giddins](https://github.com/segiddins)
  [#3529](https://github.com/CocoaPods/CocoaPods/issues/3529)

* Only set project, dylib, and compatibility versions to valid, three integer
  values.  
  [Samuel Giddins](https://github.com/segiddins)
  [#3887](https://github.com/CocoaPods/CocoaPods/issues/3887)


## 0.38.1 (2015-07-23)

##### Enhancements

* Set project, dylib, and compatibility versions when building pods as
  frameworks.  
  [Marius Rackwitz](https://github.com/mrackwitz)

* Pods integrated as static libraries can now be imported as modules.  
  [Tomas Linhart](https://github.com/TomasLinhart)
  [#3874](https://github.com/CocoaPods/CocoaPods/issues/3874)

##### Bug Fixes

* Ensure the aggregate `.xcconfig` file only has the settings for the
  appropriate build configuration.  
  [Samuel Giddins](https://github.com/segiddins)
  [#3842](https://github.com/CocoaPods/CocoaPods/issues/3842)

* Show the correct error when `pod spec lint` finds multiple podspecs, and at
  least one of them fails linting.  
  [Samuel Giddins](https://github.com/segiddins)
  [#3869](https://github.com/CocoaPods/CocoaPods/issues/3869)

* Set header search paths properly on the user target when `vendored_libraries`
  Pods are used while integrating Pods as frameworks.  
  [Jonathan MacMillan](https://github.com/perotinus)
  [#3857](https://github.com/CocoaPods/CocoaPods/issues/3857)

* Only link public headers in the sandbox for Pods that are not being built
  into dynamic frameworks, when integrating Pods as frameworks.  
  [Jonathan MacMillan](https://github.com/perotinus)
  [#3867](https://github.com/CocoaPods/CocoaPods/issues/3867)

* Don't lock resource files, only source files.  
  [Mason Glidden](https://github.com/mglidden)
  [#3557](https://github.com/CocoaPods/CocoaPods/issues/3557)

* Fix copying frameworks when integrating with today extensions.  
  [Samuel Giddins](https://github.com/segiddins)
  [#3819](https://github.com/CocoaPods/CocoaPods/issues/3819)


## 0.38.0 (2015-07-18)

##### Enhancements

* Improve the message shown when trying to use Swift Pods without frameworks.
  Now it includes the offending Pods so that the user can take action to remove
  the Pods, if they don’t want to move to frameworks yet.  
  [Eloy Durán](https://github.com/alloy)
  [#3830](https://github.com/CocoaPods/CocoaPods/pull/3830)

##### Bug Fixes

* Properly merge the `user_target_xcconfig`s of multiple subspecs.  
  [Samuel Giddins](https://github.com/segiddins)
  [#3813](https://github.com/CocoaPods/CocoaPods/issues/3813)


## 0.38.0.beta.2 (2015-07-05)

##### Enhancements

* The resolver will now take supported platform deployment targets into account
  when resolving dependencies.  
  [Samuel Giddins](https://github.com/segiddins)
  [#2443](https://github.com/CocoaPods/CocoaPods/issues/2443)

* `Pods.xcodeproj` will now be written with deterministic UUIDs, vastly reducing
  project churn and merge conflicts.  This behavior can be disabled via the new
  `COCOAPODS_DISABLE_DETERMINISTIC_UUIDS` environment variable.  
  [Samuel Giddins](https://github.com/segiddins)

* [`cocoapods-stats`](https://github.com/CocoaPods/cocoapods-stats)
  is now a default plugin.  
  [Samuel Giddins](https://github.com/segiddins)

##### Bug Fixes

* Ensure that the `prepare_command` is run even when skipping the download
  cache.  
  [Samuel Giddins](https://github.com/segiddins)
  [#3674](https://github.com/CocoaPods/CocoaPods/issues/3674)

* Public headers inside a directory named `framework` should be linked in the
  sandbox.  
  [Vincent Isambart](https://github.com/vincentisambart)
  [#3751](https://github.com/CocoaPods/CocoaPods/issues/3751)

* Properly support targets with spaces in their name in the embed frameworks
  script.  
  [Samuel Giddins](https://github.com/segiddins)
  [#3754](https://github.com/CocoaPods/CocoaPods/issues/3754)

* Don't add the `-ObjC` linker flag if it's unnecessary.  
  [Samuel Giddins](https://github.com/segiddins)
  [#3537](https://github.com/CocoaPods/CocoaPods/issues/3537)

* Ensure that no duplicate framework or target dependencies are created.  
  [Samuel Giddins](https://github.com/segiddins)
  [#3763](https://github.com/CocoaPods/CocoaPods/issues/3763)


## 0.38.0.beta.1 (2015-06-26)

##### Highlighted Enhancement That Needs Testing

* De-duplicate Pod Targets: CocoaPods now recognizes when a dependency is used
  multiple times across different user targets, but needs to be built only once.
  The targets in `Pods.xcodeproj` need to be duplicated when one of the following
  applies:
  * They are used on different platforms.
  * They are used with differents sets of subspecs.
  * They have any dependency which needs to be duplicated.

  You can opt-out of this behavior installation-wise, by setting the following
  option in your ``~/.cocoapods/config.yaml`:
  ```yaml
  deduplicate_targets: false
  ```

  [Marius Rackwitz](https://github.com/mrackwitz)
  [#3550](https://github.com/CocoaPods/CocoaPods/issues/3550)

##### Breaking

* The CocoaPods environment header has been removed.  
  [Samuel Giddins](https://github.com/segiddins)
  [#2390](https://github.com/CocoaPods/CocoaPods/issues/2390)

* The `Installer` is passed directly to the `pre_install` and `post_install`
  hooks defined in the Podfile, instead of the previously used
  `Hooks::InstallerRepresentation`.  
  [Marius Rackwitz](https://github.com/mrackwitz)
  [#3648](https://github.com/CocoaPods/CocoaPods/issues/3648)

* Deprecate the `xcconfig` attribute in the Podspec DSL, which is replaced by
  the new attributes `pod_target_xcconfig` and `user_target_xcconfig`.  
  [Marius Rackwitz](https://github.com/mrackwitz)
  [CocoaPods#3465](https://github.com/CocoaPods/CocoaPods/issues/3465)

##### Enhancements

* The notice about a new version being available will now include our
  recommendation of using the latest stable version.  
  [Hugo Tunius](https://github.com/k0nserv)
  [#3667](https://github.com/CocoaPods/CocoaPods/pull/3667)

* New commands `pod cache list` and `pod cache clean` allows you to see the
  contents of the cache and clean it.  
  [Olivier Halligon](https://github.com/AliSoftware)
  [#3508](https://github.com/CocoaPods/CocoaPods/issues/3508)

* The download cache will automatically be reset when changing CocoaPods
  versions.  
  [Samuel Giddins](https://github.com/segiddins)
  [#3542](https://github.com/CocoaPods/CocoaPods/issues/3542)

* Supports running pre-install hooks in plugins. This happens before the resolver
  does its work, and offers easy access to the sandbox, podfile and lockfile via a
  `PreInstallHooksContext` object. This also renames the post-install hooks from `HooksContext`
  to `PostInstallHooksContext`.  
  [Orta Therox](https://github.com/orta)
  [#3540](https://github.com/CocoaPods/cocoapods/issues/3409)

* Allow passing additional arguments to `pod lib create`, which then get passed
  as-is to the `configure` scripts.  
  [Samuel Giddins](https://github.com/segiddins)
  [#2160](https://github.com/CocoaPods/CocoaPods/issues/2160)

* Use `-analyzer-disable-all-checks` to disable static analyzer for
  pods with `inhibit_warnings` enabled (requires Xcode >= 6.1).  
  [Dieter Komendera](https://github.com/kommen)
  [#2402](https://github.com/CocoaPods/CocoaPods/issues/2402)

* Cache globbing in `PathList` to speed up `pod install`.  
  [Vincent Isambart](https://github.com/vincentisambart)
  [#3699](https://github.com/CocoaPods/CocoaPods/pull/3699)

* CocoaPods will validate your podfile and try to identify problems
  and conflicts in how you've specified the dependencies.  
  [Hugo Tunius](https://github.com/k0nserv)
  [#995](https://github.com/CocoaPods/CocoaPods/issues/995)

* `pod update` will now accept root pod names, even when only subspecs are
  installed.  
  [Samuel Giddins](https://github.com/segiddins)
  [#3689](https://github.com/CocoaPods/CocoaPods/issues/3689)

* Support for the new `watchos` platform.  
  [Boris Bügling](https://github.com/neonichu)
  [#3681](https://github.com/CocoaPods/CocoaPods/pull/3681)

##### Bug Fixes

* Added recursive support to the public headers of vendored frameworks
  that are automatically linked in the sandbox. This fixes and issue
  for framework header directories that contain sub-directories.  
  [Todd Casey](https://github.com/vhariable)
  [#3161](https://github.com/CocoaPods/CocoaPods/issues/3161)

* Public headers of vendored frameworks are now automatically linked in
  the sandbox. That allows transitive inclusion of headers from other pods.  
  [Vincent Isambart](https://github.com/vincentisambart)
  [#3161](https://github.com/CocoaPods/CocoaPods/issues/3161)

* Fixes an issue that prevented static libraries from building. `OTHER_LIBTOOLFLAGS`
  is no longer set to the value of `OTHER_LDFLAGS`. If you want to create a static
  library that includes all dependencies for (internal/external) distribution then
  you should use a tool like `cocoapods-packager`.  
  [Michael Moscardini](https://github.com/themackworth)
  [#2747](https://github.com/CocoaPods/CocoaPods/issues/2747)
  [#2704](https://github.com/CocoaPods/CocoaPods/issues/2704)

* The embed frameworks script will now properly filter out symlinks to the
  directories that are filtered, which fixes an issue when submitting to the
  Mac App Store.  
  [Samuel Giddins](https://github.com/segiddins)

* The error report template is now more robust against missing executables.  
  [Samuel Giddins](https://github.com/segiddins)
  [#3719](https://github.com/CocoaPods/CocoaPods/issues/3719)

* Attempting to specify a `git` source where a Podspec for the requested pod is
  not found will have a more helpful error message.  
  [Samuel Giddins](https://github.com/segiddins)

* `pod outdated` will now accept the `--no-repo-update` and `--no-integrate`
  options.  
  [Samuel Giddins](https://github.com/segiddins)

* Fixes an issue which prevented using a custom `CONFIGURATION_BUILD_DIR` when
  integrating CocoaPods via dynamic frameworks.  
  [Tim Rosenblatt](https://github.com/timrosenblatt)
  [#3675](https://github.com/CocoaPods/CocoaPods/pull/3675)

* Pods frameworks in codesigned Mac apps are now signed.  
  [Nikolaj Schumacher](https://github.com/nschum)
  [#3646](https://github.com/CocoaPods/CocoaPods/issues/3646)


## 0.37.2 (2015-05-27)

##### Enhancements

* Schemes of development pods will now be shared.  
  [Boris Bügling](https://github.com/neonichu)
  [#3600](https://github.com/CocoaPods/CocoaPods/issues/3600)

* Recognizes incomplete cache when the original download of a pod was
  interrupted.  
  [Marius Rackwitz](https://github.com/mrackwitz)
  [#3561](https://github.com/CocoaPods/CocoaPods/issues/3561)

* Allow opting out of pod source locking, meaning `pod try` yields editable
  projects.  
  [Samuel Giddins](https://github.com/segiddins)
  [cocoapods-try#31](https://github.com/CocoaPods/cocoapods-try/issues/31)

##### Bug Fixes

* `pod repo push` will now find and push JSON podspecs.  
  [#3494](https://github.com/CocoaPods/CocoaPods/issues/3494)
  [Kyle Fuller](https://github.com/kylef)

* Flush stdin/stderr and wait a bit in `executable`.  
  [Boris Bügling](https://github.com/neonichu)
  [#3500](https://github.com/CocoaPods/CocoaPods/issues/3500)

## 0.37.1 (2015-05-06)

##### Bug Fixes

* [Cache] Fixes a bug that caused that a pod, which was cached once is not updated
  correctly when needed e.g. for `pod spec lint`.  
  [Marius Rackwitz](https://github.com/mrackwitz)
  [#3498](https://github.com/CocoaPods/CocoaPods/issues/3498)

* Only add the "Embed Pods Frameworks" script for application and unit test targets.  
  [Marius Rackwitz](https://github.com/mrackwitz)
  [#3440](https://github.com/CocoaPods/CocoaPods/issues/3440)

* C++ source files with `.cc`, `.cxx` and `.c++` extensions now have their
  compiler flags set correctly.  
  [Chongyu Zhu](https://github.com/lembacon)
  [Kyle Fuller](https://github.com/kylef)

* Handle broken symlinks when installing a Pod.  
  [Daniel Barden](https://github.com/dbarden)
  [#3515](https://github.com/cocoapods/cocoapods/issues/3515)

* Just remove write permissions from files, so executables are unaffected.  
  [Mason Glidden](https://github.com/mglidden)
  [#3501](https://github.com/CocoaPods/CocoaPods/issues/3501)

* Always copy the generated `Podfile.lock` to `Pods/Manifest.lock` so they are
  guaranteed to match, character-by-character, after installation.  
  [Samuel Giddins](https://github.com/segiddins)
  [#3502](https://github.com/CocoaPods/CocoaPods/issues/3502)

* Don't generate an umbrella header when a custom module map is specified. This
  avoids an incomplete module map warning.  
  [Samuel Giddins](https://github.com/segiddins)

* Actually allow skipping the download cache by downloading directly to the
  download target when requested.  
  [Samuel Giddins](https://github.com/segiddins)


## 0.37.0 (2015-05-03)

For more details, see 📝 [CocoaPods 0.37](https://blog.cocoapods.org/CocoaPods-0.37/) on our blog.

##### Bug Fixes

* Print the UTF-8 warning to STDERR.  
  [Matt Holgate](https://github.com/mjholgate)


## 0.37.0.rc.2 (2015-04-30)

##### Bug Fixes

* Handle caching specs that have subspecs with higher minimum deployment targets
  without deleting needed source files.  
  [Samuel Giddins](https://github.com/segiddins)
  [#3471](https://github.com/CocoaPods/CocoaPods/issues/3471)

* Automatically detect JSON podspecs in `pod lib lint`.  
  [Samuel Giddins](https://github.com/segiddins)
  [#3477](https://github.com/CocoaPods/CocoaPods/issues/3477)


## 0.37.0.rc.1 (2015-04-27)

[Core](https://github.com/CocoaPods/Core/compare/0.37.0.beta.1...0.37.0.rc.1)
[Xcodeproj](https://github.com/CocoaPods/Xcodeproj/compare/0.24.0...0.24.1)

##### Enhancements

* Add environment variable `COCOAPODS_SKIP_UPDATE_MESSAGE` to disable new
  version message.  
  [Andrea Mazzini](https://github.com/andreamazz)
  [#3364](https://github.com/CocoaPods/CocoaPods/issues/3364)

* Use user project's object version for pods project.  
  [Boris Bügling](https://github.com/neonichu)
  [#253](https://github.com/CocoaPods/Xcodeproj/issues/253)

##### Bug Fixes

* Adding `$(inherited)` to `FRAMEWORK_SEARCH_PATHS` build setting in xcconfig for aggregate.  
  [Tomohiro Kumagai](https://github.com/EZ-NET)
  [#3429](https://github.com/CocoaPods/CocoaPods/pull/3429)

* Don't crash when the downloader can't find an appropriate podspec in a `git`
  pod.  
  [Samuel Giddins](https://github.com/segiddins)
  [#3433](https://github.com/CocoaPods/CocoaPods/issues/3433)

* Automatically lock Pod source files after installing.  
  [Mason Glidden](https://github.com/mglidden)
  [#1154](https://github.com/CocoaPods/CocoaPods/issues/1154)

* Handle subprocesses leaking STDOUT/STDERR pipes by more strictly managing
  process lifetime and not allowing I/O to block completion of the task.  
  [Samuel Giddins](https://github.com/segiddins)
  [#3101](https://github.com/CocoaPods/CocoaPods/issues/3101)

* Do not create pod target if `source_files` only contains headers.  
  [Boris Bügling](https://github.com/neonichu)
  [#3106](https://github.com/CocoaPods/CocoaPods/issues/3106)

* Run a pod's `prepare_command` (if it has one) before it is cleaned in the
  download cache.  
  [Marius Rackwitz](https://github.com/mrackwitz)
  [Samuel Giddins](https://github.com/segiddins)
  [#3436](https://github.com/CocoaPods/CocoaPods/issues/3436)

* Don't set the `-fno-objc-arc` compiler flags for files for which the flag
  makes no sense.  
  [Samuel Giddins](https://github.com/segiddins)
  [#2559](https://github.com/CocoaPods/CocoaPods/issues/2559)

* Also apply a pod's configuration to any resource targets defined by the pod.  
  [Tom Adriaenssen](https://github.com/inferis)
  [#3463](https://github.com/CocoaPods/CocoaPods/issues/3463)


## 0.37.0.beta.1 (2015-04-18)

##### Enhancements

* Allow the specification of custom module map files.  
  [Samuel Giddins](https://github.com/segiddins)
  [Marius Rackwitz](https://github.com/mrackwitz)
  [#3145](https://github.com/CocoaPods/CocoaPods/issues/3145)

* Show the source URI for local Pod specification repositories in
  `pod repo list`.  
  [Kyle Fuller](https://github.com/kylef)

* Only show a warning when there is a minimum deployment target mismatch
  between target and spec, instead of throwing a hard error.  
  [Samuel Giddins](https://github.com/segiddins)
  [#1241](https://github.com/CocoaPods/CocoaPods/issues/1241)

* Add download caching for pods, which speeds up `pod install` and linting,
  potentially by several orders of magnitude.  
  [Samuel Giddins](https://github.com/segiddins)
  [#2863](https://github.com/CocoaPods/CocoaPods/issues/2863)
  [#3172](https://github.com/CocoaPods/CocoaPods/issues/3172)

* Add a `--fail-fast` option to both `pod spec lint` and `pod lib lint` that
  causes the linter to exit as soon as a single subspec or platform fails
  linting.  
  [Marius Rackwitz](https://github.com/mrackwitz)

* Naïvely prevent base xcconfig warnings for targets that have custom
  config files set.  
  [Chris Brauchli](https://github.com/cbrauchli)
  [#2633](https://github.com/CocoaPods/CocoaPods/issues/2633)

* Ensure private headers are declared as such in a framework's generated module
  map.  
  [Samuel Giddins](https://github.com/segiddins)
  [#2974](https://github.com/CocoaPods/CocoaPods/issues/2974)

##### Bug Fixes

* Do not pass code-sign arguments to xcodebuild when linting OS X targets.  
  [Boris Bügling](https://github.com/neonichu)
  [#3310](https://github.com/CocoaPods/CocoaPods/issues/3310)

* Fixes an issue showing the URL to remote resources in `pod repo list`.  
  [Kyle Fuller](https://github.com/kylef)

* Fixes a problem with code signing when integrating CocoaPods
  into a Today Widget extension.  
  [Christian Sampaio](https://github.com/chrisfsampaio)
  [#3390](https://github.com/CocoaPods/CocoaPods/pull/3390)


## 0.36.4 (2015-04-16)

##### Bug Fixes

* Fixes various problems with Pods that use xcasset bundles. Pods that
  use xcassets can now be used with the `pod :path` option.  
  [Kyle Fuller](https://github.com/kylef)
  [#1549](https://github.com/CocoaPods/CocoaPods/issues/1549)
  [#3384](https://github.com/CocoaPods/CocoaPods/pull/3383)
  [#3358](https://github.com/CocoaPods/CocoaPods/pull/3358)


## 0.36.3 (2015-03-31)

##### Bug Fixes

* Fix using the downloader.  
  [Samuel Giddins](https://github.com/segiddins)
  [#3344](https://github.com/CocoaPods/CocoaPods/issues/3344)
  [#3345](https://github.com/CocoaPods/CocoaPods/issues/3345)


## 0.36.2 (2015-03-31)

[Core](https://github.com/CocoaPods/Core/compare/0.36.1...0.36.2)

##### Bug Fixes

* Unique resources passed to the script generator.  
  [Diego Torres](https://github.com/dtorres)
  [#3315](https://github.com/CocoaPods/CocoaPods/issues/3315)
  [#3327](https://github.com/CocoaPods/CocoaPods/issues/3327)

* Update the `Manifest.lock` when migrating local podspecs to JSON. This fixes
  running `pod install` after upgrading to `0.36`.  
  [Samuel Giddins](https://github.com/segiddins)
  [#3292](https://github.com/CocoaPods/CocoaPods/issues/3292)
  [#3299](https://github.com/CocoaPods/CocoaPods/issues/3299)


## 0.36.1 (2015-03-27)

[Xcodeproj](https://github.com/CocoaPods/Xcodeproj/compare/0.23.0...0.23.1)

##### Bug Fixes

* Workarounds(✻) for the resource script's handling of `.xcasset` files.  
  [sodas](https://github.com/sodastsai)
  [Tony Li](https://github.com/crazytonyli)
  [Chongyu Zhu](https://github.com/lembacon)
  [#3247](https://github.com/CocoaPods/CocoaPods/issues/3247)
  [#3303](https://github.com/CocoaPods/CocoaPods/issues/3303)

* Fix the sanitization of configuration names in the generated target
  environment header.  
  [Samuel Giddins](https://github.com/segiddins)
  [#3301](https://github.com/CocoaPods/CocoaPods/issues/3301)

> _(✻) Note: these fixes are only temporary to avoid overriding the user project's `xcassets`.
  We are aware that these workarounds are "too greedy" and thus user projects having different
  `xcassets` for different targets will still have issues; we ([@AliSoftware](https://github.com/AliSoftware))
  are working on a deeper fix ([#3263](https://github.com/CocoaPods/CocoaPods/issues/3263)) for the next release._

## 0.36.0 (2015-03-11)

[Xcodeproj](https://github.com/CocoaPods/Xcodeproj/compare/0.22.0...0.23.0)

For more details, see 📝 [CocoaPods 0.36](https://blog.cocoapods.org/CocoaPods-0.36/) on our blog.

##### Enhancements

* Allows Swift pods to have a deployment target under iOS 8.0 if they use
  XCTest.  
  [Samuel Giddins](https://github.com/segiddins)
  [#3225](https://github.com/CocoaPods/CocoaPods/issues/3225)

##### Bug Fixes

* Include Swift-specific build settings on target creation, i.e. disable optimizations
  for debug configuration.
  [Marius Rackwitz](https://github.com/mrackwitz)
  [#3238](https://github.com/CocoaPods/CocoaPods/issues/3238)

* Only copy explicitly specified xcasset files into the bundle of the integrated target.  
  [Marius Rackwitz](https://github.com/mrackwitz)
  [#3219](https://github.com/CocoaPods/CocoaPods/issues/3219)

* Correctly filter Xcode warnings about the use of dynamic frameworks.  
  [Boris Bügling](https://github.com/neonichu)

* Fixes warnings, when the aggregate target doesn't contain any pod target, which is build,
  because `PODS_FRAMEWORK_BUILD_PATH` was added to `FRAMEWORK_SEARCH_PATHS`, but never created.  
  [Marius Rackwitz](https://github.com/mrackwitz)
  [#3217](https://github.com/CocoaPods/CocoaPods/issues/3217)

* Allows the usage of `:head` dependencies even when the most recent published
  version was a pre-release.  
  [Samuel Giddins](https://github.com/segiddins)
  [#3212](https://github.com/CocoaPods/CocoaPods/issues/3212)

* Limit the check for transitive static binaries to those which are directly linked to the user target.  
  [Boris Bügling](https://github.com/neonichu)
  [#3194](https://github.com/CocoaPods/CocoaPods/issues/3194)

* Lint to prevent dynamic libraries and frameworks from passing with iOS 7.  
  [Boris Bügling](https://github.com/neonichu)
  [#3193](https://github.com/CocoaPods/CocoaPods/issues/3193)

* Shows an informative error message when there is no base specification found
  for a `:head` dependency.  
  [Samuel Giddins](https://github.com/segiddins)
  [#3230](https://github.com/CocoaPods/CocoaPods/issues/3230)

* Fix the `OTHER_SWIFT_FLAGS` generated, so it inherits previous definitions.  
  [Daniel Thorpe](https://github.com/danthorpe)
  [#2983](https://github.com/CocoaPods/CocoaPods/issues/2983)


## 0.36.0.rc.1 (2015-02-24)

##### Enhancements

* Set the `APPLICATION_EXTENSION_API_ONLY` build setting if integrating with a watch extension target.  
  [Boris Bügling](https://github.com/neonichu)
  [#3153](https://github.com/CocoaPods/CocoaPods/issues/3153)

* Build for iOS simulator only during validation. This allows validation without having
  provisioning profiles set up.  
  [Boris Bügling](https://github.com/neonichu)
  [#3083](https://github.com/CocoaPods/CocoaPods/issues/3083)
  [Swift#13](https://github.com/CocoaPods/swift/issues/13)

* Explicitly inform the user to close existing project when switching to
  a workspace for the first time.  
  [Kyle Fuller](https://github.com/kylef)
  [#2996](https://github.com/CocoaPods/CocoaPods/issues/2996)

* Automatically detect conflicts between framework names.  
  [Samuel Giddins](https://github.com/segiddins)
  [#2943](https://github.com/CocoaPods/CocoaPods/issues/2943)

* Use the proper `TMPDIR` for the CocoaPods process, instead of blindly using
  `/tmp`.  
  [Samuel Giddins](https://github.com/segiddins)

* Let lint fail for Swift pods supporting deployment targets below iOS 8.0.  
  [Boris Bügling](https://github.com/neonichu)
  [#2963](https://github.com/CocoaPods/CocoaPods/issues/2963)

* Reject installation if a static library is used as a transitive dependency
  while integrating Pods as frameworks.  
  [Samuel Giddins](https://github.com/segiddins)
  [#2926](https://github.com/CocoaPods/CocoaPods/issues/2926)

* Do not copy Swift standard libraries multiple times.  
  [Boris Bügling](https://github.com/neonichu)
  [#3131](https://github.com/CocoaPods/CocoaPods/issues/3131)

* Check for Xcode License Agreement before running commands.  
  [Xavi Matos](https://github.com/CalQL8ed-K-OS)
  [#3002](https://github.com/CocoaPods/CocoaPods/issues/3002)

* `pod update PODNAME` will update pods in a case-insensitive manner.  
  [Samuel Giddins](https://github.com/segiddins)
  [#2992](https://github.com/CocoaPods/CocoaPods/issues/2992)

* Allow specifying repo names to `pod {spec,lib} lint --sources`.  
  [Samuel Giddins](https://github.com/segiddins)
  [#2685](https://github.com/CocoaPods/CocoaPods/issues/2685)

* Require explicit use of `use_frameworks!` for Pods written in Swift.  
  [Boris Bügling](https://github.com/neonichu)
  [#3029](https://github.com/CocoaPods/CocoaPods/issues/3029)

* Lint as framework automatically. If needed, `--use-libraries` option
  allows linting as a static library.  
  [Boris Bügling](https://github.com/neonichu)
  [#2912](https://github.com/CocoaPods/CocoaPods/issues/2912)

* Adding Xcode Legacy build location support for default Pods.xcodeproj.
  It defaults to `${SRCROOT}/../build` but can be changed in a `post_install`
  hook by using the `Project#symroot=` writer.  
  [Sam Marshall](https://github.com/samdmarshall)

##### Bug Fixes

* Set `SKIP_INSTALL=YES` for all generated targets to avoid producing
  *Generic Xcode Archives* on Archive.  
  [Marius Rackwitz](https://github.com/mrackwitz)
  [#3188](https://github.com/CocoaPods/CocoaPods/issues/3188)

* Added support for .tpp C++ header files in specs (previously were getting
  filtered out and symlinks wouldn't get created in the Pods/Headers folder.)  
  [Honza Dvorsky](https://github.com/czechboy0)
  [#3129](https://github.com/CocoaPods/CocoaPods/pull/3129)

* Fixed installation for app-extension targets which had no dependencies
  configured in the Podfile.  
  [Boris Bügling](https://github.com/neonichu)
  [#3102](https://github.com/CocoaPods/CocoaPods/issues/3102)

* Correct escaping of resource bundles in 'Copy Pods Resources' script.  
  [Seán Labastille](https://github.com/flufff42)
  [#3082](https://github.com/CocoaPods/CocoaPods/issues/3082)

* Correctly update sources when calling `pod outdated`, and also respect the
  `--[no-]repo-update` flag.  
  [Samuel Giddins](https://github.com/segiddins)
  [#3137](https://github.com/CocoaPods/CocoaPods/issues/3137)

* Fix the `OTHER_SWIFT_FLAGS` generated, so `#if COCOAPODS` works in Swift.  
  [Samuel Giddins](https://github.com/segiddins)
  [#2983](https://github.com/CocoaPods/CocoaPods/issues/2983)

* Output a properly-formed `Podfile` when running `pod init` with a target that
  contains a `'` in its name.  
  [Samuel Giddins](https://github.com/segiddins)
  [#3136](https://github.com/CocoaPods/CocoaPods/issues/3136)

* Remove the stored lockfile checkout source when switching to a development
  pod.  
  [Samuel Giddins](https://github.com/segiddins)
  [#3141](https://github.com/CocoaPods/CocoaPods/issues/3141)

* Migrate local Ruby podspecs to JSON, allowing updating those pods to work.  
  [Samuel Giddins](https://github.com/segiddins)
  [#3038](https://github.com/CocoaPods/CocoaPods/issues/3038)

* Removing grep color markup in the embed frameworks script.  
  [Adriano Bonat](https://github.com/tanob)
  [#3117](https://github.com/CocoaPods/CocoaPods/issues/3117)

* Fixes an issue where `pod ipc list` and `pod ipc podfile` was returning an
  error.  
  [Kyle Fuller](https://github.com/kylef)
  [#3134](https://github.com/CocoaPods/CocoaPods/issues/3134)

* Fixes an issue with spaces in the path to the user's developer tools.  
  [Boris Bügling](https://github.com/neonichu)
  [#3181](https://github.com/CocoaPods/CocoaPods/issues/3181)


## 0.36.0.beta.2 (2015-01-28)

[Xcodeproj](https://github.com/CocoaPods/Xcodeproj/compare/0.21.0...0.21.2)

##### Breaking

* Changes the default spec repositories used from all configured spec
  repositories, to the master spec repository when no spec repositories
  are explicitly configured in a Podfile.  
  [Kyle Fuller](https://github.com/kylef)
  [#2946](https://github.com/CocoaPods/CocoaPods/issues/2946)

##### Enhancements

* Set the APPLICATION_EXTENSION_API_ONLY build setting if integrating with an app extension target.  
  [Boris Bügling](https://github.com/neonichu)
  [#2980](https://github.com/CocoaPods/CocoaPods/issues/2980)

* Xcodebuild warnings will now be reported as `warning` during linting
  instead of `note`.  
  [Hugo Tunius](https://github.com/K0nserv)

* Copy only the resources required for the current build configuration.  
  [Samuel Giddins](https://github.com/segiddins)
  [#2391](https://github.com/CocoaPods/CocoaPods/issues/2391)

##### Bug Fixes

* Ensure that linting fails if xcodebuild doesn't successfully build your Pod.  
  [Kyle Fuller](https://github.com/kylef)
  [#2981](https://github.com/CocoaPods/CocoaPods/issues/2981)
  [cocoapods-trunk#33](https://github.com/CocoaPods/cocoapods-trunk/issues/33)

* Clone the master spec repository when no spec repositories are explicitly
  defined in the Podfile. This fixes problems using CocoaPods for the first
  time without any explicit spec repositories.  
  [Kyle Fuller](https://github.com/kylef)
  [#2946](https://github.com/CocoaPods/CocoaPods/issues/2946)

* Xcodebuild warnings with the string `error` in them will no longer be
  linted as errors if they are in fact warnings.  
  [Hugo Tunius](https://github.com/K0nserv)
  [#2579](https://github.com/CocoaPods/CocoaPods/issues/2579)

* Any errors which occur during fetching of external podspecs over HTTP
  will now be gracefully handled.  
  [Hugo Tunius](https://github.com/K0nserv)
  [#2823](https://github.com/CocoaPods/CocoaPods/issues/2823)

* When updating spec repositories only update the git sourced repos.  
  [Dustin Clark](https://github.com/clarkda)
  [#2558](https://github.com/CocoaPods/CocoaPods/issues/2558)

* Pods referenced via the `:podspec` option will have their podspecs properly
  parsed in the local directory if the path points to a local file.  
  [Samuel Giddins](https://github.com/segiddins)

* Fix an issue where using Swift frameworks in an Objective-C host application
  causes an error because the Swift frameworks we're not code signed.  
  [Joseph Ross](https://github.com/jrosssavant)
  [#3008](https://github.com/CocoaPods/CocoaPods/issues/3008)


## 0.36.0.beta.1 (2014-12-25)

[CocoaPods](https://github.com/CocoaPods/CocoaPods/compare/0.35.0...0.36.0.beta.1)
• [CocoaPods-Core](https://github.com/CocoaPods/Core/compare/0.35.0...0.36.0.beta.1)
• [Xcodeproj](https://github.com/CocoaPods/Xcodeproj/compare/0.20.2...0.21.0)
• [CLAide](https://github.com/CocoaPods/CLAide/compare/v0.7.0...0.8.0)
• [Molinillo](https://github.com/CocoaPods/Molinillo/compare/0.1.2...0.2.0)
• [cocoapods-downloader](https://github.com/CocoaPods/cocoapods-downloader/compare/0.8.0...0.8.1)
• [cocoapods-try](https://github.com/CocoaPods/cocoapods-try/compare/0.4.2...0.4.3)
• [cocoapods-trunk](https://github.com/CocoaPods/cocoapods-trunk/compare/0.4.1...0.5.0)
• [cocoapods-plugins](https://github.com/CocoaPods/cocoapods-plugins/compare/0.3.2...0.4.0)

##### Highlighted Enhancement That Needs Testing

* Support Frameworks & Swift: CocoaPods now recognizes Swift source files and
  builds dynamic frameworks when necessary. A project can explicitly
  opt-in via `use_frameworks!` in the Podfile, or if any dependency contains
  Swift code, all pods for that target will be integrated as frameworks.

  As a pod author, you can change the module name of the built framework by
  specifying a `module_name` in the podspec. The built frameworks are embedded into
  the host application with a new shell script build phase in the user's
  project allowing configuration-dependent pods.

  [Marius Rackwitz](https://github.com/mrackwitz)
  [#2835](https://github.com/CocoaPods/CocoaPods/issues/2835)

##### Breaking

* Bundle Resources into Frameworks: Previously all resources were compiled and
  copied into the `mainBundle`. Now Pods have to use
  `[NSBundle bundleForClass:<#Class from Pod#>]` to access provided resources
  relative to the bundle.

  [Boris Bügling](https://github.com/neonichu)
  [#2835](https://github.com/CocoaPods/CocoaPods/issues/2730)

* Only the hooks specified by usage of the `plugin` directive of the `Podfile`
  will be run. Additionally, plugins that depend on hooks will have to update to
  specify their 'plugin name' when registering the hooks in order to make it
  possible for those hooks to be run.  
  [Samuel Giddins](https://github.com/segiddins)
  [#2640](https://github.com/CocoaPods/CocoaPods/issues/2640)

##### Enhancements

* Do not generate targets for Pods without sources.  
  [Boris Bügling](https://github.com/neonichu)
  [#2918](https://github.com/CocoaPods/CocoaPods/issues/2918)

* Show the name of the source for each hook that is run in verbose mode.  
  [Samuel Giddins](https://github.com/segiddins)
  [#2639](https://github.com/CocoaPods/CocoaPods/issues/2639)

* Move pods' private headers to `Headers/Private` from `Headers/Build`.
  Since some SCM ignore templates include `build` by default, this makes it
  easier to check in the `Pods/` directory.  
  [Samuel Giddins](https://github.com/segiddins)
  [#2623](https://github.com/CocoaPods/CocoaPods/issues/2623)

* Validate that a specification's `public_header_files` and
  `private_header_files` file patterns only match header files.
  Also, validate that all file patterns, if given, match at least one file.  
  [Samuel Giddins](https://github.com/segiddins)
  [#2914](https://github.com/CocoaPods/CocoaPods/issues/2914)

* Installer changed to organize a development pod's source and resource files
  into subgroups reflecting their organization in the filesystem.  
  [Imre mihaly](https://github.com/imihaly)

##### Bug Fixes

* Fix updating a pod that has subspec dependencies.  
  [Samuel Giddins](https://github.com/segiddins)
  [#2879](https://github.com/CocoaPods/CocoaPods/issues/2879)

* Restore the `#define`s in the environment header when the `--no-integrate`
  installation option is used.  
  [Samuel Giddins](https://github.com/segiddins)
  [#2876](https://github.com/CocoaPods/CocoaPods/issues/2876)

* Fix issues when trying to discover the xcodeproj automatically
  but the current path contains special characters (`[`,`]`,`{`,`}`,`*`,`?`).  
  [Olivier Halligon](https://github.com/AliSoftware)
  [#2852](https://github.com/CocoaPods/CocoaPods/issues/2852)

* Fix linting subspecs that have a higher deployment target than the root
  spec.  
  [Samuel Giddins](https://github.com/segiddins)
  [#1919](https://github.com/CocoaPods/CocoaPods/issues/1919)

* Fix the reading of podspecs that come from the `:git`, `:svn`, `:http`, or
  `:hg` options in your `Podfile` that used context-dependent ruby code, such as
  reading a file to determine the specification version.  
  [Samuel Giddins](https://github.com/segiddins)
  [#2875](https://github.com/CocoaPods/CocoaPods/issues/2875)

* Fix the updating of `:git`, `:svn`, and `:hg` dependencies when updating all
  pods.  
  [Samuel Giddins](https://github.com/CocoaPods/CocoaPods/issues/2859)
  [#2859](https://github.com/CocoaPods/CocoaPods/issues/2859)

* Fix an issue when a user doesn't yet have any spec repositories configured.  
  [Boris Bügling](https://github.com/neonichu)

* Fix an issue updating repositories when another spec repository doesn't
  have a remote.  
  [Kyle Fuller](https://github.com/kylef)
  [#2965](https://github.com/CocoaPods/CocoaPods/issues/2965)


## 0.35.0 (2014-11-19)

[CocoaPods](https://github.com/CocoaPods/CocoaPods/compare/0.34.4...0.35.0)
• [CocoaPods-Core](https://github.com/CocoaPods/Core/compare/0.34.4...0.35.0)
• [Xcodeproj](https://github.com/CocoaPods/Xcodeproj/compare/0.19.4...0.20.2)
• [cocoapods-downloader](https://github.com/CocoaPods/cocoapods-downloader/compare/0.7.2...0.8.0)

For more details, see 📝 [CocoaPods 0.35](https://blog.cocoapods.org/CocoaPods-0.35/) on our blog.

##### Enhancements

* Allow the specification of file patterns for the Podspec's `requires_arc`
  attribute.  
  [Kyle Fuller](https://github.com/kylef)
  [Samuel Giddins](https://github.com/segiddins)
  [#532](https://github.com/CocoaPods/CocoaPods/issues/532)

* From now on, pods installed directly from their repositories will be recorded
  in the `Podfile.lock` file and will be guaranteed to be checked-out using the
  same revision on subsequent installations. Examples of this are when using
  the `:git`, `:svn`, or `:hg` options in your `Podfile`.  
  [Samuel Giddins](https://github.com/segiddins)
  [#1058](https://github.com/CocoaPods/CocoaPods/issues/1058)

##### Bug Fixes

* Fix an output formatting issue with various commands like `pod search`
  and `pod trunk`.
  [Olivier Halligon](https://github.com/AliSoftware)
  [#2603](https://github.com/CocoaPods/CocoaPods/issues/2603)

* Show a helpful error message if the old resolver incorrectly activated a
  pre-release version that now leads to a version conflict.  
  [Samuel Giddins](https://github.com/segiddins)

* Provides a user friendly message when using `pod spec create` with a
  repository that doesn't yet have any commits.  
  [Kyle Fuller](https://github.com/kylef)
  [#2803](https://github.com/CocoaPods/CocoaPods/issues/2803)

* Fixes an issue with integrating into projects where there is a slash in the
  build configuration name.  
  [Kyle Fuller](https://github.com/kylef)
  [#2767](https://github.com/CocoaPods/CocoaPods/issues/2767)

* Pods will use `CLANG_ENABLE_OBJC_ARC = 'YES'` instead of
  `CLANG_ENABLE_OBJC_ARC = 'NO'`. For pods with `requires_arc = false` the
  `-fno-objc-arc` flag will be specified for the all source files.  
  [Hugo Tunius](https://github.com/K0nserv)
  [#2262](https://github.com/CocoaPods/CocoaPods/issues/2262)

* Fixed an issue that Core Data mapping models where not compiled when
  copying resources to main application bundle.  
  [Yan Rabovik](https://github.com/rabovik)

* Fix uninitialized constant Class::YAML crash in some cases.
  [Tim Shadel](https://github.com/timshadel)

##### Enhancements

* `pod search`, `pod spec which`, `pod spec cat` and `pod spec edit`
  now use plain text search by default instead of a regex. Especially
  `pod search UIView+UI` now searches for pods containing exactly `UIView+UI`
  in their name, not trying to interpret the `+` as a regular expression.
  _Note: You can still use a regular expression with the new `--regex` flag that has
  been added to these commands, e.g. `pod search --regex "(NS|UI)Color"`._
  [Olivier Halligon](https://github.com/AliSoftware)
  [Core#188](https://github.com/CocoaPods/Core/issues/188)

* Use `--allow-warnings` rather than `--error-only` for pod spec validation
  [Daniel Tomlinson](https://github.com/DanielTomlinson)
  [#2820](https://github.com/CocoaPods/CocoaPods/issues/2820)

## 0.35.0.rc2 (2014-11-06)

##### Enhancements

* Allow the resolver to fail faster when there are unresolvable conflicts
  involving the Lockfile.  
  [Samuel Giddins](https://github.com/segiddins)

##### Bug Fixes

* Allows pre-release spec versions when a requirement has an external source
  specified.  
  [Samuel Giddins](https://github.com/segiddins)
  [#2768](https://github.com/CocoaPods/CocoaPods/issues/2768)

* We no longer require git version 1.7.5 or greater.  
  [Kyle Fuller](https://github.com/kylef)

* Fix the usage of `:head` pods.  
  [Samuel Giddins](https://github.com/segiddins)
  [#2789](https://github.com/CocoaPods/CocoaPods/issues/2789)

* Show a more informative message when attempting to lint a spec whose
  source could not be downloaded.  
  [Samuel Giddins](https://github.com/segiddins)
  [#2667](https://github.com/CocoaPods/CocoaPods/issues/2667)
  [#2759](https://github.com/CocoaPods/CocoaPods/issues/2759)

## 0.35.0.rc1 (2014-11-02)

##### Highlighted Enhancements That Need Testing

* The `Resolver` has been completely rewritten to use
  [Molinillo](https://github.com/CocoaPods/Molinillo), an iterative dependency
  resolution algorithm that automatically resolves version conflicts.
  The order in which dependencies are declared in the `Podfile` no longer has
  any effect on the resolution process.

  You should ensure that `pod install`, `pod update` and `pod update [NAME]`
  work as expected and install the correct versions of your pods during
  this RC1 release.
  [Samuel Giddins](https://github.com/segiddins)
  [#978](https://github.com/CocoaPods/CocoaPods/issues/978)
  [#2002](https://github.com/CocoaPods/CocoaPods/issues/2002)

##### Breaking

* Support for older versions of Ruby has been dropped and CocoaPods now depends
  on Ruby 2.0.0 or greater. This is due to the release of Xcode 6.0 which has
  dropped support for OS X 10.8, which results in the minimum version of
  Ruby pre-installed on OS X now being 2.0.0.

  If you are using a custom installation of Ruby  older than 2.0.0, you
  will need to update. Or even better, migrate to system Ruby.  
  [Kyle Fuller](https://github.com/kylef)

* Attempts to resolve circular dependencies will now raise an exception.  
  [Samuel Giddins](https://github.com/segiddins)
  [Molinillo#6](https://github.com/CocoaPods/Molinillo/issues/6)

##### Enhancements

* The use of implicit sources has been un-deprecated. By default, all available
  spec-repos will be used. There should only be a need to specify explicit
  sources if you want to specifically _exclude_ certain spec-repos, such as the
  `master` spec-repo, if you want to declare the order of spec look-up
  precedence, or if you want other users of a Podfile to automatically have a
  spec-repo cloned on `pod install`.  
  [Eloy Durán](https://github.com/alloy)

* The `pod push` command has been removed as it has been deprecated in favour of
  `pod repo push` in CocoaPods 0.33.  
  [Fabio Pelosin](https://github.com/fabiopelosin)

* Refactorings in preparation to framework support, which could break usage
  of the Hooks API.  
  [Marius Rackwitz](https://github.com/mrackwitz)
  [#2461](https://github.com/CocoaPods/CocoaPods/issues/2461)

* Implicit dependencies are now locked, so simply running `pod install` will not
  cause them to be updated when they shouldn't be.  
  [Samuel Giddins](https://github.com/segiddins)
  [#2318](https://github.com/CocoaPods/CocoaPods/issues/2318)
  [#2506](https://github.com/CocoaPods/CocoaPods/issues/2506)

* Pre-release versions are only considered in the resolution process when there
  are dependencies that explicitly reference pre-release requirements.  
  [Samuel Giddins](https://github.com/segiddins)
  [#1489](https://github.com/CocoaPods/CocoaPods/issues/1489)

* Only setup the master specs repo if required.  
  [Daniel Tomlinson](https://github.com/DanielTomlinson)
  [#2562](https://github.com/CocoaPods/CocoaPods/issues/2562)

* `Sandbox::FileAccessor` now optionally includes expanded paths of headers of
  vendored frameworks in `public_headers`.  
  [Eloy Durán](https://github.com/alloy)
  [#2722](https://github.com/CocoaPods/CocoaPods/pull/2722)

* Analysis is now halted and the user informed when there are multiple different
  external sources for dependencies with the same root name.
  The user is also now warned when there are duplicate dependencies in the
  Podfile.  
  [Samuel Giddins](https://github.com/segiddins)
  [#2738](https://github.com/CocoaPods/CocoaPods/issues/2738)

* Multiple subspecs that point to the same external dependency will now only
  cause that external source to be fetched once.  
  [Samuel Giddins](https://github.com/segiddins)
  [#2743](https://github.com/CocoaPods/CocoaPods/issues/2743)

##### Bug Fixes

* Fixes an issue in the `XCConfigIntegrator` where not all targets that need
  integration were being integrated, but were getting incorrect warnings about
  the user having specified a custom base configuration.  
  [Eloy Durán](https://github.com/alloy)
  [2752](https://github.com/CocoaPods/CocoaPods/issues/2752)

* Do not try to clone spec-repos in `/`.  
  [Eloy Durán](https://github.com/alloy)
  [#2723](https://github.com/CocoaPods/CocoaPods/issues/2723)

* Improved sanitizing of configuration names which have a numeric prefix.  
  [Steffen Matthischke](https://github.com/HeEAaD)
  [#2700](https://github.com/CocoaPods/CocoaPods/pull/2700)

* Fixes an issues where headers from a podspec with one platform are exposed to
  targets with a different platform. The headers are now only exposed to the
  targets with the same platform.  
  [Michael Melanson](https://github.com/michaelmelanson)
  [Kyle Fuller](https://github.com/kylef)
  [#1249](https://github.com/CocoaPods/CocoaPods/issues/1249)


## 0.34.4 (2014-10-18)

##### Bug Fixes

* Fixes a crash when running `pod outdated`.  
  [Samuel Giddins](https://github.com/segiddins)
  [#2624](https://github.com/CocoaPods/CocoaPods/issues/2624)

* Ensure that external sources (as specified in the `Podfile`) are downloaded
  when their source is missing, even if their specification is present.  
  [Samuel Giddins](https://github.com/segiddins)
  [#2494](https://github.com/CocoaPods/CocoaPods/issues/2494)

* Fixes an issue where running `pod install/update` while the Xcode project
  is open can cause the open project to have build failures until Xcode
  is restarted.  
  [Kyle Fuller](https://github.com/kylef)
  [#2627](https://github.com/CocoaPods/CocoaPods/issues/2627)
  [#2665](https://github.com/CocoaPods/CocoaPods/issues/2665)

* Fixes a crash when using file URLs as a source.  
  [Kurry Tran](https://github.com/kurry)
  [#2683](https://github.com/CocoaPods/CocoaPods/issues/2683)

* Fixes an issue when using pods in static library targets and building with
  Xcode 6 which requires `OTHER_LIBTOOLFLAGS` instead of `OTHER_LDFLAGS`, thus
  basically reverting to the previous Xcode behaviour, for now at least.  
  [Kyle Fuller](https://github.com/kylef)
  [Eloy Durán](https://github.com/alloy)
  [#2666](https://github.com/CocoaPods/CocoaPods/issues/2666)

* Fixes an issue running the resources script when Xcode is installed to a
  directory with a space when compiling xcassets.  
  [Kyle Fuller](https://github.com/kylef)
  [#2684](https://github.com/CocoaPods/CocoaPods/issues/2684)

* Fixes an issue when installing Pods with resources to a target which
  doesn't have any resources.  
  [Kyle Fuller](https://github.com/kylef)
  [#2083](https://github.com/CocoaPods/CocoaPods/issues/2083)

* Ensure that git 1.7.5 or newer is installed when running pod.  
  [Kyle Fuller](https://github.com/kylef)
  [#2651](https://github.com/CocoaPods/CocoaPods/issues/2651)


## 0.34.2 (2014-10-08)

##### Enhancements

* Make the output of `pod outdated` show what running `pod update` will do.
  Takes into account the sources specified in the `Podfile`.  
  [Samuel Giddins](https://github.com/segiddins)
  [#2470](https://github.com/CocoaPods/CocoaPods/issues/2470)

* Allows the use of the `GCC_PREPROCESSOR_DEFINITION` flag `${inherited}`
  without emitting a warning.  
  [Samuel Giddins](https://github.com/segiddins)
  [#2577](https://github.com/CocoaPods/CocoaPods/issues/2577)

* Integration with user project will no longer replace an existing
  base build configuration.  
  [Robert Jones](https://github.com/redshirtrob)
  [#1736](https://github.com/CocoaPods/CocoaPods/issues/1736)

##### Bug Fixes

* Improved sanitizing of configuration names to avoid generating invalid
  preprocessor definitions.  
  [Boris Bügling](https://github.com/neonichu)
  [#2542](https://github.com/CocoaPods/CocoaPods/issues/2542)

* More robust generation of source names from URLs.  
  [Samuel Giddins](https://github.com/segiddins)
  [#2534](https://github.com/CocoaPods/CocoaPods/issues/2534)

* Allow the `Validator` to only use specific sources.
  Allows customizable source for `pod spec lint` and `pod lib lint`,
  with both defaulting to `master`.
  [Samuel Giddins](https://github.com/segiddins)
  [#2543](https://github.com/CocoaPods/CocoaPods/issues/2543)
  [cocoapods-trunk#28](https://github.com/CocoaPods/cocoapods-trunk/issues/28)

* Takes into account the sources specified in `Podfile` running
  `pod outdated`.  
  [Samuel Giddins](https://github.com/segiddins)
  [#2553](https://github.com/CocoaPods/CocoaPods/issues/2553)

* Ensures that the master repo is shallow cloned when added via a Podfile
  `source` directive.  
  [Samuel Giddins](https://github.com/segiddins)
  [#3586](https://github.com/CocoaPods/CocoaPods/issues/2586)

* Ensures that the user project is not saved when there are no
  user targets integrated.  
  [Samuel Giddins](https://github.com/segiddins)
  [#2561](https://github.com/CocoaPods/CocoaPods/issues/2561)
  [#2593](https://github.com/CocoaPods/CocoaPods/issues/2593)

* Fix a crash when running `pod install` with an empty target that inherits a
  pod from a parent target.  
  [Kyle Fuller](https://github.com/kylef)
  [#2591](https://github.com/CocoaPods/CocoaPods/issues/2591)

* Take into account versions of a Pod from all specified sources when
  resolving dependencies.  
  [Thomas Visser](https://github.com/Thomvis)
  [#2556](https://github.com/CocoaPods/CocoaPods/issues/2556)

* Sanitize build configuration names in target environment header macros.  
  [Kra Larivain](https://github.com/olarivain)
  [#2532](https://github.com/CocoaPods/CocoaPods/pull/2532)


## 0.34.1 (2014-09-26)

##### Bug Fixes

* Doesn't take into account the trailing `.git` in repository URLs when
  trying to find a matching specs repo.  
  [Samuel Giddins](https://github.com/segiddins)
  [#2526](https://github.com/CocoaPods/CocoaPods/issues/2526)


## 0.34.0 (2014-09-26)

For more details, see 📝 [CocoaPods 0.34](https://blog.cocoapods.org/CocoaPods-0.34/) on our blog.

##### Breaking

* Add support for loading podspecs from *only* specific spec-repos via
  `sources`. By default, when there are no sources specified in a Podfile all
  source repos will be used. This has always been the case. However, this
  implicit use of sources is now deprecated. Once you specify specific sources,
  **no** repos will be included by default. For example:

        source 'https://github.com/artsy/Specs.git'
        source 'https://github.com/CocoaPods/Specs.git'

  Any source URLs specified that have not yet been added will be cloned before
  resolution begins.  
  [François Benaiteau](https://github.com/netbe)
  [Fabio Pelosin](https://github.com/fabiopelosin)
  [Samuel Giddins](https://github.com/segiddins)
  [#1143](https://github.com/CocoaPods/CocoaPods/pull/1143)
  [Core#19](https://github.com/CocoaPods/Core/pull/19)
  [Core#170](https://github.com/CocoaPods/Core/issues/170)
  [#2515](https://github.com/CocoaPods/CocoaPods/issues/2515)

##### Enhancements

* Added the `pod repo list` command which lists all the repositories.  
  [Luis Ascorbe](https://github.com/lascorbe)
  [#1455](https://github.com/CocoaPods/CocoaPods/issues/1455)

##### Bug Fixes

* Works around an Xcode issue where linting would fail even though `xcodebuild`
  actually succeeds. Xcode.app also doesn't fail when this issue occurs, so it's
  safe for us to do the same.  
  [Kra Larivain](https://github.com/olarivain)
  [Boris Bügling](https://github.com/neonichu)
  [Eloy Durán](https://github.com/alloy)
  [Samuel E. Giddins](https://github.com/segiddins)
  [#2394](https://github.com/CocoaPods/CocoaPods/issues/2394)
  [#2395](https://github.com/CocoaPods/CocoaPods/pull/2395)

* Fixes the detection of JSON podspecs included via `:path`.  
  [laiso](https://github.com/laiso)
  [#2489](https://github.com/CocoaPods/CocoaPods/pull/2489)

* Fixes an issue where `pod install` would crash during Plist building if any
  pod has invalid UTF-8 characters in their title or description.  
  [Ladislav Martincik](https://github.com/martincik)
  [#2482](https://github.com/CocoaPods/CocoaPods/issues/2482)

* Fix crash when the URL of a private GitHub repo is passed to `pod spec
  create` as an argument.  
  [Fabio Pelosin](https://github.com/fabiopelosin)
  [#1543](https://github.com/CocoaPods/CocoaPods/issues/1543)


## 0.34.0.rc2 (2014-09-16)

##### Bug Fixes

* Fixes an issue where `pod lib lint` would crash if a podspec couldn't be
  loaded.  
  [Kyle Fuller](https://github.com/kylef)
  [#2147](https://github.com/CocoaPods/CocoaPods/issues/2147)

* Fixes an issue where `pod init` would not add `source 'master'` to newly
  created Podfiles.  
  [Ash Furrow](https://github.com/AshFurrow)
  [#2473](https://github.com/CocoaPods/CocoaPods/issues/2473)


## 0.34.0.rc1 (2014-09-13)

##### Breaking

* The use of the `$PODS_ROOT` environment variable has been deprecated and
  should not be used. It will be removed in future versions of CocoaPods.  
  [#2449](https://github.com/CocoaPods/CocoaPods/issues/2449)

* Add support for loading podspecs from specific spec-repos _only_, a.k.a. ‘sources’.
  By default, when not specifying any specific sources in your Podfile, the ‘master’
  spec-repo will be used, as was always the case. However, once you specify specific
  sources the ‘master’ spec-repo will **not** be included by default. For example:

        source 'private-spec-repo'
        source 'master'

  [François Benaiteau](https://github.com/netbe)
  [Fabio Pelosin](https://github.com/fabiopelosin)
  [#1143](https://github.com/CocoaPods/CocoaPods/pull/1143)
  [Core#19](https://github.com/CocoaPods/Core/pull/19)

* The `Pods` directory has been reorganized. This might require manual
  intervention in projects where files generated by CocoaPods have manually been
  imported into the user's project (common with the acknowledgements files).  
  [#1055](https://github.com/CocoaPods/CocoaPods/pull/1055)
  [Fabio Pelosin](https://github.com/fabiopelosin)
  [Michele Titolo](https://github.com/mtitolo)

* Plugins are now expected to include the `cocoapods-plugin.rb` file in
  `./lib`.  
  [Fabio Pelosin](https://github.com/fabiopelosin)
  [CLAide#28](https://github.com/CocoaPods/CLAide/pull/28)

* The specification `requires_arc` attribute now defaults to true.  
  [Fabio Pelosin](https://github.com/fabiopelosin)
  [CocoaPods#267](https://github.com/CocoaPods/CocoaPods/issues/267)

##### Enhancements

* Add support to specify dependencies per build configuration:

        pod 'Lookback', :configurations => ['Debug']

  Currently configurations can only be specified per single Pod.  
  [Joachim Bengtsson](https://github.com/nevyn)
  [Eloy Durán](https://github.com/alloy)
  [Fabio Pelosin](https://github.com/fabiopelosin)
  [#1791](https://github.com/CocoaPods/CocoaPods/pull/1791)
  [#1668](https://github.com/CocoaPods/CocoaPods/pull/1668)
  [#731](https://github.com/CocoaPods/CocoaPods/pull/731)

* Improved performance of git downloads using shallow clone.  
  [Marin Usalj](https://github.com/supermarin)
  [Fabio Pelosin](https://github.com/fabiopelosin)
  [cocoapods-downloader#29](https://github.com/CocoaPods/cocoapods-downloader/pull/29)

* Simplify installation: CocoaPods no longer requires the
  compilation of the troublesome native extensions.  
  [Fabio Pelosin](https://github.com/fabiopelosin)
  [Xcodeproj#168](https://github.com/CocoaPods/Xcodeproj/pull/168)
  [Xcodeproj#167](https://github.com/CocoaPods/Xcodeproj/issues/167)

* Add hooks for plugins. Currently only the installer hook is supported.
  A plugin can register itself to be activated after the installation with the
  following syntax:

      Pod::HooksManager.register(:post_install) do |installer_context|
        # implementation
      end

  The `installer_context` is an instance of the `Pod::Installer:HooksContext`
  class which provides the information about the installation.  
  [Fabio Pelosin](https://github.com/fabiopelosin)
  [Core#132](https://github.com/CocoaPods/Core/pull/1755)

* Add a support for migrating the sandbox to new versions of CocoaPods.  
  [Fabio Pelosin](https://github.com/fabiopelosin)

* Display an indication for deprecated Pods in the command line search.  
  [Hugo Tunius](https://github.com/k0nserv)
  [#2180](https://github.com/CocoaPods/CocoaPods/issues/2180)

* Use the CLIntegracon gem for the integration tests.  
  [Marius Rackwitz](https://github.com/mrackwitz)
  [#2371](https://github.com/CocoaPods/CocoaPods/issues/2371)

* Include configurations that a user explicitly specifies, in their Podfile,
  when the `--no-integrate` option is specified.  
  [Eloy Durán](https://github.com/alloy)

* Properly quote the `-isystem` values in the xcconfig files.  
  [Eloy Durán](https://github.com/alloy)

* Remove the installation post install message which presents the CHANGELOG.  
  [Fabio Pelosin](https://github.com/fabiopelosin)
  [Eloy Durán](https://github.com/alloy)

* Add support for user-specified project directories with the
  `--project-directory` option.  
  [Samuel E. Giddins](https://github.com/segiddins)
  [#2183](https://github.com/CocoaPods/CocoaPods/issues/2183)

* Now the `plutil` tool is used when available to produce
  output consistent with Xcode.  
  [Fabio Pelosin](https://github.com/fabiopelosin)

* Indicate the name of the pod whose requirements cannot be satisfied.  
  [Seivan Heidari](https://github.com/seivan)
  [Fabio Pelosin](https://github.com/fabiopelosin)
  [#1938](https://github.com/CocoaPods/CocoaPods/issues/1938)

* Add support for JSON specs to external sources (`:path`, `:git`, etc)
  options.  
  [Kyle Fuller](https://github.com/kylef)
  [#2320](https://github.com/CocoaPods/CocoaPods/issues/2320)

* Generate the workspaces using the same output of Xcode.  
  [Fabio Pelosin](https://github.com/fabiopelosin)


##### Bug Fixes

* Fix `pod repo push` to first check if a Specs directory exists and if so
  push there.  
  [Edward Valentini](edwardvalentini)
  [#2060](https://github.com/CocoaPods/CocoaPods/issues/2060)

* Fix `pod outdated` to not include subspecs.  
  [Ash Furrow](ashfurrow)
  [#2136](https://github.com/CocoaPods/CocoaPods/issues/2136)

* Always evaluate podspecs from the original podspec directory. This fixes
  an issue when depending on a pod via `:path` and that pod's podspec uses
  relative paths.  
  [Kyle Fuller](kylef)
  [pod-template#50](https://github.com/CocoaPods/pod-template/issues/50)

* Fix spec linting to not warn for missing license file in subspecs.  
  [Fabio Pelosin](https://github.com/fabiopelosin)
  [Core#132](https://github.com/CocoaPods/Core/issues/132)

* Fix `pod init` so that it doesn't recurse when checking for Podfiles.  
  [Paddy O'Brien](https://github.com/tapi)
  [#2181](https://github.com/CocoaPods/CocoaPods/issues/2181)

* Fix missing XCTest framework in Xcode 6.  
  [Paul Williamson](squarefrog)
  [#2296](https://github.com/CocoaPods/CocoaPods/issues/2296)

* Support multiple values in `ARCHS`.  
  [Robert Zuber](https://github.com/z00b)
  [#1904](https://github.com/CocoaPods/CocoaPods/issues/1904)

* Fix static analysis in Xcode 6.  
  [Samuel E. Giddins](https://github.com/segiddins)
  [#2402](https://github.com/CocoaPods/CocoaPods/issues/2402)

* Fix an issue where a version of a spec will not be locked when using
  multiple subspecs of a podspec.  
  [Kyle Fuller](https://github.com/kylef)
  [Fabio Pelosin](https://github.com/fabiopelosin)
  [#2135](https://github.com/CocoaPods/CocoaPods/issues/2135)

* Fix an issue using JSON podspecs installed directly from a lib's
  repository.  
  [Kyle Fuller](https://github.com/kylef)
  [#2320](https://github.com/CocoaPods/CocoaPods/issues/2320)

* Support and use quotes in the `OTHER_LDFLAGS` of xcconfigs to avoid
  issues with targets containing a space character in their name.  
  [Fabio Pelosin](https://github.com/fabiopelosin)


## 0.33.1 (2014-05-20)

##### Bug Fixes

* Fix `pod spec lint` for `json` podspecs.  
  [Fabio Pelosin](https://github.com/fabiopelosin)
  [#2157](https://github.com/CocoaPods/CocoaPods/issues/2157)

* Fixed downloader issues related to `json` podspecs.  
  [Fabio Pelosin](https://github.com/fabiopelosin)
  [#2158](https://github.com/CocoaPods/CocoaPods/issues/2158)

* Fixed `--no-ansi` flag in help banners.  
  [Fabio Pelosin](https://github.com/fabiopelosin)
  [#34](https://github.com/CocoaPods/CLAide/issues/34)


## 0.33.0 (2014-05-20)

For more details, see 📝 [CocoaPods 0.33](https://blog.cocoapods.org/CocoaPods-0.33/) on our blog.

##### Breaking

* The deprecated `pre_install` and the `pod_install` hooks of the specification
  class have been removed.  
  [Fabio Pelosin](https://github.com/fabiopelosin)
  [#2151](https://github.com/CocoaPods/CocoaPods/issues/2151)
  [#2153](https://github.com/CocoaPods/CocoaPods/pull/2153)

##### Enhancements

* Added the `cocoapods-trunk` plugin which introduces the `trunk` subcommand.  
  [Fabio Pelosin](https://github.com/fabiopelosin)
  [#2151](https://github.com/CocoaPods/CocoaPods/issues/2151)
  [#2153](https://github.com/CocoaPods/CocoaPods/pull/2153)

* The `pod push` sub-command has been moved to the `pod repo push` sub-command.
  Moreover pushing to the master repo from it has been disabled.  
  [Fabio Pelosin](https://github.com/fabiopelosin)
  [#2151](https://github.com/CocoaPods/CocoaPods/issues/2151)
  [#2153](https://github.com/CocoaPods/CocoaPods/pull/2153)

* Overhauled command line interface. Add support for auto-completion script
  (d). If auto-completion is enabled for your shell you can configure it for
  CocoaPods with the following command:

      rm -f /usr/local/share/zsh/site-functions/_pod
      dpod --completion-script > /usr/local/share/zsh/site-functions/_pod
      exec zsh

  Currently only the Z shell is supported.  
  [Fabio Pelosin](https://github.com/fabiopelosin)
  [CLAide#25](https://github.com/CocoaPods/CLAide/issues/25)
  [CLAide#20](https://github.com/CocoaPods/CLAide/issues/20)
  [CLAide#19](https://github.com/CocoaPods/CLAide/issues/19)
  [CLAide#17](https://github.com/CocoaPods/CLAide/issues/17)
  [CLAide#12](https://github.com/CocoaPods/CLAide/issues/12)

* The `--version` flag is now only supported for the root `pod` command. If
  used in conjunction with the `--verbose` flag the version of the detected
  plugins will be printed as well.  
  [Fabio Pelosin](https://github.com/fabiopelosin)
  [CLAide#13](https://github.com/CocoaPods/CLAide/issues/13)
  [CLAide#14](https://github.com/CocoaPods/CLAide/issues/14)

* The extremely meta `cocoaPods-plugins` is now installed by default providing
  information about the available and the installed plug-ins.  
  [David Grandinetti](https://github.com/dbgrandi)
  [Olivier Halligon](https://github.com/AliSoftware)
  [Fabio Pelosin](https://github.com/fabiopelosin)
  [#2092](https://github.com/CocoaPods/CocoaPods/issues/2092)

* Validate the reachability of `social_media_url`, `documentation_url` and
  `docset_url` in podspecs we while linting a specification.  
  [Kyle Fuller](https://github.com/kylef)
  [#2025](https://github.com/CocoaPods/CocoaPods/issues/2025)

* Print the current version when the repo/lockfile requires a higher version.  
  [Samuel E. Giddins](https://github.com/segiddins)
  [#2049](https://github.com/CocoaPods/CocoaPods/issues/2049)

* Show `help` when running the `pod` command instead of defaulting to `pod
  install`.  
  [Kyle Fuller](https://github.com/kylef)
  [#1771](https://github.com/CocoaPods/CocoaPods/issues/1771)

##### Bug Fixes

* Show the actual executable when external commands fail.  
  [Boris Bügling](https://github.com/neonichu)
  [#2102](https://github.com/CocoaPods/CocoaPods/issues/2102)

* Fixed support for file references in the workspace generated by CocoaPods.  
  [Kyle Fuller](https://github.com/kylef)
  [Fabio Pelosin](https://github.com/fabiopelosin)
  [Xcodeproj#105](https://github.com/CocoaPods/Xcodeproj/pull/150)

* Show a helpful error message when reading version information with merge
  conflict.  
  [Samuel E. Giddins](https://github.com/segiddins)
  [#1853](https://github.com/CocoaPods/CocoaPods/issues/1853)

* Show deprecated specs when invoking `pod outdated`.  
  [Samuel E. Giddins](https://github.com/segiddins)
  [#2003](https://github.com/CocoaPods/CocoaPods/issues/2003)

* Fixes an issue where `pod repo update` may start an un-committed merge.  
  [Kyle Fuller](https://github.com/kylef)
  [#2024](https://github.com/CocoaPods/CocoaPods/issues/2024)

## 0.32.1 (2014-04-15)

##### Bug Fixes

* Fixed the Podfile `default_subspec` attribute in nested subspecs.  
  [Fabio Pelosin](https://github.com/fabiopelosin)
  [#2050](https://github.com/CocoaPods/CocoaPods/issues/2050)

## 0.32.0 (2014-04-15)

[CocoaPods](https://github.com/CocoaPods/CocoaPods/compare/0.31.1...0.32.0)
• [CocoaPods-Core](https://github.com/CocoaPods/Core/compare/0.31.1...0.32.0)

For more details, see 📝 [CocoaPods 0.32](https://blog.cocoapods.org/CocoaPods-0.32/) on our blog.

##### Enhancements

* Allow to update only a list of given pods with `pod update [POD_NAMES...]`.  
  [Marius Rackwitz](https://github.com/mrackwitz)
  [CocoaPods#760](https://github.com/CocoaPods/CocoaPods/issues/760)

* `pod update` prints the previous version of the updated pods.  
  [Andrea Mazzini](https://github.com/andreamazz)
  [#2008](https://github.com/CocoaPods/CocoaPods/issues/2008)

* `pod update` falls back to `pod install` if no Lockfile is present.  
  [Marius Rackwitz](https://github.com/mrackwitz)

* File references in the Pods project for development Pods now are absolute if
  the dependency is specified with an absolute paths.  
  [Samuel Ford](https://github.com/samuelwford)
  [#1042](https://github.com/CocoaPods/CocoaPods/issues/1042)

* Added `deprecated` and `deprecated_in_favor_of` attributes to Specification
  DSL.  
  [Paul Young](https://github.com/paulyoung)
  [Core#87](https://github.com/CocoaPods/Core/pull/87)

* Numerous improvements to the validator and to the linter.
  * Validate the reachability of screenshot URLs in podspecs while linting a
    specification.  
    [Kyle Fuller](https://github.com/kylef)
    [#2010](https://github.com/CocoaPods/CocoaPods/issues/2010)
  * Support HTTP redirects when linting homepage and screenshots.  
    [Boris Bügling](https://github.com/neonichu)
    [#2027](https://github.com/CocoaPods/CocoaPods/pull/2027)
  * The linter now checks `framework` and `library` attributes for invalid
    strings.  
    [Paul Williamson](https://github.com/squarefrog)
    [Fabio Pelosin](fabiopelosin)
    [Core#66](https://github.com/CocoaPods/Core/issues/66)
    [Core#96](https://github.com/CocoaPods/Core/pull/96)
    [Core#105](https://github.com/CocoaPods/Core/issues/105)
  * The Linter will not check for comments anymore.  
    [Fabio Pelosin](https://github.com/fabiopelosin)
    [Core#108](https://github.com/CocoaPods/Core/issues/108)
  * Removed legacy checks from the linter.  
    [Fabio Pelosin](https://github.com/fabiopelosin)
    [Core#108](https://github.com/CocoaPods/Core/issues/108)
  * Added logic to handle subspecs and platform scopes to linter check of
    the `requries_arc` attribute.  
    [Fabio Pelosin](https://github.com/fabiopelosin)
    [CocoaPods#2005](https://github.com/CocoaPods/CocoaPods/issues/2005)
  * The linter no longer considers empty a Specification if it only specifies the
    `resource_bundle` attribute.  
    [Joshua Kalpin](https://github.com/Kapin)
    [#63](https://github.com/CocoaPods/Core/issues/63)
    [#95](https://github.com/CocoaPods/Core/pull/95)

* `pod lib create` is now using the `configure` file instead of the
  `_CONFIGURE.rb` file.  
  [Piet Brauer](https://github.com/pietbrauer)
  [Orta Therox](https://github.com/orta)

* `pod lib create` now disallows any pod name that begins with a `.`  
  [Dustin Clark](https://github.com/clarkda)
  [#2026](https://github.com/CocoaPods/CocoaPods/pull/2026)
  [Core#97](https://github.com/CocoaPods/Core/pull/97)
  [Core#98](https://github.com/CocoaPods/Core/issues/98)

* Prevent the user from using `pod` commands as root.  
  [Kyle Fuller](https://github.com/kylef)
  [#1815](https://github.com/CocoaPods/CocoaPods/issues/1815)

* Dependencies declared with external sources now support HTTP downloads and
  have improved support for all the options supported by the downloader.  
  [Fabio Pelosin](https://github.com/fabiopelosin)

* An informative error message is presented when merge conflict is detected in
  a YAML file.  
  [Luis de la Rosa](https://github.com/luisdelarosa)
  [#69](https://github.com/CocoaPods/Core/issues/69)
  [#100](https://github.com/CocoaPods/Core/pull/100)

##### Bug Fixes

* Fixed the Podfile `default_subspec` attribute in nested subspecs.  
  [Fabio Pelosin](https://github.com/fabiopelosin)
  [#1021](https://github.com/CocoaPods/CocoaPods/issues/1021)

* Warn when including deprecated pods
  [Samuel E. Giddins](https://github.com/segiddins)
  [#2003](https://github.com/CocoaPods/CocoaPods/issues/2003)


## 0.31.1 (2014-04-01)

[CocoaPods](https://github.com/CocoaPods/CocoaPods/compare/0.31.0...0.31.1)
• [CocoaPods-Core](https://github.com/CocoaPods/Core/compare/0.31.0...0.31.1)

##### Minor Enhancements

* The specification now strips the indentation of the `prefix_header` and
  `prepare_command` to aide their declaration as a here document (similarly to
  what it already does with the description).  
  [Fabio Pelosin](https://github.com/fabiopelosin)
  [Core#51](https://github.com/CocoaPods/Core/issues/51)

##### Bug Fixes

* Fix linting for Pods which declare a private repo as the source.  
  [Boris Bügling](https://github.com/neonichu)
  [Core#82](https://github.com/CocoaPods/Core/issues/82)


## 0.31.0 (2014-03-31)

[CocoaPods](https://github.com/CocoaPods/CocoaPods/compare/0.30.0...0.31.0)
• [CocoaPods-Core](https://github.com/CocoaPods/Core/compare/0.30.0...0.31.0)

For more details, see 📝 [CocoaPods 0.31](https://blog.cocoapods.org/CocoaPods-0.31/) on our blog.

##### Enhancements

* Warnings are not promoted to errors anymore to maximise compatibility with
  existing libraries.  
  [Fabio Pelosin](https://github.com/fabiopelosin)
  [#1629](https://github.com/CocoaPods/CocoaPods/issues/1629)

* Include the versions of the Pods to the output of `pod list`.  
  [Stefan Damm](https://github.com/StefanDamm)
  [Robert Zuber](https://github.com/z00b)
  [#1617](https://github.com/CocoaPods/CocoaPods/issues/1617)

* Generated prefix header file will now have unique prefix_header_contents for
  Pods with subspecs.  
  [Luis de la Rosa](https://github.com/luisdelarosa)
  [#1449](https://github.com/CocoaPods/CocoaPods/issues/1449)

* The linter will now check the reachability of the homepage of Podspecs during
  a full lint.  
  [Richard Lee](https://github.com/dlackty)
  [Fabio Pelosin](https://github.com/fabiopelosin)
  [#1704](https://github.com/CocoaPods/CocoaPods/issues/1704)
  [Core#70](https://github.com/CocoaPods/Core/pull/70)

* Improved detection of the last version of a specification in `pod spec`
  subcommands.  
  [Laurent Sansonetti](https://github.com/lrz)
  [#1953](https://github.com/CocoaPods/CocoaPods/pull/1953)

* Display advised settings for Travis CI in the warning related presented when
  the terminal encoding is not set to UTF-8.  
  [Richard Lee](https://github.com/dlackty)
  [#1933](https://github.com/CocoaPods/CocoaPods/issues/1933)
  [#1941](https://github.com/CocoaPods/CocoaPods/pull/1941)

* Unset the `CDPATH` env variable before shelling-out to `prepare_command`.  
  [Marc Boquet](https://github.com/apalancat)
  [#1943](https://github.com/CocoaPods/CocoaPods/pull/1943)

##### Bug Fixes

* Resolve crash related to the I18n deprecation warning.  
  [Eloy Durán](https://github.com/alloy)
  [#1950](https://github.com/CocoaPods/CocoaPods/issues/1950)

* Fix compilation issues related to the native Extension of Xcodeproj.  
  [Eloy Durán](https://github.com/alloy)

* Robustness against user Git configuration and against merge commits in `pod
  repo` subcommands.  
  [Boris Bügling](https://github.com/neonichu)
  [#1949](https://github.com/CocoaPods/CocoaPods/issues/1949)
  [#1978](https://github.com/CocoaPods/CocoaPods/pull/1978)

* Gracefully inform the user if the `:head` option is not supported for a given
  download strategy.  
  [Boris Bügling](https://github.com/neonichu)
  [#1947](https://github.com/CocoaPods/CocoaPods/issues/1947)
  [#1958](https://github.com/CocoaPods/CocoaPods/pull/1958)

* Cleanup a pod directory if error occurs while downloading.  
  [Alex Rothenberg](https://github.com/alexrothenberg)
  [#1842](https://github.com/CocoaPods/CocoaPods/issues/1842)
  [#1960](https://github.com/CocoaPods/CocoaPods/pull/1960)

* No longer warn for Github repositories with OAuth authentication.  
  [Boris Bügling](https://github.com/neonichu)
  [#1928](https://github.com/CocoaPods/CocoaPods/issues/1928)
  [Core#77](https://github.com/CocoaPods/Core/pull/77)

* Fix for when using `s.version` as the `:tag` for a git repository in a
  Podspec.  
  [Joel Parsons](https://github.com/joelparsons)
  [#1721](https://github.com/CocoaPods/CocoaPods/issues/1721)
  [Core#72](https://github.com/CocoaPods/Core/pull/72)

* Improved escaping of paths in Git downloader.  
  [Vladimir Burdukov](https://github.com/chipp)
  [cocoapods-downloader#14](https://github.com/CocoaPods/cocoapods-downloader/pull/14)

* Podspec without explicitly set `requires_arc` attribute no longer passes the
  lint.  
  [Richard Lee](https://github.com/dlackty)
  [#1840](https://github.com/CocoaPods/CocoaPods/issues/1840)
  [Core#71](https://github.com/CocoaPods/Core/pull/71)

* Properly quote headers in the `-isystem` compiler flag of the aggregate
  targets.  
  [Eloy Durán](https://github.com/alloy)
  [#1862](https://github.com/CocoaPods/CocoaPods/issues/1862)
  [#1894](https://github.com/CocoaPods/CocoaPods/pull/1894)

## 0.30.0 (2014-03-29)

[CocoaPods](https://github.com/CocoaPods/CocoaPods/compare/0.29.0...0.30.0)

For more details, see 📝 [CocoaPods 0.30](https://blog.cocoapods.org/CocoaPods-0.30/) on our blog.

###### Enhancements

* Radically reduce first run pod setup bandwidth by creating a shallow clone of
  the ‘master’ repo by default. Use the `--no-shallow` option to perform a full
  clone instead.  
  [Jeff Verkoeyen](https://github.com/jverkoey)
  [#1803](https://github.com/CocoaPods/CocoaPods/pull/1803)

* Improves the error message when searching with an invalid regular expression.  
  [Kyle Fuller](https://github.com/kylef)

* Improves `pod init` to save Xcode project file in Podfile when one was supplied.  
  [Kyle Fuller](https://github.com/kylef)

* Adds functionality to specify a template URL for the `pod lib create` command.  
  [Piet Brauer](https://github.com/pietbrauer)

###### Bug Fixes

* Fixes a bug with `pod repo remove` silently handling permission errors.  
  [Kyle Fuller](https://github.com/kylef)
  [#1778](https://github.com/CocoaPods/CocoaPods/issues/1778)

* `pod push` now properly checks that the repo has changed before attempting
  to commit. This only affected pods with special characters (such as `+`) in
  their names.  
  [Gordon Fontenot](https://github.com/gfontenot)
  [#1739](https://github.com/CocoaPods/CocoaPods/pull/1739)


## 0.29.0 (2013-12-25)

[CocoaPods](https://github.com/CocoaPods/CocoaPods/compare/0.28.0...0.29.0)
• [CocoaPods-core](https://github.com/CocoaPods/Core/compare/0.28.0...0.29.0)
• [cocoapods-downloader](https://github.com/CocoaPods/cocoapods-downloader/compare/0.2.0...0.3.0)

For more details, see 📝 [CocoaPods 0.29](https://blog.cocoapods.org/CocoaPods-0.29/) on our blog.

###### Breaking

* The command `podfile_info` is now a plugin offered by CocoaPods.
  As a result, the command has been removed from CocoaPods.  
  [Joshua Kalpin](https://github.com/Kapin)
  [#1589](https://github.com/CocoaPods/CocoaPods/issues/1589)

* JSON has been adopted as the format to store specifications. As a result
  the `pod ipc spec` command returns a JSON representation and the YAML
  specifications are not supported anymore. JSON specifications adopt the
  `.podspec.json` extension.
  [Fabio Pelosin](https://github.com/fabiopelosin)
  [#1568](https://github.com/CocoaPods/CocoaPods/pull/1568)

###### Enhancements

* Introduced `pod try` the easiest way to test the example project of a pod.  
  [Fabio Pelosin](https://github.com/fabiopelosin)
  [#1568](https://github.com/CocoaPods/CocoaPods/pull/1568)

* Pod headers are now provided to the user target as a system
  header. This means that any warnings in a Pod's code will show
  under its target in Xcode's build navigator, and never under the
  user target.  
  [Swizzlr](https://github.com/swizzlr)
  [#1596](https://github.com/CocoaPods/CocoaPods/pull/1596)

* Support LZMA2 compressed tarballs in the downloader.  
  [Kyle Fuller](https://github.com/kylef)
  [cocoapods-downloader#5](https://github.com/CocoaPods/cocoapods-downloader/pull/5)

* Add Bazaar support for installing directly from a repo.  
  [Fred McCann](https://github.com/fmccann)
  [#1632](https://github.com/CocoaPods/CocoaPods/pull/1632)

* The `pod search <query>` command now supports regular expressions
  for the query parameter when searching using the option `--full`.  
  [Florian Hanke](https://github.com/floere)
  [#1643](https://github.com/CocoaPods/CocoaPods/pull/1643)

* Pod lib lint now accepts multiple podspecs in the same folder.  
  [kra Larivain/OpenTable](https://github.com/opentable)
  [#1635](https://github.com/CocoaPods/CocoaPods/pull/1635)

* The `pod push` command will now silently test the upcoming CocoaPods trunk
  service. The service is only tested when pushing to the master repo and the
  test doesn't affect the normal workflow.  
  [Fabio Pelosin](https://github.com/fabiopelosin)

* The `pod search <query>` command now supports searching on cocoapods.org
  when searching using the option `--web`. Options `--ios` and `--osx` are
  fully supported.
  [Florian Hanke](https://github.com/floere)
  [#1643](https://github.com/CocoaPods/CocoaPods/pull/1682)

* The `pod search <query>` command now supports multiword queries when using
  the `--web` option.
  [Florian Hanke](https://github.com/floere)
  [#1643](https://github.com/CocoaPods/CocoaPods/pull/1682)

###### Bug Fixes

* Fixed a bug which resulted in `pod lib lint` not being able to find the
  headers.  
  [Fabio Pelosin](https://github.com/fabiopelosin)
  [#1566](https://github.com/CocoaPods/CocoaPods/issues/1566)

* Fixed the developer frameworks search paths so that
  `$(SDKROOT)/Developer/Library/Frameworks` is used for iOS and
  `$(DEVELOPER_LIBRARY_DIR)/Frameworks` is used for OS X.  
  [Kevin Wales](https://github.com/kwales)
  [#1562](https://github.com/CocoaPods/CocoaPods/pull/1562)

* When updating the pod repos, repositories with unreachable remotes
  are now ignored. This fixes an issue with certain private repositories.  
  [Joshua Kalpin](https://github.com/Kapin)
  [#1595](https://github.com/CocoaPods/CocoaPods/pull/1595)
  [#1571](https://github.com/CocoaPods/CocoaPods/issues/1571)

* The linter will now display an error if a Pod's name contains whitespace.  
  [Joshua Kalpin](https://github.com/Kapin)
  [Core#39](https://github.com/CocoaPods/Core/pull/39)
  [#1610](https://github.com/CocoaPods/CocoaPods/issues/1610)

* Having the silent flag enabled in the config will no longer cause issues
  with `pod search`. In addition, the flag `--silent` is no longer supported
  for the command.  
  [Joshua Kalpin](https://github.com/Kapin)
  [#1627](https://github.com/CocoaPods/CocoaPods/pull/1627)

* The linter will now display an error if a framework ends with `.framework`
  (i.e. `QuartzCore.framework`).  
  [Joshua Kalpin](https://github.com/Kapin)
  [#1331](https://github.com/CocoaPods/CocoaPods/issues/1336)
  [Core#45](https://github.com/CocoaPods/Core/pull/45)

* The linter will now display an error if a library ends with `.a` or `.dylib`
  (i.e. `z.dylib`). It will also display an error if it begins with `lib`
  (i.e. `libxml`).  
  [Joshua Kalpin](https://github.com/Kapin)
  [Core#44](https://github.com/CocoaPods/Core/issues/44)

* The ARCHS build setting can come back as an array when more than one
  architecture is specified.  
  [Carson McDonald](https://github.com/carsonmcdonald)
  [#1628](https://github.com/CocoaPods/CocoaPods/issues/1628)

* Fixed all issues caused by `/tmp` being a symlink to `/private/tmp`.
  This affected mostly `pod lib lint`, causing it to fail when the
  Pod used `prefix_header_*` or when the pod headers imported headers
  using the namespaced syntax (e.g. `#import <MyPod/Header.h>`).  
  [kra Larivain/OpenTable](https://github.com/opentable)
  [#1514](https://github.com/CocoaPods/CocoaPods/pull/1514)

* Fixed an incorrect path being used in the example app Podfile generated by
  `pod lib create`.
  [Eloy Durán](https://github.com/alloy)
  [cocoapods-try#5](https://github.com/CocoaPods/cocoapods-try/issues/5)


## 0.28.0 (2013-11-14)

[CocoaPods](https://github.com/CocoaPods/CocoaPods/compare/0.27.1...0.28.0)
• [CocoaPods-core](https://github.com/CocoaPods/Core/compare/0.27.1...0.28.0)
• [CLAide](https://github.com/CocoaPods/CLAide/compare/0.3.2...0.4.0)

For more details, see 📝 [CocoaPods 0.28](https://blog.cocoapods.org/CocoaPods-0.28/) on our blog.

###### Enhancements

* CLAide now supports gem plugins. An example CocoaPods plugin can be found at
  [open\_pod\_bay](https://github.com/leshill/open_pod_bay).

  As of yet there are no promises made yet on the APIs, so try to fail as
  gracefully as possible in case a CocoaPods update breaks your usage. In these
  cases, also please let us know what you would need, so we can take this into
  account when we do finalize APIs.

  [Les Hill](https://github.com/leshill)
  [CLAide#1](https://github.com/CocoaPods/CLAide/pull/1)
  [#959](https://github.com/CocoaPods/CocoaPods/issues/959)

###### Bug Fixes

* Compiling `xcassets` with `actool` now uses `UNLOCALIZED_RESOURCES_FOLDER_PATH`
  instead of `PRODUCT_NAME.WRAPPER_EXTENSION` as output directory as it is more
  accurate and allows the project to overwrite `WRAPPER_NAME`.  
  [Marc Knaup](https://github.com/fluidsonic)
  [#1556](https://github.com/CocoaPods/CocoaPods/pull/1556)

* Added a condition to avoid compiling xcassets when `WRAPPER_EXTENSION`
  is undefined, as it would be in the case of static libraries. This prevents
  trying to copy the compiled files to a directory that does not exist.  
  [Noah McCann](https://github.com/nmccann)
  [#1521](https://github.com/CocoaPods/CocoaPods/pull/1521)

* Added additional condition to check if `actool` is available when compiling
  `xcassets`. This prevents build failures of Xcode 5 projects on Travis CI (or
  lower Xcode versions).  
  [Michal Konturek](https://github.com/michalkonturek)
  [#1511](https://github.com/CocoaPods/CocoaPods/pull/1511)

* Added a condition to properly handle universal or mac apps when compiling
  xcassets. This prevents build errors in the xcassets compilation stage
  particularly when using xctool to build.  
  [Ryan Marsh](https://github.com/ryanwmarsh)
  [#1594](https://github.com/CocoaPods/CocoaPods/pull/1594)

* Vendored Libraries now correctly affect whether a podspec is considered empty.  
  [Joshua Kalpin](https://github.com/Kapin)
  [Core#38](https://github.com/CocoaPods/Core/pull/38)

* Vendored Libraries and Vendored Frameworks now have their paths validated correctly.  
  [Joshua Kalpin](https://github.com/Kapin)
  [#1567](https://github.com/CocoaPods/CocoaPods/pull/1567)

* Gists are now correctly accepted with https.  
  [Joshua Kalpin](https://github.com/Kapin)
  [Core#38](https://github.com/CocoaPods/Core/pull/38)

* The `pod push` command is now more specific about the branch it pushes to.  
  [orta](http://orta.github.io)
  [#1561](https://github.com/CocoaPods/CocoaPods/pull/1561)

* Dtrace files are now properly left unflagged when installing, regardless of configuration.  
  [Swizzlr](https://github.com/swizzlr)
  [#1560](https://github.com/CocoaPods/CocoaPods/pull/1560)

* Users are now warned if their terminal encoding is not UTF-8. This fixes an issue
  with a small percentage of pod names that are incompatible with ASCII.  
  [Joshua Kalpin](https://github.com/Kapin)
  [#1570](https://github.com/CocoaPods/CocoaPods/pull/1570)


## 0.27.1 (2013-10-24)

[CocoaPods](https://github.com/CocoaPods/CocoaPods/compare/0.26.2...0.27.1)
• [cocoapods-core](https://github.com/CocoaPods/Core/compare/0.26.2...0.27.1)
• [Xcodeproj](https://github.com/CocoaPods/Xcodeproj/compare/0.13.0...0.14.0)

For more details, see 📝 [CocoaPods 0.27 and improved installation UX](https://blog.cocoapods.org/CocoaPods-0.27-and-improved-installation-UX/) on our blog.

###### Enhancements

* The xcodeproj gem now comes bundled with prebuilt binaries for the Ruby
  versions that come with OS X 10.8 and 10.9. Users now no longer need to
  install the Xcode Command Line Tools or deal with the Ruby C header location.  
  [Eloy Durán](https://github.com/alloy)
  [Xcodeproj#88](https://github.com/CocoaPods/Xcodeproj/issues/88)

* Targets passed to the `link_with` method of the Podfile DSL no longer need
  to be explicitly passed as an array. `link_with ['target1', 'target2']` can
  now be written as `link_with 'target1', 'target2'`.  
  [Adam Sharp](https://github.com/sharplet)
  [Core#30](https://github.com/CocoaPods/Core/pull/30)

* The copy resources script now compiles xcassets resources.  
  [Ulrik Damm](https://github.com/ulrikdamm)
  [#1427](https://github.com/CocoaPods/CocoaPods/pull/1427)

* `pod repo` now support a `remove ['repo_name']` command.  
  [Joshua Kalpin](https://github.com/Kapin)
  [#1493](https://github.com/CocoaPods/CocoaPods/issues/1493)
  [#1484](https://github.com/CocoaPods/CocoaPods/issues/1484)

###### Bug Fixes

* The architecture is now set in the build settings of the user build
  configurations.  
  [Fabio Pelosin](https://github.com/fabiopelosin)
  [#1450](https://github.com/CocoaPods/CocoaPods/issues/1462)
  [#1462](https://github.com/CocoaPods/CocoaPods/issues/1462)

* Fixed a crash related to CocoaPods being unable to resolve an unique build
  setting of an user target with custom build configurations.  
  [Fabio Pelosin](https://github.com/fabiopelosin)
  [#1462](https://github.com/CocoaPods/CocoaPods/issues/1462)
  [#1463](https://github.com/CocoaPods/CocoaPods/issues/1463)
  [#1457](https://github.com/CocoaPods/CocoaPods/issues/1457)

* Fixed a defect which prevented subspecs from being dependant on a pod with a
  name closely matching the name of one of the subspec's parents.  
  [Noah McCann](https://github.com/nmccann)
  [#29](https://github.com/CocoaPods/Core/pull/29)

* The developer dir relative to the SDK is not added anymore if testing
  frameworks are detected in OS X targets, as it doesn't exists, avoiding the
  presentation of the relative warning in Xcode.  
  [Fabio Pelosin](https://github.com/fabiopelosin)


## 0.26.2 (2013-10-09)

[CocoaPods](https://github.com/CocoaPods/CocoaPods/compare/0.26.1...0.26.2)
• [cocoapods-core](https://github.com/CocoaPods/Core/compare/0.26.1...0.26.2)
• [Xcodeproj](https://github.com/CocoaPods/Xcodeproj/compare/0.11.1...0.13.0)

###### Bug Fixes

* Fixed a crash which was causing a failure in `pod lib create` if the name of
  the Pod included spaces. As spaces are not supported now this is gracefully
  handled with an informative message.  
  [Kyle Fuller](https://github.com/kylef)
  [#1456](https://github.com/CocoaPods/CocoaPods/issues/1456)

* If an user target doesn't specify an architecture the value specified for the
  project is used in CocoaPods targets.  
  [Fabio Pelosin](https://github.com/fabiopelosin)
  [#1450](https://github.com/CocoaPods/CocoaPods/issues/1450)

* The Pods project now properly configures ARC on all build configurations.  
  [Fabio Pelosin](https://github.com/fabiopelosin)
  [#1454](https://github.com/CocoaPods/CocoaPods/issues/1454)


## 0.26.1 (2013-10-08)

[CocoaPods](https://github.com/CocoaPods/CocoaPods/compare/0.25.0...0.26.1)
• [cocoapods-core](https://github.com/CocoaPods/Core/compare/0.25.0...0.26.1)
• [Xcodeproj](https://github.com/CocoaPods/Xcodeproj/compare/0.11.1...0.12.0)

For more details, see 📝 [CocoaPods 0.26](https://blog.cocoapods.org/CocoaPods-0.26/) on our blog.

###### Enhancements

* CocoaPods now creates and hides the schemes of its targets after every
  installation. The schemes are not shared because the flag which keeps track
  whether they should be visible is a user only flag. The schemes are still
  present and to debug a single Pod it is possible to make its scheme visible
  in the Schemes manager of Xcode. This is rarely needed though because the
  user targets trigger the compilation of the Pod targets.  
  [Fabio Pelosin](https://github.com/fabiopelosin)
  [#1185](https://github.com/CocoaPods/CocoaPods/pull/1185)

* Installations which don't integrate a user target (lint subcommands and
  `--no-integrate` option) now set the architecture of OS X Pod targets to
  `$(ARCHS_STANDARD_64_BIT)` (Xcode 4 default value for new targets). This
  fixes lint issues with Xcode 4.  
  [Fabio Pelosin](https://github.com/fabiopelosin)
  [#1185](https://github.com/CocoaPods/CocoaPods/pull/1185)

* Further improvements to the organization of the Pods project  

  - The project is now is sorted by name with groups at the bottom.
  - Source files are now stored in the root group of the spec, subspecs are not
    stored in a `Subspec` group anymore and the products of the Pods all are
    stored in the products group of the project.
  - The frameworks are referenced relative to the Developer directory and
    namespaced per platform.

  [Fabio Pelosin](https://github.com/fabiopelosin)
  [#1389](https://github.com/CocoaPods/CocoaPods/pull/1389)
  [#1420](https://github.com/CocoaPods/CocoaPods/pull/1420)

* Added the `documentation_url` DSL attribute to the specifications.  
  [Fabio Pelosin](https://github.com/fabiopelosin)
  [#1273](https://github.com/CocoaPods/CocoaPods/pull/1273)

###### Bug Fixes

* The search paths of vendored frameworks and libraries now are always
  specified relatively.  
  [Fabio Pelosin](https://github.com/fabiopelosin)
  [#1405](https://github.com/CocoaPods/CocoaPods/pull/1405)

* Fix an issue where CocoaPods would fail to work when used with an older
  version of the Active Support gem. This fix raises the dependency version to
  the earliest compatible version of Active Support.  
  [Kyle Fuller](https://github.com/kylef)
  [#1407](https://github.com/CocoaPods/CocoaPods/issues/1407)

* CocoaPods will not attempt to load anymore all the version of a specification
  preventing crashes if those are incompatible.  
  [Fabio Pelosin](https://github.com/fabiopelosin)
  [#1272](https://github.com/CocoaPods/CocoaPods/pull/1272)


## 0.25.0 (2013-09-20)

[CocoaPods](https://github.com/CocoaPods/CocoaPods/compare/0.24.0...0.25.0)
• [cocoapods-core](https://github.com/CocoaPods/Core/compare/0.24.0...0.25.0)
• [Xcodeproj](https://github.com/CocoaPods/Xcodeproj/compare/0.10.1...0.11.0)

###### Enhancements

* Added support for Xcode 5.

  The generated Pods Xcode project is now compatible with `arm64` projects and
  is updated to use Xcode 5’s default settings removing all warnings.

  **NOTE to users migrating projects from Xcode 4, or are still using Xcode 4:**
  1. The Pods Xcode project now sets the `ONLY_ACTIVE_ARCH` build setting to
     `YES` in the `Debug` configuration. You _will_ have to set the same on your
     project/target, otherwise the build _will_ fail.
  2. Ensure your project/target has an `ARCHS` value set, otherwise the build
     _will_ fail.
  3. When building a **iOS** project from the command-line, with the `xcodebuild`
     tool that comes with Xcode 4, you’ll need to completely disable this setting
     by appending to your build command: `ONLY_ACTIVE_ARCH=NO`.

  [#1352](https://github.com/CocoaPods/CocoaPods/pull/1352)

* Speed up project generation in `pod install` and `pod update`.

* The pre and post install hooks that have been deprecated now include the name
  and version of the spec that’s using them.

###### Bug Fixes

* Only create a single resource bundle for all targets. Prior to this change a
  resource bundle included into multiple targets within the project would create
  duplicately named targets in the Pods Xcode project, causing duplicately named
  Schemes to be created on each invocation of `pod install`. All targets that
  reference a given resource bundle now have dependencies on a single common
  target.

  [Blake Watters](https://github.com/blakewatters)
  [#1338](https://github.com/CocoaPods/CocoaPods/issues/1338)

* Solved outstanding issues with CocoaPods resource bundles and Archive builds:
  1. The rsync task copies symlinks into the App Bundle, producing an invalid
     app. This change add `--copy-links` to the rsync invocation to ensure the
     target files are copied rather than the symlink.
  2. The Copy Resources script uses `TARGET_BUILD_DIR` which points to the App
     Archiving folder during an Archive action. Switching to
     `BUILT_PRODUCTS_DIR` instead ensures that the path is correct for all
     actions and configurations.

  [Blake Watters](https://github.com/blakewatters)
  [#1309](https://github.com/CocoaPods/CocoaPods/issues/1309)
  [#1329](https://github.com/CocoaPods/CocoaPods/issues/1329)

* Ensure resource bundles are copied to installation location on install actions
  [Chris Gummer](https://github.com/chrisgummer)
  [#1364](https://github.com/CocoaPods/CocoaPods/issues/1364)

* Various bugfixes in Xcodeproj, refer to its [CHANGELOG](https://github.com/CocoaPods/Xcodeproj/blob/0.11.0/CHANGELOG.md)
  for details.


## 0.24.0 (2013-09-04)

[CocoaPods](https://github.com/CocoaPods/CocoaPods/compare/0.23.0...0.24.0)
• [cocoapods-core](https://github.com/CocoaPods/Core/compare/0.23.0...0.24.0)
• [Xcodeproj](https://github.com/CocoaPods/Xcodeproj/compare/0.8.1...0.9.0)
• [cocoapods-downloader](https://github.com/CocoaPods/cocoapods-downloader/compare/0.1.1...0.2.0)

###### Enhancements

* Added `pod init` command which generates a Podfile according to the
  targets of the project stored in the working directory and to the templates
  stored in the `~/.cocoapods/templates` folder. Two templates are supported:
    - the `Podfile.default` template for regular targets.
    - and the `Podfile.test` template for test targets.
  [Ian Ynda-Hummel](https://github.com/ianyh)
  [#1106](https://github.com/CocoaPods/CocoaPods/issues/1106)
  [#1045](https://github.com/CocoaPods/CocoaPods/issues/1045)

* CocoaPods will now leverage the [xcproj](https://github.com/0xced/xcproj)
  command line tool if available in the path of the user to touch saved
  projects. This will result in projects being serialized in the exact format
  used by Xcode eliminating merge conflicts and other related issues. To learn
  more about how to install xcproj see its
  [readme](https://github.com/0xced/xcproj).
  [Cédric Luthi](https://github.com/0xced)
  [#1275](https://github.com/CocoaPods/CocoaPods/issues/1275)

* Rationalized and cleaned up Pods project group structure and path specification.

* Create all necessary build configurations for *Pods.xcodeproj* at the project level. If the user’s project has more than just *Debug* and *Release* build configurations, they may be explicitly specified in the Podfile:  
`xcodeproj 'MyApp', 'App Store' => :release, 'Debug' => :debug, 'Release' => :release`  
  If build configurations aren’t specified in the Podfile then they will be automatically picked from the user’s project in *Release* mode.  
  These changes will ensure that the `libPods.a` static library is not stripped for all configurations, as explained in [#1217](https://github.com/CocoaPods/CocoaPods/pull/1217).  
  [Cédric Luthi](https://github.com/0xced)  
  [#1294](https://github.com/CocoaPods/CocoaPods/issues/1294)

* Added basic support for Bazaar repositories.  
  [Fred McCann](https://github.com/fmccann)  
  [cocoapods-downloader#4](https://github.com/CocoaPods/cocoapods-downloader/pull/4)

###### Bug Fixes

* Fixed crash in `pod spec cat`.

* Use the `TARGET_BUILD_DIR` environment variable for installing resource bundles.  
  [Cédric Luthi](https://github.com/0xced)  
  [#1268](https://github.com/CocoaPods/CocoaPods/issues/1268)  

* CoreData versioned models are now properly handled respecting the contents of
  the `.xccurrentversion` file.  
  [Ashton-W](https://github.com/Ashton-W)  
  [#1288](https://github.com/CocoaPods/CocoaPods/issues/1288),
  [Xcodeproj#83](https://github.com/CocoaPods/Xcodeproj/pull/83)  

* OS X frameworks are now copied to the Resources folder using rsync to
  properly overwrite existing files.  
  [Nikolaj Schumacher](https://github.com/nschum)  
  [#1063](https://github.com/CocoaPods/CocoaPods/issues/1063)

* User defined build configurations are now added to the resource bundle
  targets.  
  [#1309](https://github.com/CocoaPods/CocoaPods/issues/1309)


## 0.23.0 (2013-08-08)


## 0.23.0.rc1 (2013-08-02)

[CocoaPods](https://github.com/CocoaPods/CocoaPods/compare/0.22.3...0.23.0.rc1)
• [cocoapods-core](https://github.com/CocoaPods/Core/compare/0.22.3...0.23.0.rc1)
• [Xcodeproj](https://github.com/CocoaPods/Xcodeproj/compare/0.8.1...0.9.0)
• [cocoapods-downloader](https://github.com/CocoaPods/cocoapods-downloader/compare/0.1.1...0.1.2)

###### Enhancements

* Added `prepare_command` attribute to Specification DSL. The prepare command
  will replace the `pre_install` hook. The `post_install` hook has also been
  deprecated.
  [#1247](https://github.com/CocoaPods/CocoaPods/issues/1247)

  The reason we provided Ruby hooks at first, was because we wanted to offer
  the option to make any required configuration possible. By now, however, we
  have a pretty good idea of the use-cases and are therefore locking down the
  freedom that was once available. In turn, we’re adding attributes that can
  replace the most common use-cases. _(See the enhancements directly following
  this entry for more info)._

  The second reason we need to lock this down is because this is the last
  remaining obstacle to fully serialize specifications, which we need in order
  to move to a ‘spec push’ web-service in the future.

* Added `resource_bundles` attribute to the Specification DSL.  
  [#743](https://github.com/CocoaPods/CocoaPods/issues/743)
  [#1186](https://github.com/CocoaPods/CocoaPods/issues/1186)

* Added `vendored_frameworks` attribute to the Specification DSL.  
  [#809](https://github.com/CocoaPods/CocoaPods/issues/809)
  [#1075](https://github.com/CocoaPods/CocoaPods/issues/1075)

* Added `vendored_libraries` attribute to the Specification DSL.  
  [#809](https://github.com/CocoaPods/CocoaPods/issues/809)
  [#1075](https://github.com/CocoaPods/CocoaPods/issues/1075)

* Restructured `.cocoapods` folder to contain repos in a subdirectory.  
  [Ian Ynda-Hummel](https://github.com/ianyh)
  [#1150](https://github.com/CocoaPods/CocoaPods/issues/1150)  

* Improved `pod spec create` template.  
  [#1223](https://github.com/CocoaPods/CocoaPods/issues/1223)

* Added copy&paste-friendly dependency to `pod search`.  
  [#1073](https://github.com/CocoaPods/CocoaPods/issues/1073)

* Improved performance of the installation of Pods with git
  sources which specify a tag.  
  [#1077](https://github.com/CocoaPods/CocoaPods/issues/1077)

* Core Data `xcdatamodeld` files are now properly referenced from the Pods
  project.  
  [#1155](https://github.com/CocoaPods/CocoaPods/issues/1155)

* Removed punctuation check from the specification validations.  
  [#1242](https://github.com/CocoaPods/CocoaPods/issues/1242)

* Deprecated the `documentation` attribute of the Specification DSL.  
  [Core#20](https://github.com/CocoaPods/Core/issues/20)

###### Bug Fixes

* Fix copy resource script issue related to filenames with spaces.  
  [Denis Hennessy](https://github.com/dhennessy)
  [#1231](https://github.com/CocoaPods/CocoaPods/issues/1231)  



## 0.22.3 (2013-07-23)

[CocoaPods](https://github.com/CocoaPods/CocoaPods/compare/0.22.2...0.22.3)

###### Enhancements

* Add support for .xcdatamodel resource files (in addition to .xcdatamodeld).
  [#1201](https://github.com/CocoaPods/CocoaPods/pull/1201)

###### Bug Fixes

* Always exlude `USE_HEADERMAP` from the user’s project.
  [#1216](https://github.com/CocoaPods/CocoaPods/issues/1216)

* Use correct template repo when using the `pod lib create` command.
  [#1214](https://github.com/CocoaPods/CocoaPods/issues/1214)

* Fixed issue with `pod push` failing when the podspec is unchanged. It will now
  report `[No change] ExamplePod (0.1.0)` and continue to push other podspecs if
  they exist. [#1199](https://github.com/CocoaPods/CocoaPods/pull/1199)

* Set STRIP_INSTALLED_PRODUCT = NO in the generated Pods project. This allows
  Xcode to include symbols from CocoaPods in dSYMs during Archive builds.
  [#1217](https://github.com/CocoaPods/CocoaPods/pull/1217)

* Ensure the resource script doesn’t fail due to the resources list file not
  existing when trying to delete it.
  [#1198](https://github.com/CocoaPods/CocoaPods/pull/1198)

* Fix handling of spaces in paths when compiling xcdatamodel(d) files.
  [#1201](https://github.com/CocoaPods/CocoaPods/pull/1201)



## 0.22.2 (2013-07-11)

[CocoaPods](https://github.com/CocoaPods/CocoaPods/compare/0.22.1...0.22.2)
• [cocoapods-core](https://github.com/CocoaPods/Core/compare/0.22.1...0.22.2)
• [Xcodeproj](https://github.com/CocoaPods/Xcodeproj/compare/0.8.0...0.8.1)

###### Enhancements

* The build settings of the Pods project and of its target have been updated to
  be in line with the new defaults of the future versions of Xcode.

###### Bug fixes

* Specifications defining build setting with the `[*]` syntax are now properly
  handled.
  [#1171](https://github.com/CocoaPods/CocoaPods/issues/1171)

* The name of the files references are now properly set fixing a minor
  regression introduced by CocoaPods 0.22.1 and matching more closely Xcode
  behaviour.

* The validator now builds the Pods target instead of the first target actually
  performing the validation.

* Build settings defined through the `xcconfig` attribute of a `podspec` are now
  stripped of duplicate values when merged in an aggregate target.
  [#1189](https://github.com/CocoaPods/CocoaPods/issues/1189)


## 0.22.1 (2013-07-03)

[CocoaPods](https://github.com/CocoaPods/CocoaPods/compare/0.22.0...0.22.1)
• [cocoapods-core](https://github.com/CocoaPods/Core/compare/0.22.0...0.22.1)

###### Bug fixes

* Fixed a crash related to target dependencies and subspecs.
  [#1168](https://github.com/CocoaPods/CocoaPods/issues/1168)


## 0.22.0 (2013-07-03)

[CocoaPods](https://github.com/CocoaPods/CocoaPods/compare/0.21.0...0.22.0)
• [cocoapods-core](https://github.com/CocoaPods/Core/compare/0.21.0...0.22.0)
• [Xcodeproj](https://github.com/CocoaPods/Xcodeproj/compare/0.7.1...0.8.0)

###### Enhancements

* Added the `pod lib create` subcommand which allows to create a new Pod
  adhering to the best practices. The template is still a bit primitive
  and we encourage users to provide feedback by submitting patches and issues
  to https://github.com/CocoaPods/CocoaPods.
  [#850](https://github.com/CocoaPods/CocoaPods/issues/850)

* Added the `pod lib lint` subcommand which allows to lint the Pod stored
  in the working directory (a pod spec in the root is needed). This subcommand
  is equivalent to the deprecated `pod spec lint --local`.
  [#850](https://github.com/CocoaPods/CocoaPods/issues/850)

* The dependencies of the targets of the Pods project are now made explicit.
  [#1165](https://github.com/CocoaPods/CocoaPods/issues/1165)

* The size of the cache used for the git repos is now configurable. For more
  details see
  https://github.com/CocoaPods/CocoaPods/blob/master/lib/cocoapods/config.rb#L7-L25
  [#1159](https://github.com/CocoaPods/CocoaPods/issues/1159)

* The copy resources shell script now aborts if any error occurs.
  [#1098](https://github.com/CocoaPods/CocoaPods/issues/1098)

* The output of shell script build phases no longer includes environment
  variables to reduce noise.
  [#1122](https://github.com/CocoaPods/CocoaPods/issues/1122)

* CocoaPods no longer sets the deprecated `ALWAYS_SEARCH_USER_PATHS` build
  setting.

###### Bug fixes

* Pods whose head state changes now are correctly detected and reinstalled.
  [#1160](https://github.com/CocoaPods/CocoaPods/issues/1160)

* Fixed the library reppresentation of the hooks which caused issues with the
  `#copy_resources_script_path` method.
  [#1157](https://github.com/CocoaPods/CocoaPods/issues/1157)

* Frameworks symlinks are not properly preserved by the copy resources script.
  Thanks to Thomas Dohmke (ashtom) for the fix.
  [#1063](https://github.com/CocoaPods/CocoaPods/issues/1063)

## 0.21.0 (2013-07-01)

[CocoaPods](https://github.com/CocoaPods/CocoaPods/compare/0.21.0.rc1...0.21.0)
• [cocoapods-core](https://github.com/CocoaPods/Core/compare/0.21.0.rc1...0.21.0)
• [Xcodeproj](https://github.com/CocoaPods/Xcodeproj/compare/0.7.0...0.7.1)

###### Bug fixes

* Fixed a linter issue related to the dedicated targets change.
  [#1130](https://github.com/CocoaPods/CocoaPods/issues/1130)

* Fixed xcconfig issues related to Pods including a dot in the name.
  [#1152](https://github.com/CocoaPods/CocoaPods/issues/1152)


## 0.21.0.rc1 (2013-06-18)

[CocoaPods](https://github.com/CocoaPods/CocoaPods/compare/0.20.2...0.21.0.rc1)
• [cocoapods-core](https://github.com/CocoaPods/Core/compare/0.20.2...0.21.0.rc1)
• [Xcodeproj](https://github.com/CocoaPods/Xcodeproj/compare/0.6.0...0.7.0)

###### Enhancements

* Pods are now built in dedicated targets. This enhancement isolates the build
  environment of each Pod from other ones eliminating pollution issues. It also
  introduces an important architectural improvement which lays the foundation
  for the upcoming CocoaPods features. Stay tuned! This feature has been
  implemented by [Jeremy Slater](https://github.com/jasl8r).
  [#1011](https://github.com/CocoaPods/CocoaPods/issues/1011)
  [#983](https://github.com/CocoaPods/CocoaPods/issues/983)
  [#841](https://github.com/CocoaPods/CocoaPods/issues/841)

* Reduced external dependencies and deprecation of Rake::FileList.
  [#1080](https://github.com/CocoaPods/CocoaPods/issues/1080)

###### Bug fixes

* Fixed crash due to Podfile.lock containing multiple version requirements for
  a Pod. [#1076](https://github.com/CocoaPods/CocoaPods/issues/1076)

* Fixed a build error due to the copy resources script using the same temporary
  file for multiple targets.
  [#1099](https://github.com/CocoaPods/CocoaPods/issues/1099)

## 0.20.2 (2013-05-26)

[CocoaPods](https://github.com/CocoaPods/CocoaPods/compare/0.20.1...0.20.2)

###### Bug fixes

* Ensure that, in a sandbox-pod env, RubyGems loads the CocoaPods gem on system
  Ruby (1.8.7).
  [#939](https://github.com/CocoaPods/CocoaPods/issues/939#issuecomment-18396063)
* Allow sandbox-pod to execute any tool inside the Xcode.app bundle.
* Allow sandbox-pod to execute any tool inside a rbenv prefix.

## 0.20.1 (2013-05-23)

[CocoaPods](https://github.com/CocoaPods/CocoaPods/compare/0.20.0...0.20.1)
• [CLAide](https://github.com/CocoaPods/CLAide/compare/0.3.0...0.3.2)

###### Bug fixes

* Made sandbox-pod executable visible as it wasn't correctly configured in the
  gemspec.
* Made sandbox-pod executable actually work when installed as a gem. (In which
  case every executable is wrapped in a wrapper bin script and the DATA constant
  can no longer be used.)
* Required CLAide 0.3.2 as 0.3.0 didn't include all the files in the gemspec
  and 0.3.1 was not correctly processed by RubyGems.

## 0.20.0 (2013-05-23)

[CocoaPods](https://github.com/CocoaPods/CocoaPods/compare/0.19.1...0.20.0)
• [cocoapods-core](https://github.com/CocoaPods/Core/compare/0.19.1...0.20.0)
• [cocoapods-downloader](https://github.com/CocoaPods/CLAide/compare/0.1.0...0.1.1)
• [Xcodeproj](https://github.com/CocoaPods/Xcodeproj/compare/0.5.5...0.6.0)
• [CLAide](https://github.com/CocoaPods/CLAide/compare/0.2.0...0.3.0)

###### Enhancements

* Introduces an experimental sandbox feature.
  [#939](https://github.com/CocoaPods/CocoaPods/issues/939)

  Let’s face it, even though we have a great community that spends an amazing
  amount of time on curating the specifications, the internet can be a hostile
  place and the community is growing too large to take a naive approach any
  longer.

  As such, we have started leveraging OS X’s sandbox facilities to disallow
  unsanctioned operations. This is still very experimental and therefore has to
  be used explicitely, for now, but that does **not** mean we don’t want you to
  start using it and **report issues**.

  To use the sandbox, simply use the `sandbox-pod` command instead. E.g.:

        $ sandbox-pod install

  In case of issues, be sure to check `/var/log/system.log` for ‘deny’ messages.
  For instance, here’s an example where the sandbox denies read access to `/`:

        May 16 00:23:35 Khaos kernel[0]: Sandbox: ruby(98430) deny file-read-data /

  **NOTE**: _The above example is actually one that we know of. We’re not sure
  yet which process causes this, but there shouldn’t be a need for any process
  to read data from the root path anyways._

  **NOTE 2**: _At the moment the sandbox is not compatible with the `:path` option
  when referencing Pods that are not stored within the directory of the Podfile._

* The naked `pod` command now defaults to `pod install`.
  [#958](https://github.com/CocoaPods/CocoaPods/issues/958)

* CocoaPods will look for the Podfile in the ancestors paths if one is
  not available in the working directory.
  [#940](https://github.com/CocoaPods/CocoaPods/issues/940)

* Documentation generation has been removed from CocoaPods as it graduated
  to CocoaDocs. This decision was taken because CocoaDocs is a much better
  solution which doesn't clutter Xcode's docsets while still allowing
  access to the docsets with Xcode and with Dash. Removing this feature
  keeps the installer leaner and easier to develop and paves the way for the
  upcoming sandbox. Private pods can use pre install hook to generate the
  documentation. If there will be enough demand this feature might be
  reintegrated as plugin (see
  [#1037](https://github.com/CocoaPods/CocoaPods/issues/1037)).

* Improved performance of the copy resources script and thus build time of
  the integrated targets. Contribution by [@onato](https://github.com/onato)
  [#1050](https://github.com/CocoaPods/CocoaPods/issues/1050).

* The changelog for the current version is printed after CocoaPods is
  installed/updated.
  [#853](https://github.com/CocoaPods/CocoaPods/issues/853).


###### Bug fixes

* Inheriting `inhibit_warnings` per pod is now working
  [#1032](https://github.com/CocoaPods/CocoaPods/issues/1032)
* Fix copy resources script for iOS < 6 and OS X < 10.8 by removing the
  `--reference-external-strings-file`
  flag. [#1030](https://github.com/CocoaPods/CocoaPods/pull/1030)
* Fixed issues with the `:head` option of the Podfile.
  [#1046](https://github.com/CocoaPods/CocoaPods/issues/1046)
  [#1039](https://github.com/CocoaPods/CocoaPods/issues/1039)

## 0.19.1 (2013-04-30)

[CocoaPods](https://github.com/CocoaPods/CocoaPods/compare/0.19.0...0.19.1)
• [cocoapods-core](https://github.com/CocoaPods/Core/compare/0.19.0...0.19.1)

###### Bug fixes

* Project-level preprocessor macros are not overwritten anymore.
  [#903](https://github.com/CocoaPods/CocoaPods/issues/903)
* A Unique hash instances for the build settings of the Pods target is now
  created resolving interferences in the hooks.
  [#1014](https://github.com/CocoaPods/CocoaPods/issues/1014)

## 0.19.0 (2013-04-30)

[CocoaPods](https://github.com/CocoaPods/CocoaPods/compare/0.18.1...0.19.0)
• [cocoapods-core](https://github.com/CocoaPods/Core/compare/0.18.1...0.19.0)

###### Enhancements

* Compile time introspection. Macro definitions which allow to inspect the
  installed Pods and their version have been introduced in the build
  environment of the Pod libraries
  ([example](https://gist.github.com/fabiopelosin/5348551)).
* CocoaPods now defines the `COCOAPODS=1` macro in the Pod and the Client
  targets. This is useful for libraries which conditionally expose interfaces.
  [#903](https://github.com/CocoaPods/CocoaPods/issues/903)
* Added support for the `private_header_files` attribute of the Specification
  DSL.
  [#998](https://github.com/CocoaPods/CocoaPods/issues/998)
* CocoaPods now defines the deployment target of the Pods project computed as
  the minimum deployment target of the Pods libraries.
  [#556](https://github.com/CocoaPods/CocoaPods/issues/556)
* Added `pod podfile-info` command. Shows list of used Pods and their info
  in a project or supplied Podfile.
  Options: `--all` - with dependencies. `--md` - in Markdown.
  [#855](https://github.com/CocoaPods/CocoaPods/issues/855)
* Added `pod help` command. You can still use the old format
  with --help flag.
  [#957](https://github.com/CocoaPods/CocoaPods/pull/957)
* Restored support for Podfiles named `CocoaPods.podfile`. Moreover, the
  experimental YAML format of the Podfile now is associated with files named
  `CocoaPods.podfile.yaml`.
  [#1004](https://github.com/CocoaPods/CocoaPods/pull/1004)

###### Deprecations

* The `:local` flag in Podfile has been renamed to `:path` and the old syntax
  has been deprecated.
  [#971](https://github.com/CocoaPods/CocoaPods/issues/971)

###### Bug fixes

* Fixed issue related to `pod outdated` and external sources.
  [#954](https://github.com/CocoaPods/CocoaPods/issues/954)
* Fixed issue with .svn folders in copy resources script.
  [#972](https://github.com/CocoaPods/CocoaPods/issues/972)

## 0.18.1 (2013-04-10)

[CocoaPods](https://github.com/CocoaPods/CocoaPods/compare/0.18.0...0.18.1)
• [cocoapods-core](https://github.com/CocoaPods/Core/compare/0.18.0...0.18.)

###### Bug fixes

* Fixed a bug introduced in 0.18 which cause compilation issue due to the
  quoting of the inherited value in the xcconfigs.
  [#956](https://github.com/CocoaPods/CocoaPods/issues/956)
* Robustness against user targets including build files with missing file
  references.
  [#938](https://github.com/CocoaPods/CocoaPods/issues/938)
* Partially fixed slow performance from the command line
  [#919](https://github.com/CocoaPods/CocoaPods/issues/919)


## 0.18.0 (2013-04-08)

[CocoaPods](https://github.com/CocoaPods/CocoaPods/compare/0.17.2...0.18.0)
• [cocoapods-core](https://github.com/CocoaPods/Core/compare/0.17.2...0.18.0)
• [Xcodeproj](https://github.com/CocoaPods/Xcodeproj/compare/0.5.2...0.5.5)

###### Enhancements

* Added the ability to inhibit warnings per pod.
  Just pass `:inhibit_warnings => true` inline.
  This feature has been implemented by Marin Usalj (@mneorr).
  [#10](https://github.com/CocoaPods/Core/pull/10)
  [#934](https://github.com/CocoaPods/CocoaPods/pull/934)
* Inhibiting warnings will also suppress the warnings of the static analyzer.
* A new build phase has been added to check that your
  installation is in sync with the `Podfile.lock` and fail the build otherwise.
  The new build phase will not be added automatically to targets already
  integrated with CocoaPods, for integrating targets manually see [this
  comment](https://github.com/CocoaPods/CocoaPods/pull/946#issuecomment-16042419).
  This feature has been implemented by Ullrich Schäfer (@stigi).
  [#946](https://github.com/CocoaPods/CocoaPods/pull/946)
* The `pod search` commands now accepts the `--ios` and the `--osx` arguments
  to filter the results by platform.
  [#625](https://github.com/CocoaPods/CocoaPods/issues/625)
* The developer frameworks are automatically added if `SenTestingKit` is
  detected. There is no need to specify them in specifications anymore.
  [#771](https://github.com/CocoaPods/CocoaPods/issues/771)
* The `--no-update` argument of the `install`, `update`, `outdated` subcommands
  has been renamed to `--no-repo-update`.
  [#913](https://github.com/CocoaPods/CocoaPods/issues/913)

###### Bug fixes

* Improved handling for Xcode projects containing non ASCII characters.
  Special thanks to Cédric Luthi (@0xced), Vincent Isambart (@vincentisambart),
  and Manfred Stienstra (@Manfred) for helping to develop the workaround.
  [#926](https://github.com/CocoaPods/CocoaPods/issues/926)
* Corrected improper configuration of the PODS_ROOT xcconfig variable in
  non-integrating installations.
  [#918](https://github.com/CocoaPods/CocoaPods/issues/918)
* Improved support for pre-release versions using dashes.
  [#935](https://github.com/CocoaPods/CocoaPods/issues/935)
* Documentation sets are now namespaced by pod solving improper attribution.
  [#659](https://github.com/CocoaPods/CocoaPods/issues/659)


## 0.17.2 (2013-04-03)

[CocoaPods](https://github.com/CocoaPods/CocoaPods/compare/0.17.1...0.17.2)
• [cocoapods-core](https://github.com/CocoaPods/Core/compare/0.17.1...0.17.2)

###### Bug fixes

* Fix crash related to the specification of the workspace as a relative path.
  [#920](https://github.com/CocoaPods/CocoaPods/issues/920)
* Fix an issue related to the `podspec` dsl directive of the Podfile for
  specifications with internal dependencies.
  [#928](https://github.com/CocoaPods/CocoaPods/issues/928)
* Fix crash related to search from the command line.
  [#929](https://github.com/CocoaPods/CocoaPods/issues/929)

###### Ancillary enhancements

* Enabled the FileList deprecation warning in the Linter.
* CocoaPods will raise if versions requirements are specified for dependencies
  with external sources.
* The exclude patterns now handle folders automatically.


## 0.17.1 (2013-03-30)

[CocoaPods](https://github.com/CocoaPods/CocoaPods/compare/0.17.0...0.17.1)
• [cocoapods-core](https://github.com/CocoaPods/Core/compare/0.17.0...0.17.1)

###### Bug fixes

* Always create the CACHE_ROOT directory when performing a search.
  [#917](https://github.com/CocoaPods/CocoaPods/issues/917)

## 0.17.0 (2013-03-29)

[CocoaPods](https://github.com/CocoaPods/CocoaPods/compare/0.17.0.rc7...0.17.0)
• [cocoapods-core](https://github.com/CocoaPods/Core/compare/0.17.0.rc7...0.17.0)

#### GM

###### Bug fixes

* Don’t break when specifying doc options, but not appledoc ones.
  [#906](https://github.com/CocoaPods/CocoaPods/issues/906)
* Sort resolved specifications.
  [#907](https://github.com/CocoaPods/CocoaPods/issues/907)
* Subspecs do not need to include HEAD information.
  [#905](https://github.com/CocoaPods/CocoaPods/issues/905)

###### Ancillary enhancements

* Allow the analyzer to do its work without updating sources.
  [motion-cocoapods#50](https://github.com/HipByte/motion-cocoapods/pull/50)

#### rc7

[CocoaPods](https://github.com/CocoaPods/CocoaPods/compare/0.17.0.rc6...0.17.0.rc7)
• [cocoapods-core](https://github.com/CocoaPods/Core/compare/0.17.0.rc6...0.17.0.rc7)

###### Bug fixes

- Fixed an issue which lead to the missing declaration of the plural directives
  of the Specification DSL.
  [#816](https://github.com/CocoaPods/CocoaPods/issues/816)
- The resolver now respects the order of specification of the target
  definitions.
- Restore usage of cache file to store a cache for expensive stats.
- Moved declaration of `Pod::FileList` to CocoaPods-core.

###### Ancillary enhancements

- Fine tuned the Specification linter and the health reporter of repositories.
- Search results are sorted.

#### rc6

[CocoaPods](https://github.com/CocoaPods/CocoaPods/compare/0.17.0.rc5...0.17.0.rc6)
• [cocoapods-core](https://github.com/CocoaPods/Core/compare/0.17.0.rc5...0.17.0.rc6)

###### Bug fixes

- CocoaPods updates the repositories by default.
  [#872](https://github.com/CocoaPods/CocoaPods/issues/872)
- Fixed a crash which was present when the Podfile specifies a workspace.
  [#871](https://github.com/CocoaPods/CocoaPods/issues/871)
- Fix for a bug which lead to a broken installation in paths containing
  brackets and other glob metacharacters.
  [#862](https://github.com/CocoaPods/CocoaPods/issues/862)
- Fix for a bug related to the case of the paths which lead to clean all files
  in the directories of the Pods.


###### Ancillary enhancements

- CocoaPods now maintains a search index which is updated incrementally instead
  of analyzing all the specs every time. The search index can be updated
  manually with the `pod ipc update-search-index` command.
- Enhancements to the `pod repo lint` command.
- CocoaPods will not create anymore the pre commit hook in the master repo
  during setup. If already created it is possible remove it deleting the
  `~/.cocoapods/master/.git/hooks/pre-commit` path.
- Improved support for linting and validating specs repo.

#### rc5

[CocoaPods](https://github.com/CocoaPods/CocoaPods/compare/0.17.0.rc4...0.17.0.rc5)
• [cocoapods-core](https://github.com/CocoaPods/Core/compare/0.17.0.rc4...0.17.0.rc5)

###### Bug fixes

- The `--no-clean` argument is not ignored anymore by the installer.
- Proper handling of file patterns ending with a slash.
- More user errors are raised as an informative.

#### rc4

[CocoaPods](https://github.com/CocoaPods/CocoaPods/compare/0.17.0.rc3...0.17.0.rc4)

###### Bug fixes

- Restored compatibility with `Podfile::TargetDefinition#copy_resources_script_name`
  in the Podfile hooks.
- Updated copy resources script so that it will use base internationalization
  [#846](https://github.com/CocoaPods/CocoaPods/issues/846)
- Robustness against an empty configuration file.
- Fixed a crash with `pod push`
  [#848](https://github.com/CocoaPods/CocoaPods/issues/848)
- Fixed an issue which lead to the creation of a Pods project which would
  crash Xcode.
  [#854](https://github.com/CocoaPods/CocoaPods/issues/854)
- Fixed a crash related to a `PBXVariantGroup` present in the frameworks build
  phase of client targets.
  [#859](https://github.com/CocoaPods/CocoaPods/issues/859)


###### Ancillary enhancements

- The `podspec` option of the `pod` directive of the Podfile DSL now accepts
  folders.

#### rc3

[CocoaPods](https://github.com/CocoaPods/CocoaPods/compare/0.17.0.rc2...0.17.0.rc3
• [Xcodeproj](https://github.com/CocoaPods/Xcodeproj/compare/0.5.0...0.5.1))

###### Bug fixes

- CocoaPods will not crash anymore if the license file indicated on the spec
  doesn't exits.
- Pre install hooks are called before the Pods are cleaned.
- Fixed and issue which prevent the inclusion of OTHER_CFLAGS and
  OTHER_CPLUSPLUSFLAGS  in the release builds of the Pods project.
- Fixed `pod lint --local`
- Fixed the `--allow-warnings` of `pod push`
  [#835](https://github.com/CocoaPods/CocoaPods/issues/835)
- Added `copy_resources_script_name` to the library representation used in the
  hooks.
  [#837](https://github.com/CocoaPods/CocoaPods/issues/837)

###### Ancillary enhancements

- General improvements to `pod ipc`.
- Added `pod ipc repl` subcommand.

#### rc2

[CocoaPods](https://github.com/CocoaPods/CocoaPods/compare/0.17.0.rc1...0.17.0.rc2)
• [cocoapods-core](https://github.com/CocoaPods/Core/compare/0.17.0.rc1...0.17.0.rc2)

###### Bug fixes

- Restored output coloring.
- Fixed a crash related to subspecs
  [#819](https://github.com/CocoaPods/CocoaPods/issues/819)
- Git repos were not cached for dependencies with external sources.
  [#820](https://github.com/CocoaPods/CocoaPods/issues/820)
- Restored support for directories for the preserve_patterns specification
  attribute.
  [#823](https://github.com/CocoaPods/CocoaPods/issues/823)

#### rc1

[CocoaPods](https://github.com/CocoaPods/CocoaPods/compare/0.16.4...0.17.0.rc1)
• [Xcodeproj](https://github.com/CocoaPods/Xcodeproj/compare/0.4.3...0.5.0)
• [cocoapods-core](https://github.com/CocoaPods/Core)
• [cocoapods-downloader](https://github.com/CocoaPods/cocoapods-downloader)

###### __Notice__

At some point in future the master repo will be switched to the YAML format of
specifications. This means that specifications with hooks (or any other kind of
dynamic logic) will not be accepted. Please let us know if there is need for
other DSL attributes or any other kind of support.

Currently the following specifications fail to load as they depended on the
CocoaPods internals and need to be updated:

- LibComponentLogging-pods/0.0.1/LibComponentLogging-pods.podspec
- RestKit/0.9.3/RestKit.podspec
- Three20/1.0.11/Three20.podspec
- ARAnalytics/1.1/ARAnalytics.podspec

Other specifications, might present compatibility issues for the reasons
presented below.

###### __Breaking__

- Subspecs do **not** inherit the files patterns from the parent spec anymore.
  This feature made the implementation more complicated and was not easy to
  explain to podspecs maintainers. Compatibility can be easily fixed by adding
  a 'Core' subspec.
- Support for inline podspecs has been removed.
- The support for Rake::FileList is being deprecated, in favor of a more
  consistent DSL. Rake::FileList also presented issues because it would access
  the file system as soon as it was converted to an array.
- The hooks architecture has been re-factored and might present
  incompatibilities (please open an issue if appropriate).
- The `requires_arc` attribute default value is transitioning from `false` to
  `true`. In the meanwhile a value is needed to pass the lint.
- Deprecated `copy_header_mapping` hook.
- Deprecated `exclude_header_search_paths` attribute.
- External sources are not supported in the dependencies of specifications
  anymore. Actually they never have been supported, they just happened to work.

###### DSL

- Podfile:
  - It is not needed to specify the platform anymore (unless not integrating)
    as CocoaPods now can infer the platform from the integrated targets.
- Specification:
  - `preferred_dependency` has been renamed to `default_subspec`.
  - Added `exclude_files` attribute.
  - Added `screenshots` attribute.
  - Added default values for attributes like `source_files`.

###### Enhancements

- Released preview [documentation](http://docs.cocoapods.org).
- CocoaPods now has support for working in teams and not committing the Pods
  folder, as it will keep track of the status of the Pods folder.
  [#552](https://github.com/CocoaPods/CocoaPods/issues/552)
- Simplified installation: no specific version of ruby gems is required anymore.
- The workspace is written only if needed greatly reducing the occasions in
  which Xcode asks to revert.
- The Lockfile is sorted reducing the SCM noise.
  [#591](https://github.com/CocoaPods/CocoaPods/issues/591)
- Added Podfile, Frameworks, and Resources to the Pods project.
  [#647](https://github.com/CocoaPods/CocoaPods/issues/647)
  [#588](https://github.com/CocoaPods/CocoaPods/issues/588)
- Adds new subcommand `pod spec cat NAME` to print a spec file to standard output.
- Specification hooks are only called when the specification is installed.
- The `--no-clean` option of the `pod spec lint` command now displays the Pods
  project for inspection.
- It is now possible to specify default values for the configuration in
  `~/.cocoapods/config.yaml` ([default values](https://github.com/CocoaPods/CocoaPods/blob/master/lib/cocoapods/config.rb#L17)).
- CocoaPods now checks the checksums of the installed specifications and
  reinstalls them if needed.
- Support for YAML formats of the Podfile and the Specification.
- Added new command `pod ipc` to provide support for inter process
  communication through YAML formats.
- CocoaPods now detects if the folder of a Pod is empty and reinstalls it.
  [#534](https://github.com/CocoaPods/CocoaPods/issues/534)
- Install hooks and the `prefix_header_contents` attribute are supported in subspecs.
  [#617](https://github.com/CocoaPods/CocoaPods/issues/617)
- Dashes are now supported in the versions of the Pods.
  [#293](https://github.com/CocoaPods/CocoaPods/issues/293)

###### Bug fixes

- CocoaPods is not confused anymore by target definitions with different activated subspec.
  [#535](https://github.com/CocoaPods/CocoaPods/issues/535)
- CocoaPods is not confused anymore by to dependencies from external sources.
  [#548](https://github.com/CocoaPods/CocoaPods/issues/548)
- The git cache will always update against the remote if a tag is requested,
  resolving issues where library maintainers where updating the tag after a
  lint and would be confused by CocoaPods using the cached commit for the tag.
  [#407](https://github.com/CocoaPods/CocoaPods/issues/407)
  [#596](https://github.com/CocoaPods/CocoaPods/issues/596)

###### Codebase

- Major clean up and refactor of the whole code base.
- Extracted the core classes into
  [cocoapods-core](https://github.com/CocoaPods/Core) gem.
- Extracted downloader into
  [cocoapods-downloader](https://github.com/CocoaPods/cocoapods-downloader).
- Extracted command-line command & option handling into
  [CLAide](https://github.com/CocoaPods/CLAide).

## 0.16.4 (2013-02-25)

[CocoaPods](https://github.com/CocoaPods/CocoaPods/compare/0.16.3...0.16.4)

###### Enhancements

- Add explicit flattening option to `Downloader:Http`: `:flatten => true`.
  [#814](https://github.com/CocoaPods/CocoaPods/pull/814)
  [#812](https://github.com/CocoaPods/CocoaPods/issues/812)
  [#1314](https://github.com/CocoaPods/Specs/pull/1314)

###### Bug fixes

- Explicitely require `date` in the gemspec for Ruby 2.0.0.
  [34da3f7](https://github.com/CocoaPods/CocoaPods/commit/34da3f792b2a36fafacd4122e29025c9cf2ff38d)

## 0.16.3 (2013-02-20)

[CocoaPods](https://github.com/CocoaPods/CocoaPods/compare/0.16.2...0.16.3) • [Xcodeproj](https://github.com/CocoaPods/Xcodeproj/compare/0.4.3...0.5.0)

###### Bug fixes

- Only flatten tarballs, **not** zipballs, from HTTP sources. A zipball can
  contain single directories in the root that should be preserved, for instance
  a framework bundle. This reverts part of the change in 0.16.1.
  **NOTE** This will break some podspecs that were changed after 0.16.1.
  [#783](https://github.com/CocoaPods/CocoaPods/pull/783)
  [#727](https://github.com/CocoaPods/CocoaPods/issues/727)
- Never consider aggregate targets in the user’s project for integration.
  [#729](https://github.com/CocoaPods/CocoaPods/issues/729)
  [#784](https://github.com/CocoaPods/CocoaPods/issues/784)
- Support comments on all build phases, groups and targets in Xcode projects.
  [#51](https://github.com/CocoaPods/Xcodeproj/pull/51)
- Ensure default Xcode project values are copied before being used.
  [b43087c](https://github.com/CocoaPods/Xcodeproj/commit/b43087cb342d8d44b491e702faddf54a222b23c3)
- Block assertions in Release builds.
  [#53](https://github.com/CocoaPods/Xcodeproj/pull/53)
  [#803](https://github.com/CocoaPods/CocoaPods/pull/803)
  [#802](https://github.com/CocoaPods/CocoaPods/issues/802)


###### Enhancements

- Compile Core Data model files.
  [#795](https://github.com/CocoaPods/CocoaPods/pull/795)
- Add `Xcodeproj::Differ`, which shows differences between Xcode projects.
  [308941e](https://github.com/CocoaPods/Xcodeproj/commit/308941eeaa3bca817742c774fd584cc5ab1c8f84)


## 0.16.2 (2013-02-02)

[CocoaPods](https://github.com/CocoaPods/CocoaPods/compare/0.16.1...0.16.2) • [Xcodeproj](https://github.com/CocoaPods/Xcodeproj/compare/0.4.1...0.4.3)

###### Bug fixes

- Quote storyboard and xib paths in ‘copy resource’ script.
  [#740](https://github.com/CocoaPods/CocoaPods/pull/740)
- Fix use of `podspec` directive in Podfile with no options specified.
  [#768](https://github.com/CocoaPods/CocoaPods/pull/768)
- Generate Mac OS X Pods target with the specified deployment target.
  [#757](https://github.com/CocoaPods/CocoaPods/issues/757)
- Disable libSystem objects for ARC libs that target older platforms.
  This applies when the deployment target is set to < iOS 6.0 or OS X 10.8,
  or not specified at all.
  [#352](https://github.com/CocoaPods/Specs/issues/352)
  [#1161](https://github.com/CocoaPods/Specs/pull/1161)
- Mark header source files as ‘Project’ not ‘Public’.
  [#747](https://github.com/CocoaPods/CocoaPods/issues/747)
- Add `PBXGroup` as acceptable `PBXFileReference` value.
  [#49](https://github.com/CocoaPods/Xcodeproj/pull/49)
- Make `xcodeproj show` without further arguments actually work.
  [#45](https://github.com/CocoaPods/Xcodeproj/issues/45)

###### Enhancements

- Added support for pre-download over Mercurial.
  [#750](https://github.com/CocoaPods/CocoaPods/pull/750)

## 0.16.1 (2013-01-13)

[CocoaPods](https://github.com/CocoaPods/CocoaPods/compare/0.16.0...0.16.1) • [Xcodeproj](https://github.com/CocoaPods/Xcodeproj/compare/0.4.0...0.4.1)

###### Bug fixes

- After unpacking source from a HTTP location, move the source into the parent
  dir if the archive contained only one child. This is done to make it
  consistent with how source from other types of locations are described in a
  podspec.
  **NOTE** This might break some podspecs that assumed the incorrect layout.
  [#727](https://github.com/CocoaPods/CocoaPods/issues/727)
  [#728](https://github.com/CocoaPods/CocoaPods/pull/728)
- Remove duplicate option in `pod update` command.
  [#725](https://github.com/CocoaPods/CocoaPods/issues/725)
- Memory fixes in Xcodeproj.
  [#43](https://github.com/CocoaPods/Xcodeproj/pull/43)

###### Xcodeproj Enhancements

- Sort contents of xcconfig files by setting name.
  [#591](https://github.com/CocoaPods/CocoaPods/issues/591)
- Add helpers to get platform name, deployment target, and frameworks build phases
- Take SDKROOT into account when adding frameworks.

## 0.16.0 (2012-11-22)

[CocoaPods](https://github.com/CocoaPods/CocoaPods/compare/0.16.0.rc5...master)

###### Enhancements

- Use Rake 0.9.4
  [#657](https://github.com/CocoaPods/CocoaPods/issues/657)

## 0.16.0.rc5 (2012-11-14)

[CocoaPods](https://github.com/CocoaPods/CocoaPods/compare/0.16.0.rc4...0.16.0.rc5)

###### Deprecated

- The usage of specifications defined in a Podfile is deprecated. Use the
  `:podspec` option with a file path instead. Complete removal will most
  probably happen in 0.17.0.
  [#549](https://github.com/CocoaPods/CocoaPods/issues/549)
  [#616](https://github.com/CocoaPods/CocoaPods/issues/616)
  [#525](https://github.com/CocoaPods/CocoaPods/issues/525)

###### Bug fixes

- Always consider inline podspecs as needing installation.
- Fix detection when the lib has already been integrated with the user’s target.
  [#643](https://github.com/CocoaPods/CocoaPods/issues/643)
  [#614](https://github.com/CocoaPods/CocoaPods/issues/614)
  [#613](https://github.com/CocoaPods/CocoaPods/issues/613)

## 0.16.0.rc4 (2012-11-14)

[CocoaPods](https://github.com/CocoaPods/CocoaPods/compare/0.16.0.rc3...0.16.0.rc4)

###### Bug fixes

- Fix for Rake 0.9.3
  [#657](https://github.com/CocoaPods/CocoaPods/issues/657)

## 0.16.0.rc3 (2012-11-02)

[CocoaPods](https://github.com/CocoaPods/CocoaPods/compare/0.16.0.rc2...0.16.0.rc3) • [Xcodeproj](https://github.com/CocoaPods/Xcodeproj/compare/0.4.0.rc1...0.4.0.rc6)

###### Enhancements

- Added support for copying frameworks to the app bundle.
  [#597](https://github.com/CocoaPods/CocoaPods/pull/597)

###### Bug fixes

- Ignore PBXReferenceProxy while integrating into user project.
  [#626](https://github.com/CocoaPods/CocoaPods/issues/626)
- Added support for PBXAggregateTarget and PBXLegacyTarget.
  [#615](https://github.com/CocoaPods/CocoaPods/issues/615)
- Added support for PBXReferenceProxy.
  [#612](https://github.com/CocoaPods/CocoaPods/issues/612)

## 0.16.0.rc2 (2012-10-21)

[CocoaPods](https://github.com/CocoaPods/CocoaPods/compare/0.16.0.rc1...0.16.0.rc2)

###### Bug fixes

- Fix for uninitialized constant Xcodeproj::Constants error.

## 0.16.0.rc1 (2012-10-21)

[CocoaPods](https://github.com/CocoaPods/CocoaPods/compare/0.15.2...0.16.0.rc1) • [Xcodeproj](https://github.com/CocoaPods/Xcodeproj/compare/0.3.5...0.4.0.rc1)

###### Enhancements

- Xcodeproj partial rewrite.
  [#565](https://github.com/CocoaPods/CocoaPods/issues/565)
  [#561](https://github.com/CocoaPods/CocoaPods/pull/561)
  - Performance improvements in the `Generating support files` phase.
  - Better support for editing existing projects and sorting groups.

## 0.15.2 (2012-10-19)

[CocoaPods](https://github.com/CocoaPods/CocoaPods/compare/0.15.1...0.15.2)

###### Enhancements

- Added support for `.hh` headers.
  [#576](https://github.com/CocoaPods/CocoaPods/pull/576)

###### Bug fixes

- Restored support for running CocoaPods without a terminal.
  [#575](https://github.com/CocoaPods/CocoaPods/issues/575)
  [#577](https://github.com/CocoaPods/CocoaPods/issues/577)
- The git cache now always uses a barebones repo preventing a number of related issues.
  [#581](https://github.com/CocoaPods/CocoaPods/issues/581)
  [#569](https://github.com/CocoaPods/CocoaPods/issues/569)
- Improved fix for the issue that lead to empty directories for Pods.
  [#572](https://github.com/CocoaPods/CocoaPods/issues/572)
  [#602](https://github.com/CocoaPods/CocoaPods/issues/602)
- Xcodeproj robustness against invalid values, such as malformed UTF8.
  [#592](https://github.com/CocoaPods/CocoaPods/issues/592)

## 0.15.1 (2012-10-04)

[CocoaPods](https://github.com/CocoaPods/CocoaPods/compare/0.15.0...0.15.1)

###### Enhancements

- Show error if syntax error in Podfile or Podfile.lock.

###### Bug fixes

- Fixed an issue that lead to empty directories for Pods.
  [#519](https://github.com/CocoaPods/CocoaPods/issues/519)
  [#568](https://github.com/CocoaPods/CocoaPods/issues/568)
- Fixed a crash related to the RubyGems version informative.
  [#570](https://github.com/CocoaPods/CocoaPods/issues/570)
- Fixed a crash for `pod outdated`.
  [#567](https://github.com/CocoaPods/CocoaPods/issues/567)
- Fixed an issue that lead to excessively slow sets computation.

## 0.15.0 (2012-10-02)

[CocoaPods](https://github.com/CocoaPods/CocoaPods/compare/0.14.0...0.15.0) • [Xcodeproj](https://github.com/CocoaPods/Xcodeproj/compare/0.3.3...0.3.4)

###### Enhancements

- Pod `install` will update the specs repo only if needed.
  [#533](https://github.com/CocoaPods/CocoaPods/issues/533)
- CocoaPods now searches for the highest version of a Pod on all the repos.
  [#85](https://github.com/CocoaPods/CocoaPods/issues/85)
- Added a pre install hook to the Podfile and to root specifications.
  [#486](https://github.com/CocoaPods/CocoaPods/issues/486)
- Support for `header_mappings_dir` attribute in subspecs.
- Added support for linting a Podspec using the files from its folder `pod spec
  lint --local`
- Refactored UI.
- Added support for Podfiles named `CocoaPods.podfile` which allows to
  associate an editor application in Mac OS X.
  [#528](https://github.com/CocoaPods/CocoaPods/issues/528)
- Added config option to disable the new version available message.
  [#448](https://github.com/CocoaPods/CocoaPods/issues/448)
- Added support for extracting `.tar.bz2` files
  [#522](https://github.com/CocoaPods/CocoaPods/issues/522)
- Improved feedback for errors of repo subcommands.
  [#505](https://github.com/CocoaPods/CocoaPods/issues/505)


###### Bug fixes

- Subspecs namespacing has been restored.
  [#541](https://github.com/CocoaPods/CocoaPods/issues/541)
- Improvements to the git cache that should be more robust.
  [#517](https://github.com/CocoaPods/CocoaPods/issues/517)
  - In certain conditions pod setup would execute twice.
- The git cache now is updated if a branch is not found
  [#514](https://github.com/CocoaPods/CocoaPods/issues/514)
- Forcing UTF-8 encoding on licenses generation in Ruby 1.9.
  [#530](https://github.com/CocoaPods/CocoaPods/issues/530)
- Added support for `.hpp` headers.
  [#244](https://github.com/CocoaPods/CocoaPods/issues/244)

## 0.14.0 (2012-09-10)

[CocoaPods](https://github.com/CocoaPods/CocoaPods/compare/0.14.0.rc2...0.14.0) • [Xcodeproj](https://github.com/CocoaPods/Xcodeproj/compare/0.3.2...0.3.3)

###### Bug fixes

- In certain conditions the spec of an external would have been overridden
  by the spec in the root of a Pod.
  [#489](https://github.com/CocoaPods/CocoaPods/issues/489)
- CocoaPods now uses a recent version of Octokit.
  [#490](https://github.com/CocoaPods/CocoaPods/issues/490)
- Fixed a bug that caused Pods with preferred dependencies to be always
  installed.
  [Specs#464](https://github.com/CocoaPods/CocoaPods/issues/464)
- Fixed Xcode 4.4+ artwork warning.
  [Specs#508](https://github.com/CocoaPods/CocoaPods/issues/508)

## 0.14.0.rc2 (2012-08-30)

[CocoaPods](https://github.com/CocoaPods/CocoaPods/compare/0.14.0.rc1...0.14.0.rc2)

###### Bug fixes

- Fix incorrect name for Pods from external sources with preferred subspecs.
  [#485](https://github.com/CocoaPods/CocoaPods/issues/485)
- Prevent duplication of Pod with a local source and mutliple activated specs.
  [#485](https://github.com/CocoaPods/CocoaPods/issues/485)
- Fixed the `uninitialized constant Pod::Lockfile::Digest` error.
  [#484](https://github.com/CocoaPods/CocoaPods/issues/484)

## 0.14.0.rc1 (2012-08-28)

[CocoaPods](https://github.com/CocoaPods/CocoaPods/compare/0.13.0...0.14.0.rc1) • [Xcodeproj](https://github.com/CocoaPods/Xcodeproj/compare/0.3.1...0.3.2)

###### Enhancements

- Improve installation process by preserving the installed versions of Pods
  across installations and machines. A Pod is reinstalled if:
  - the version required in the Podfile changes and becomes incompatible with
    the installed one.
    [#191](https://github.com/CocoaPods/CocoaPods/issues/191)
  - the external source changes.
  - the head status changes (from disabled to enabled or vice-versa).
- Introduce `pod update` command that installs the dependencies of the Podfile
  **ignoring** the lockfile `Podfile.lock`.
  [#131](https://github.com/CocoaPods/CocoaPods/issues/131)
- Introduce `pod outdated` command that shows the pods with known updates.
- Add `:local` option for dependencies which will use the source files directly
  from a local directory. This is usually used for libraries that are being
  developed in parallel to the end product (application/library).
  [#458](https://github.com/CocoaPods/CocoaPods/issues/458),
  [#415](https://github.com/CocoaPods/CocoaPods/issues/415),
  [#156](https://github.com/CocoaPods/CocoaPods/issues/156).
- Folders of Pods which are no longer required are removed during installation.
  [#298](https://github.com/CocoaPods/CocoaPods/issues/298)
- Add meaningful error messages
  - ia podspec can’t be found in the root of an external source.
    [#385](https://github.com/CocoaPods/CocoaPods/issues/385),
    [#338](https://github.com/CocoaPods/CocoaPods/issues/338),
    [#337](https://github.com/CocoaPods/CocoaPods/issues/337).
  - a subspec name is misspelled.
    [#327](https://github.com/CocoaPods/CocoaPods/issues/327)
  - an unrecognized command and/or argument is provided.
- The subversion downloader now does an export instead of a checkout, which
  makes it play nicer with SCMs that store metadata in each directory.
  [#245](https://github.com/CocoaPods/CocoaPods/issues/245)
- Now the Podfile is added to the Pods project for convenient editing.

###### Bug fixes

- The git cache now fetches the tags from the remote if it can’t find the
  reference.
- Xcodeproj now builds on 10.6.8 and Travis CI without symlinking headers.
- Only try to install, add source files to the project, and clean a Pod once.
  [#376](https://github.com/CocoaPods/CocoaPods/issues/376)

###### Notes

- External Pods might be reinstalled due to the migration to the new
  `Podfile.lock`.
- The SCM reference of head Pods is not preserved across machines.
- Pods whose inline specification changed are not detected as modified. As a
  workaround, remove their folder stored in `Pods`.
- Pods whose specification changed are not detected as modified. As a
  workaround, remove their folder stored in `Pods`.


## 0.13.0 (2012-08-22)

[CocoaPods](https://github.com/CocoaPods/CocoaPods/compare/0.12.0...0.13.0)

###### Enhancements

- Add Podfile `podspec` which allows to use the dependencies of a podspec file.
  [#162](https://github.com/CocoaPods/CocoaPods/issues/162)
- Check if any of the build settings defined in the xcconfig files is
  overridden. [#92](https://github.com/CocoaPods/CocoaPods/issues/92)
- The Linter now checks that there are no compiler flags that disable warnings.

###### Bug fixes

- The final project isn’t affected anymore by the `inhibit_all_warnings!`
  option.
- Support for redirects while using podspec from an url.
  [#462](https://github.com/CocoaPods/CocoaPods/issues/462)


## 0.12.0 (2012-08-21)

[CocoaPods](https://github.com/CocoaPods/CocoaPods/compare/0.11.1...0.12.0)

###### Enhancements

- The documentation is generated using the public headers if they are
  specified.
- In case of a download failure the installation is aborted and the error
  message is shown.
- Git submodules are initialized only if requested.
- Don’t impose a certain structure of the user’s project by raising if no
  ‘Frameworks’ group exists.
  [#431](https://github.com/CocoaPods/CocoaPods/pull/431)
- Support for GitHub Gists in the linter.
- Allow specifying ARC settings in subspecs.
- Add Podfile `inhibit_all_warnings!` which will inhibit all warnings from the
  Pods library. [#209](https://github.com/CocoaPods/CocoaPods/issues/209)
- Make the Pods Xcode project prettier by namespacing subspecs in nested
  groups. [#466](https://github.com/CocoaPods/CocoaPods/pull/466)


## 0.11.1 (2012-08-09)

[CocoaPods](https://github.com/CocoaPods/CocoaPods/compare/0.11.0...0.11.1)

###### Bug fixes

- Fixed a crash related to subspecs without header files. [#449]
- Git submodules are loaded after the appropriate referenced is checked out and
  will be not loaded anymore in the cache. [#451]
- Fixed SVN support for the head version. [#432]


## 0.11.0 (2012-08-08)

[CocoaPods](https://github.com/CocoaPods/CocoaPods/compare/0.10.0...0.11.0)

###### Enhancements

- Added support for public headers. [#440]
- Added `pod repo lint`. [#423]
- Improved support for `:head` option and SVN repositories.
- When integrating Pods with a project without "Frameworks" group in root of
  the project, raise an informative message.
  [#431](https://github.com/CocoaPods/CocoaPods/pull/431)
- Dropped support for legacy `config.ios?` and `config.osx?`

###### Bug fixes

- Version message now correctly terminates with a 0 exit status.
- Resolved an issue that lead to git error messages in the error report.


## 0.10.0 (2012-07-29)

[CocoaPods](http://git.io/4i75YA)

###### Enhancements

- Added a `--local-only` option to `pod push` so that developers can push
  locally and test before pushing to a remote. [#405](http://git.io/0ILJEw)
- Added line number information for errors generated in the Podfile.
  [#408](http://git.io/fWQvMg)
- Pods stored in git repositories now initialize submodules.
  [#406](http://git.io/L9ssSw)

###### Bug fixes

- Removed note about the post install hook form the linter.
- Improved xcodebuild error detection in the linter.
- Ensure the git cache exists, before updating it, when trying to install the
  ‘bleeding edge’ of a pod. [#426](http://git.io/d4eqRA)
- Clean downloaded external pods **after** resolving and activating (sub)specs.
  [#414](http://git.io/i77q_w)
- Support `tar.gz` as filename in a HTTP source. [#428](http://git.io/qhwKkA)


## 0.9.2 (2012-07-16)

[CocoaPods](http://git.io/AVlRKg) • [Xcodeproj](http://git.io/xHbc0w)

###### Bug fixes

- When generating the PodsDummy class, make that class unique to each target. [#402](http://git.io/NntYiQ)
- Raise an informative error message when the platform in the `Podfile` is omitted or incorrect. [#403](http://git.io/k5EcUQ)


## 0.9.1 (2012-07-14)

[CocoaPods](http://git.io/_kqAbw)

###### Bug fixes

- CocoaPods 0.9.x needs Xcodeproj 0.3.0.


## 0.9.0 (2012-07-14)

[CocoaPods](http://git.io/kucJQw) • [Xcodeproj](http://git.io/5eLL8g)

###### Enhancements

- Force downloading the ‘bleeding edge’ version of a pod with the `:head` flag. [#392](http://git.io/t_NVRQ)
- Support for weak frameworks. [#263](http://git.io/XZDuog)
- Use double quotes when shelling out. This makes a url like `$HOME/local/lib` work. [#396](http://git.io/DnBzhA)

###### Bug fixes

- Relaxed linter to accepts pod that only specify paths to preserve (like TuneupJS).
- Gender neutralization of podfile documentation. [#384](http://git.io/MAsHXg)
- Exit early when using an old RubyGems version (< 1.4.0). These versions contain subtle bugs
  related to prerelease version comparisons. Unfortunately, OS X >= 10.7 ships with 1.3.6. [#398](http://git.io/Lr7DoA)


## 0.8.0 (2012-07-09)

[CocoaPods](http://git.io/RgMF3w) • [Xcodeproj](http://git.io/KBKE_Q)

###### Breaking change

Syntax change in Podfile: `dependency` has been replaced by `pod`.

``ruby
platform :ios
pod 'JSONKit',      '~> 1.4'
pod 'Reachability', '~> 2.0.4'
``

###### Bug fixes

- Properly quote all paths given to Git.


## 0.7.0 (2012-07-06)

[CocoaPods](http://git.io/Agia6A) • [Xcodeproj](http://git.io/mlqquw)

###### Features

- Added support for branches in git repos.
- Added support for linting remote files, i.e. `pod spec lint http://raw/file.podspec`.
- Improved `Spec create template`.
- The indentation is automatically stripped for podspecs strings.

###### Bug fixes

- The default warnings of Xcode are not overriden anymore.
- Improvements to the detection of the license files.
- Improvements to `pod spec lint`.
- CocoaPods is now case insensitive.


## 0.6.1 (2012-07-01)

[CocoaPods](http://git.io/45wFjw) • [Xcodeproj](http://git.io/rRA4XQ)

###### Bug fixes

- Switched to master branch for specs repo.
- Fixed a crash with `pod spec lint` related to `preserve_paths`.
- Fixed a bug that caused subspecs to not inherit the compiler flags of the top level specification.
- Fixed a bug that caused duplication of system framworks.


## 0.6.0 (2012-07-01)

A full list of all the changes since 0.5.1 can be found [here][6].


### Link with specific targets

CocoaPods can now integrate all the targets specified in your `Podfile`.

To specify which target, in your Xcode project, a Pods target should be linked
with, use the `link_with` method like so:

``ruby
platform :ios

workspace 'MyWorkspace'

link_with ['MyAppTarget', 'MyOtherAppTarget']
dependency 'JSONKit'

target :test, :exclusive => true do
  xcodeproj 'TestProject', 'Test' => :debug
  link_with 'TestRunnerTarget'
  dependency 'Kiwi'
end
``

_NOTE: As you can see it can take either one target name, or an array of names._

* If no explicit Xcode workspace is specified and only **one** project exists in
the same directory as the Podfile, then the name of that project is used as the
workspace’s name.

* If no explicit Xcode project is specified for a target, it will use the Xcode
project of the parent target. If no target specifies an expicit Xcode project
and there is only **one** project in the same directory as the Podfile then that
project will be used.

* If no explicit target is specified, then the Pods target will be linked with
the first target in your project. So if you only have one target you do not
need to specify the target to link with.

See [#76](https://github.com/CocoaPods/CocoaPods/issues/76) for more info.

Finally, CocoaPods will add build configurations to the Pods project for all
configurations in the other projects in the workspace. By default the
configurations are based on the `Release` configuration, to base them on the
`Debug` configuration you will have to explicitely specify them as can be seen
above in the following line:

```ruby
xcodeproj 'TestProject', 'Test' => :debug
```


### Documentation

CocoaPods will now generate documentation for every library with the
[`appledoc`][5] tool and install it into Xcode’s documentation viewer.

You can customize the settings used like so:

```ruby
s.documentation = { :appledoc => ['--product-name', 'My awesome project!'] }
```

Alternatively, you can specify a URL where an HTML version of the documentation
can be found:

```ruby
s.documentation = { :html => 'http://example.com/docs/index.html' }
```

See [#149](https://github.com/CocoaPods/CocoaPods/issues/149) and
[#151](https://github.com/CocoaPods/CocoaPods/issues/151) for more info.


### Licenses & Documentation

CocoaPods will now generate two 'Acknowledgements' files for each target specified
in your Podfile which contain the License details for each Pod used in that target
(assuming details have been specified in the Pod spec).

There is a markdown file, for general consumption, as well as a property list file
that can be added to a settings bundle for an iOS application.

You don't need to do anything for this to happen, it should just work.

If you're not happy with the default boilerplate text generated for the title, header
and footnotes in the files, it's possible to customise these by overriding the methods
that generate the text in your `Podfile` like this:

```ruby
class ::Pod::Generator::Acknowledgements
  def header_text
    "My custom header text"
  end
end
```

You can even go one step further and customise the text on a per target basis by
checking against the target name, like this:

```ruby
class ::Pod::Generator::Acknowledgements
  def header_text
    if @target_definition.label.end_with?("MyTargetName")
      "Custom header text for MyTargetName"
    else
      "Custom header text for other targets"
    end
  end
end
```

Finally, here's a list of the methods that are available to override:

```ruby
header_title
header_text
footnote_title
footnote_text
```


### Introduced two new classes: LocalPod and Sandbox.

The Sandbox represents the entire contents of the `POD_ROOT` (normally
`SOURCE_ROOT/Pods`). A LocalPod represents a pod that has been installed within
the Sandbox.

These two classes can be used as better homes for various pieces of logic
currently spread throughout the installation process and provide a better API
for working with the contents of this directory.


### Xcodeproj API

All Xcodeproj APIs are now in `snake_case`, instead of `camelCase`. If you are
manipulating the project from your Podfile's `post_install` hook, or from a
podspec, then update these method calls.


### Enhancements

* [#188](https://github.com/CocoaPods/CocoaPods/pull/188): `list` command now
  displays the specifications introduced in the master repo if it is given as an
  option the number of days to take into account.

* [#188](https://github.com/CocoaPods/CocoaPods/pull/188): Transferred search
  layout improvements and options to `list` command.

* [#166](https://github.com/CocoaPods/CocoaPods/issues/166): Added printing
  of homepage and source to search results.

* [#177](https://github.com/CocoaPods/CocoaPods/issues/177): Added `--stat`
  option to display watchers and forks for pods hosted on GitHub.

* [#177](https://github.com/CocoaPods/CocoaPods/issues/177): Introduced colors
  and tuned layout of search.

* [#112](https://github.com/CocoaPods/CocoaPods/issues/112): Introduced `--push`
  option to `$ pod setup`. It configures the master spec repository to use the private
  push URL. The change is preserved in future calls to `$ pod setup`.

* [#153](https://github.com/CocoaPods/CocoaPods/issues/153): It is no longer
  required to call `$ pod setup`.

* [#163](https://github.com/CocoaPods/CocoaPods/issues/163): Print a template
  for a new ticket when an error occurs.

* Added a new Github-specific downloader that can download repositories as a
  gzipped tarball.

* No more global state is kept during resolving of dependencies.

* Updated Xcodeproj to have a friendlier API.


### Fixes

* [#142](https://github.com/CocoaPods/CocoaPods/issues/142): Xcode 4.3.2 no longer
  supports passing the -fobj-arc flag to the linker and will fail to build. The
  addition of this flag was a workaround for a compiler bug in previous versions.
  This flag is no longer included by default - to keep using this flag, you need to
  add `set_arc_compatibility_flag!` to your Podfile.

* [#183](https://github.com/CocoaPods/CocoaPods/issues/183): Fix for
  `.DS_Store` file in `~/.cocoapods` prevents `$ pod install` from running.

* [#134](https://github.com/CocoaPods/CocoaPods/issues/134): Match
  `IPHONEOS_DEPLOYMENT_TARGET` build setting with `deployment_target` option in
  generated Pods project file.

* [#142](https://github.com/CocoaPods/CocoaPods/issues/): Add `-fobjc-arc` to
  `OTHER_LDFLAGS` if _any_ pods require ARC.

* [#148](https://github.com/CocoaPods/CocoaPods/issues/148): External encoding
  set to UTF-8 on Ruby 1.9 to fix crash caused by non-ascii characters in pod
  description.

* Ensure all header search paths are quoted in the xcconfig file.

* Added weak quoting to `ibtool` input paths.


## 0.5.0 (2011-11-22)

No longer requires MacRuby. Runs on MRI 1.8.7 (OS X system version) and 1.9.3.

A full list of all the changes since 0.3.0 can be found [here][7].


## 0.4.0

Oops, accidentally skipped this version.


## 0.3.0 (2011-11-12)

### Multiple targets

Add support for multiple static library targets in the Pods Xcode project with
different sets of depedencies. This means that you can create a separate
library which contains all dependencies, including extra ones that you only use
in, for instance, a debug or test build. [[docs][1]]

```ruby
# This Podfile will build three static libraries:
# * libPods.a
# * libPods-debug.a
# * libPods-test.a

# This dependency is included in the `default` target, which generates the
# `libPods.a` library, and all non-exclusive targets.
dependency 'SSCatalog'

target :debug do
  # This dependency is only included in the `debug` target, which generates
  # the `libPods-debug.a` library.
  dependency 'CocoaLumberjack'
end

target :test, :exclusive => true do
  # This dependency is *only* included in the `test` target, which generates
  # the `libPods-test.a` library.
  dependency 'Kiwi'
end
```

### Install libraries from anywhere

A dependency can take a git url if the repo contains a podspec file in its
root, or a podspec can be loaded from a file or HTTP location. If no podspec is
available, a specification can be defined inline in the Podfile. [[docs][2]]

```ruby
# From a spec repo.
dependency 'SSToolkit'

# Directly from the Pod’s repo (if it contains a podspec).
dependency 'SSToolkit', :git => 'https://github.com/samsoffes/sstoolkit.git'

# Directly from the Pod’s repo (if it contains a podspec) with a specific commit (or tag).
dependency 'SSToolkit', :git    => 'https://github.com/samsoffes/sstoolkit.git',
                        :commit => '2adcd0f81740d6b0cd4589af98790eee3bd1ae7b'

# From a podspec that's outside a spec repo _and_ the library’s repo. This can be a file or http url.
dependency 'SSToolkit', :podspec => 'https://raw.github.com/gist/1353347/ef1800da9c5f5d267a642b8d3950b41174f2a6d7/SSToolkit-0.1.1.podspec'

# If no podspec is available anywhere, you can define one right in your Podfile.
dependency do |s|
  s.name         = 'SSToolkit'
  s.version      = '0.1.3'
  s.platform     = :ios
  s.source       = { :git => 'https://github.com/samsoffes/sstoolkit.git', :commit => '2adcd0f81740d6b0cd4589af98790eee3bd1ae7b' }
  s.resources    = 'Resources'
  s.source_files = 'SSToolkit/**/*.{h,m}'
  s.frameworks   = 'QuartzCore', 'CoreGraphics'

  def s.post_install(target)
    prefix_header = config.project_pods_root + target.prefix_header_filename
    prefix_header.open('a') do |file|
      file.puts(%{#ifdef __OBJC__\n#import "SSToolkitDefines.h"\n#endif})
    end
  end
end
```

### Add a `post_install` hook to the Podfile class

This allows the user to customize, for instance, the generated Xcode project
_before_ it’s written to disk. [[docs][3]]

```ruby
# Enable garbage collection support for MacRuby applications.
post_install do |installer|
  installer.project.targets.each do |target|
    target.build_configurations.each do |config|
      config.build_settings['GCC_ENABLE_OBJC_GC'] = 'supported'
    end
  end
end
```

### Manifest

Generate a Podfile.lock file next to the Podfile, which contains a manifest of
your application’s dependencies and their dependencies.

```
PODS:
  - JSONKit (1.4)
  - LibComponentLogging-Core (1.1.4)
  - LibComponentLogging-NSLog (1.0.2):
    - LibComponentLogging-Core (>= 1.1.4)
  - RestKit-JSON-JSONKit (0.9.3):
    - JSONKit
    - RestKit (= 0.9.3)
  - RestKit-Network (0.9.3):
    - LibComponentLogging-NSLog
    - RestKit (= 0.9.3)
  - RestKit-ObjectMapping (0.9.3):
    - RestKit (= 0.9.3)
    - RestKit-Network (= 0.9.3)

DOWNLOAD_ONLY:
  - RestKit (0.9.3)

DEPENDENCIES:
  - RestKit-JSON-JSONKit
  - RestKit-ObjectMapping
```

### Generate Xcode projects from scratch

We no longer ship template projects with the gem, but instead generate them
programmatically. This code has moved out into its own [Xcodeproj gem][4],
allowing you to automate Xcode related tasks.




[1]: https://github.com/CocoaPods/CocoaPods/blob/master/lib/cocoapods/podfile.rb#L151
[2]: https://github.com/CocoaPods/CocoaPods/blob/master/lib/cocoapods/podfile.rb#L82
[3]: https://github.com/CocoaPods/CocoaPods/blob/master/lib/cocoapods/podfile.rb#L185
[4]: https://github.com/CocoaPods/Xcodeproj
[5]: https://github.com/tomaz/appledoc
[6]: https://github.com/CocoaPods/CocoaPods/compare/0.5.1...0.6.0
[7]: https://github.com/CocoaPods/CocoaPods/compare/0.3.10...0.5.0<|MERGE_RESOLUTION|>--- conflicted
+++ resolved
@@ -4,7 +4,6 @@
 
 To install release candidates run `[sudo] gem install cocoapods --pre`
 
-<<<<<<< HEAD
 ## Master
 
 ##### Enhancements
@@ -40,7 +39,8 @@
 
 * Improve performance of grouping pods by configuration.  
   [Samuel Giddins](https://github.com/segiddins)
-=======
+
+
 ## 1.5.2 (2018-05-09)
 
 ##### Enhancements
@@ -50,7 +50,6 @@
 ##### Bug Fixes
 
 * None.  
->>>>>>> 8617fe8f
 
 
 ## 1.5.1 (2018-05-07)
