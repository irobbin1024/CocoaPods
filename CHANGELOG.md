# Installation & Update

To install or update CocoaPods see this [guide](https://guides.cocoapods.org/using/index.html).

To install release candidates run `[sudo] gem install cocoapods --pre`

## Master

##### Enhancements

* Installing a local (`:path`) pod that defines script phases will no longer
  produce warnings.  
  [Samuel Giddins](https://github.com/segiddins)

* Allow building app & test spec targets that depend on a library that uses
  Swift without requiring an empty Swift file be present.  
  [Samuel Giddins](https://github.com/segiddins)

##### Bug Fixes

<<<<<<< HEAD
* Ensure cache integrity on concurrent installations.  
  [Erik Blomqvist](https://github.com/codiophile)
  [#10013](https://github.com/CocoaPods/CocoaPods/issues/10013)

* Force a clean install if installation options change.  
  [Sebastian Shanus](https://github.com/sebastianv1)
  [#10016](https://github.com/CocoaPods/CocoaPods/pull/10016)
=======
* None.  


## 1.10.0.rc.1 (2020-09-15)

##### Enhancements

* None.  

##### Bug Fixes

* Fix XCFramework slice selection  
  [lowip](https://github.com/lowip)
  [#10026](https://github.com/CocoaPods/CocoaPods/issues/10026)
>>>>>>> 640c9721

* Honor test spec deployment target during validation.  
  [Dimitris Koutsogiorgas](https://github.com/dnkoutso)
  [#9999](https://github.com/CocoaPods/CocoaPods/pull/9999)

* Ensure that incremental installation is able to set target dependencies for a
  test spec that uses a custom `app_host_name` that is in a project that is not
  regenerated.  
  [Samuel Giddins](https://github.com/segiddins)


## 1.10.0.beta.2 (2020-08-12)

##### Enhancements

* None.  

##### Bug Fixes

* Ensure that static frameworks are not embedded  
  [Bernard Gatt](https://github.com/BernardGatt)
  [#9943](https://github.com/CocoaPods/CocoaPods/issues/9943)

* Ensure that the non-compilable resource skipping in static frameworks happens only for the pod itself  
  [Igor Makarov](https://github.com/igor-makarov)
  [#9922](https://github.com/CocoaPods/CocoaPods/pull/9922)
  [#9920](https://github.com/CocoaPods/CocoaPods/issues/9920)


## 1.10.0.beta.1 (2020-07-17)

##### Breaking

* Bump minimum Ruby version to 2.3.3 (included with macOS High Sierra)  
  [Eric Amorde](https://github.com/amorde)
  [#9821](https://github.com/CocoaPods/CocoaPods/issues/9821)

##### Enhancements

* Add the App Clip product symbol to the list of products that need embedding.  
  [Igor Makarov](https://github.com/igor-makarov)
  [#9882](https://github.com/CocoaPods/CocoaPods/pull/9882)

* Allow gem to run as root when passing argument flag `--allow-root`  
  [Sean Reinhardt](https://github.com/seanreinhardtapps)
  [#8929](https://github.com/CocoaPods/CocoaPods/issues/8929)
  
* Warn users to delete the master specs repo if its not explicitly used.  
  [Dimitris Koutsogiorgas](https://github.com/dnkoutso)
  [#9871](https://github.com/CocoaPods/CocoaPods/pull/9871)

* Use User Project's compatibilityVersion instead of objectVersion when
  deciding when to use xcfilelists.  
  [Sean Reinhardt](https://github.com/seanreinhardtapps)
  [#9140](https://github.com/CocoaPods/CocoaPods/issues/9140)
  
* add a `--configuration` option to `pod lib lint` and `pod spec lint`.  
  [Gereon Steffens](https://github.com/gereons)
  [#9686](https://github.com/CocoaPods/CocoaPods/issues/9686)

* Add a post_integrate_hook API  
  [lucasmpaim](https://github.com/lucasmpaim)
  [#7432](https://github.com/CocoaPods/CocoaPods/issues/7432)

* Set the `BUILD_LIBRARY_FOR_DISTRIBUTION` build setting if integrating with
  a target that has the setting set to `YES` (directly or in an .xcconfig).  
  [Juanjo López](https://github.com/juanjonol)
  [#9232](https://github.com/CocoaPods/CocoaPods/issues/9232)

* Option to lint a specified set of test_specs  
  [Paul Beusterien](https://github.com/paulb777)
  [#9392](https://github.com/CocoaPods/CocoaPods/pull/9392)

* Add --use-static-frameworks lint option  
  [Paul Beusterien](https://github.com/paulb777)
  [#9632](https://github.com/CocoaPods/CocoaPods/pull/9632)

* Exclude the local spec-repos directory from Time Machine Backups.  
  [Jakob Krigovsky](https://github.com/sonicdoe)
  [#8308](https://github.com/CocoaPods/CocoaPods/issues/8308)

##### Bug Fixes

* Override Xcode 12 default for erroring on quoted imports in umbrellas.  
  [Paul Beusterien](https://github.com/paulb777)
  [#9902](https://github.com/CocoaPods/CocoaPods/issues/9902)

* Remove bitcode symbol maps from embedded framework bundles  
  [Eric Amorde](https://github.com/amorde)
  [#9681](https://github.com/CocoaPods/CocoaPods/issues/9681)

* Prevent "source changed" message for every version change when using trunk source  
  [cltnschlosser](https://github.com/cltnschlosser)
  [#9865](https://github.com/CocoaPods/CocoaPods/issues/9865)

* When pod target is a static framework, save time by copying compiled resources  
  [Igor Makarov](https://github.com/igor-makarov)
  [#9441](https://github.com/CocoaPods/CocoaPods/pull/9441)

* Re-implement `bcsymbolmap` copying to avoid duplicate outputs.  
  [Dimitris Koutsogiorgas](https://github.com/dnkoutso)
  [mplorentz](https://github.com/mplorentz)
  [#9734](https://github.com/CocoaPods/CocoaPods/pull/9734)

* Fix Xcode 11 warning when setting Bundle Identifier in `info_plist`  
  [Sean Reinhardt](https://github.com/seanreinhardtapps)
  [#9536](https://github.com/CocoaPods/CocoaPods/issues/9536)

* Fix `incompatible encoding regexp match` for linting non-ascii pod name  
  [banjun](https://github.com/banjun)
  [#9765](https://github.com/CocoaPods/CocoaPods/issues/9765)
  [#9776](https://github.com/CocoaPods/CocoaPods/pull/9776)

* Fix crash when targets missing in Podfile  
  [Paul Beusterien](https://github.com/paulb777)
  [#9745](https://github.com/CocoaPods/CocoaPods/pull/9745)

* Fix adding developer library search paths during pod validation.  
  [Nick Entin](https://github.com/NickEntin)
  [#9736](https://github.com/CocoaPods/CocoaPods/pull/9736)

* Fix an issue that caused multiple xcframework scripts to produce the same output files  
  [Eric Amorde](https://github.com/amorde)
  [#9670](https://github.com/CocoaPods/CocoaPods/issues/9670)
  [#9720](https://github.com/CocoaPods/CocoaPods/pull/9720)

* Fix an issue preventing framework user targets with an xcframework dependency from building successfully  
  [Eric Amorde](https://github.com/amorde)
  [#9525](https://github.com/CocoaPods/CocoaPods/issues/9525)
  [#9720](https://github.com/CocoaPods/CocoaPods/pull/9720)

* Fix an issue preventing xcframeworks that wrapped static libraries from linking successfully  
  [Eric Amorde](https://github.com/amorde)
  [#9528](https://github.com/CocoaPods/CocoaPods/issues/9528)
  [#9720](https://github.com/CocoaPods/CocoaPods/pull/9720)

* Fix setting `swift_version` when deduplicate targets is turned off.  
  [Dimitris Koutsogiorgas](https://github.com/dnkoutso)
  [#9689](https://github.com/CocoaPods/CocoaPods/pull/9689)

* Honor prefix_header_file=false for subspecs  
  [Paul Beusterien](https://github.com/paulb777)
  [#9687](https://github.com/CocoaPods/CocoaPods/pull/9687)

* Do not clean user projects from sandbox.  
  [Dimitris Koutsogiorgas](https://github.com/dnkoutso)
  [#9683](https://github.com/CocoaPods/CocoaPods/pull/9683)

* Fix mapping of resource paths for app specs.  
  [Dimitris Koutsogiorgas](https://github.com/dnkoutso)
  [#9676](https://github.com/CocoaPods/CocoaPods/pull/9676)

* When preserving pod paths, preserve ALL the paths  
  [Igor Makarov](https://github.com/igor-makarov)
  [#9483](https://github.com/CocoaPods/CocoaPods/pull/9483)

* Re-implement `dSYM` copying and stripping to avoid duplicate outputs.  
  [Dimitris Koutsogiorgas](https://github.com/dnkoutso)
  [#9185](https://github.com/CocoaPods/CocoaPods/issues/9185)

* Add support for running tests through the scheme of the app spec host of a test spec    
  [Eric Amorde](https://github.com/amorde)
  [#9332](https://github.com/CocoaPods/CocoaPods/issues/9332)

* Fix an issue that prevented variables in test bundle scheme settings from expanding   
  [Eric Amorde](https://github.com/amorde)
  [#9539](https://github.com/CocoaPods/CocoaPods/pull/9539)

* Fix project path handling issue that caused cmake projects to be incorrect  
  [Paul Beusterien](https://github.com/paulb777)
  [Andrew](https://github.com/mad-rain)
  [#6268](https://github.com/CocoaPods/CocoaPods/pull/6268)

* Set `Missing Localizability` setting to `'YES'` to prevent warnings in Xcode 11  
  [Eric Amorde](https://github.com/amorde)
  [#9612](https://github.com/CocoaPods/CocoaPods/pull/9612)

* Don't crash on non UTF-8 error message  
  [Kenji KATO](https://github.com/katoken-0215)
  [#9706](https://github.com/CocoaPods/CocoaPods/pull/9706)

* Fix XCFramework slice selection when having more archs in slice than requested with $ARCHS  
  [jerbob92](https://github.com/jerbob92)
  [#9790](https://github.com/CocoaPods/CocoaPods/pull/9790)

* Don't add app spec dependencies to the parent library's target in Xcode,
  which was happening when the dependency's project was not being regenerated
  due to incremental installation.  
  [segiddins][https://github.com/segiddins]

* Add the trunk repo to the default `sources` for the `repo push` command  
  [Elf Sundae](https://github.com/ElfSundae)
  [#9840](https://github.com/CocoaPods/CocoaPods/pull/9840)

## 1.9.3 (2020-05-29)

##### Enhancements

* None.  

##### Bug Fixes

* None.  


## 1.9.2 (2020-05-22)

##### Enhancements

* None.  

##### Bug Fixes

* None.  


## 1.9.1 (2020-03-09)

##### Enhancements

##### Bug Fixes

* Apply correct `SYSTEM_FRAMEWORK_SEARCH_PATHS` for `XCTUnwrap` fix.  
  [Dimitris Koutsogiorgas](https://github.com/dnkoutso)
  [#9579](https://github.com/CocoaPods/CocoaPods/pull/9579)

* Fix an issue that caused a build failure with vendored XCFrameworks on macOS  
  [Eric Amorde](https://github.com/amorde)
  [#9572](https://github.com/CocoaPods/CocoaPods/issues/9572)

* Fix an issue that prevented the correct XCFramework slice from being selected for watchOS extensions  
  [Eric Amorde](https://github.com/amorde)
  [#9569](https://github.com/CocoaPods/CocoaPods/issues/9569)


## 1.9.0 (2020-02-25)

##### Enhancements

* None.  

##### Bug Fixes

* Also apply Xcode 11 `XCTUnwrap` fix to library and framework targets that weakly link `XCTest`.  
  [Dimitris Koutsogiorgas](https://github.com/dnkoutso)
  [#9518](https://github.com/CocoaPods/CocoaPods/pull/9518)

* Fix dSYM handling for XCFrameworks.  
  [Eric Amorde](https://github.com/amorde)
  [#9530](https://github.com/CocoaPods/CocoaPods/issues/9530)

## 1.9.0.beta.3 (2020-02-04)

##### Enhancements

* PathList optimizations related to file system reads.  
  [manuyavuz](https://github.com/manuyavuz)
  [#9428](https://github.com/CocoaPods/CocoaPods/pull/9428)

##### Bug Fixes

* Apply Xcode 11 `XCTUnwrap` fix to library and framework targets.  
  [Dimitris Koutsogiorgas](https://github.com/dnkoutso)
  [#9500](https://github.com/CocoaPods/CocoaPods/pull/9500)

* Fix resources script when building a project from a symlink.  
  [Dimitris Koutsogiorgas](https://github.com/dnkoutso)
  [#9423](https://github.com/CocoaPods/CocoaPods/issues/9423)

* Fix `pod install` crash on projects with atypical configuration names.  
  [Paul Beusterien](https://github.com/paulb777)
  [#9465](https://github.com/CocoaPods/CocoaPods/pull/9465)

* Fix an issue that caused iOS archives to be invalid when including a vendored XCFramework  
  [Eric Amorde](https://github.com/amorde)
  [#9458](https://github.com/CocoaPods/CocoaPods/issues/9458)

* Fix a bug where an incremental install missed library resources.  
  [Igor Makarov](https://github.com/igor-makarov)
  [#9431](https://github.com/CocoaPods/CocoaPods/pull/9431)

* Fix an issue that caused an incorrect warning to be emitted for CLI targets with static libraries  
  [Eric Amorde](https://github.com/amorde)
  [#9498](https://github.com/CocoaPods/CocoaPods/issues/9498)

## 1.9.0.beta.2 (2019-12-17)

##### Enhancements

* None.  

##### Bug Fixes

* Fix validator to properly integration project during `lint`.  
  [Dimitris Koutsogiorgas](https://github.com/dnkoutso)
  [#9416](https://github.com/CocoaPods/CocoaPods/pull/9416)

## 1.9.0.beta.1 (2019-12-16)

##### Enhancements

* Support for scheme code coverage.  
  [Dimitris Koutsogiorgas](https://github.com/dnkoutso)
  [#8921](https://github.com/CocoaPods/CocoaPods/issues/8921)

* Support Swift version variants.  
  [Dimitris Koutsogiorgas](https://github.com/dnkoutso)
  [#9230](https://github.com/CocoaPods/CocoaPods/pull/9230)

* Configure dependencies per configuration.  
  [Samuel Giddins](https://github.com/segiddins)
  [Dimitris Koutsogiorgas](https://github.com/dnkoutso)
  [#9149](https://github.com/CocoaPods/CocoaPods/pull/9149)

* Include Podfile Plugin changes for incremental installation.  
  [Sebastian Shanus](https://github.com/sebastianv1)
  [#9147](https://github.com/CocoaPods/CocoaPods/pull/9147)

* Integrate `use_frameworks!` linkage DSL.  
  [Dimitris Koutsogiorgas](https://github.com/dnkoutso)
  [#9099](https://github.com/CocoaPods/CocoaPods/issues/9099)

* Add support for integrating dependency file in user script phases.  
  [Dimitris Koutsogiorgas](https://github.com/dnkoutso)
  [#9082](https://github.com/CocoaPods/CocoaPods/issues/9082)
 
* Add support for XCFrameworks using the `vendored_frameworks` Podspec DSL.  
  [Eric Amorde](https://github.com/amorde)
  [#9148](https://github.com/CocoaPods/CocoaPods/issues/9148)

##### Bug Fixes

* Move `run_podfile_post_install_hooks` call to execute right before projects are saved.  
  [Yusuf Sobh](https://github.com/yusufoos)
  [#9379](https://github.com/CocoaPods/CocoaPods/issues/9379)

* Do not apply header mapping copy if the spec does not provide a header mappings dir.  
  [Dimitris Koutsogiorgas](https://github.com/dnkoutso)
  [#9308](https://github.com/CocoaPods/CocoaPods/issues/9308)

* Fix issue where workspace was missing user project references during incremental installation.  
  [Sebastian Shanus](https://github.com/sebastianv1)
  [#9237](https://github.com/CocoaPods/CocoaPods/issues/9237)

* Search in users xcconfig's for figuring out when to set `APPLICATION_EXTENSION_API_ONLY`.  
  [Dimitris Koutsogiorgas](https://github.com/dnkoutso)
  [#9233](https://github.com/CocoaPods/CocoaPods/issues/9233)

* Always generate a lockfile even if project integration is disabled.  
  [Dimitris Koutsogiorgas](https://github.com/dnkoutso)
  [#9288](https://github.com/CocoaPods/CocoaPods/issues/9288)

* Fix incremental installation with plugins that include arguments with different ordering.  
  [Dimitris Koutsogiorgas](https://github.com/dnkoutso)
  [#9170](https://github.com/CocoaPods/CocoaPods/pull/9170)

* Move custom `Copy Headers` script phase for header mappings before `Compile Sources`.  
  [Dimitris Koutsogiorgas](https://github.com/dnkoutso)
  [#9131](https://github.com/CocoaPods/CocoaPods/pull/9131)

* Don't create a conflicting `LaunchScreen.storyboard` when an app spec contains a file
  with that name in its `resources`.  
  [Samuel Giddins](https://github.com/segiddins)


## 1.8.4 (2019-10-16)

##### Enhancements

* None.  

##### Bug Fixes

* Do not crash if the repos dir is not setup.  
  [Dimitris Koutsogiorgas](https://github.com/dnkoutso)
  [#9216](https://github.com/CocoaPods/CocoaPods/issues/9216)

## 1.8.3 (2019-10-04)

##### Enhancements

* None.  

##### Bug Fixes

* Fix crash when running on mounted filesystems  
  [Paul Beusterien](https://github.com/paulb777)
  [#9200](https://github.com/CocoaPods/CocoaPods/pull/9200)


## 1.8.1 (2019-09-27)

##### Enhancements

* None.  

##### Bug Fixes

* None.  


## 1.8.0 (2019-09-23)

##### Enhancements

* None.  

##### Bug Fixes

* Include dependent vendored frameworks in linker flags  
  [Alex Coomans](https://github.com/drcapulet)
  [#9045](https://github.com/CocoaPods/CocoaPods/pull/9045)

* Correctly set deployment target for non library specs even if the root spec does not specify one.  
  [Dimitris Koutsogiorgas](https://github.com/dnkoutso)
  [#9153](https://github.com/CocoaPods/CocoaPods/pull/9153)

* Make `APPLICATION_EXTENSION_API_ONLY` build setting not break when performing a cached incremental install.  
  [Igor Makarov](https://github.com/igor-makarov)
  [#8967](https://github.com/CocoaPods/CocoaPods/issues/8967)
  [#9141](https://github.com/CocoaPods/CocoaPods/issues/9141)
  [#9142](https://github.com/CocoaPods/CocoaPods/pull/9142)

## 1.8.0.beta.2 (2019-08-27)

##### Enhancements

* None.  

##### Bug Fixes

* Do not verify deployment target version during resolution for non library specs.  
  [Dimitris Koutsogiorgas](https://github.com/dnkoutso)
  [#9105](https://github.com/CocoaPods/CocoaPods/issues/9105)

* Add `USE_RECURSIVE_SCRIPT_INPUTS_IN_SCRIPT_PHASES = YES` to all `.xcconfig`s  
  [Igor Makarov](https://github.com/igor-makarov)
  [#8073](https://github.com/CocoaPods/CocoaPods/issues/8073)
  [#9125](https://github.com/CocoaPods/CocoaPods/pull/9125)
  [cocoapods-integration-specs#248](https://github.com/CocoaPods/cocoapods-integration-specs/pull/248)

* Fix iOS app spec code signing.  
  [Dimitris Koutsogiorgas](https://github.com/dnkoutso)
  [#9110](https://github.com/CocoaPods/CocoaPods/issues/9110)

* Add Apple watch device family to resource bundles built for WatchOS  
  [Aaron McDaniel](https://github.com/Spilly)
  [#9075](https://github.com/CocoaPods/CocoaPods/issues/9075)

## 1.8.0.beta.1 (2019-08-05)

##### Enhancements

* Allow Algolia search for CDNSource  
  [Igor Makarov](https://github.com/igor-makarov)
  [#9015](https://github.com/CocoaPods/CocoaPods/issues/9015)
  [#9046](https://github.com/CocoaPods/CocoaPods/pull/9046)
  [Core#569](https://github.com/CocoaPods/Core/pull/569)

* Using `repo push` now pushes to the current repo branch (`HEAD`) instead of `master`  
  [Jhonatan Avalos](https://github.com/baguio)
  [#8630](https://github.com/CocoaPods/CocoaPods/pull/8630)  

* Add support for UI test specs with `test_type` value `:ui`  
  [Yavuz Nuzumlali](https://github.com/manuyavuz)
  [#9002](https://github.com/CocoaPods/CocoaPods/pull/9002)
  [Core#562](https://github.com/CocoaPods/Core/pull/562)

* Replace git-based `MasterSource` with CDN-based `TrunkSource`  
  [Igor Makarov](https://github.com/igor-makarov)
  [#8923](https://github.com/CocoaPods/CocoaPods/pull/8923)
  [Core#552](https://github.com/CocoaPods/Core/pull/552)

* Integrate a pod into a custom project name if specified.  
  [Dimitris Koutsogiorgas](https://github.com/dnkoutso) & [Sebastian Shanus](https://github.com/sebastianv1)
  [#8939](https://github.com/CocoaPods/CocoaPods/pull/8939)

* Performance optimization for large number of files related to cleaning sandbox directory during installation  
  [hovox](https://github.com/hovox)
  [#8797](https://github.com/CocoaPods/CocoaPods/issues/8797)

* Add support for Specification Info.plist DSL  
  [Eric Amorde](https://github.com/amorde)
  [#8753](https://github.com/CocoaPods/CocoaPods/issues/8753)
  [#3032](https://github.com/CocoaPods/CocoaPods/issues/3032)

* Fix target definition display name for inhibit warnings message.  
  [Dimitris Koutsogiorgas](https://github.com/dnkoutso)
  [#8935](https://github.com/CocoaPods/CocoaPods/pull/8935)

* Allow using an application defined by an app spec as the app host for a test spec.  
  [jkap](https://github.com/jkap)
  [Samuel Giddins](https://github.com/segiddins)
  [#8654](https://github.com/CocoaPods/CocoaPods/pull/8654)

* Speed up dependency resolution when there are many requirements for the same pod
  or many versions that do not satisfy the given requirements.  
  [Samuel Giddins](https://github.com/segiddins)

* Add support for pods in abstract-only targets to be installed.  
  [Samuel Giddins](https://github.com/segiddins)

* Emit a warning when attempting to integrate dynamic frameworks into command line tool targets  
  [Eric Amorde](https://github.com/amorde)
  [#6493](https://github.com/CocoaPods/CocoaPods/issues/6493)

* Always suggest `pod repo update` on dependency resolution conflict,
  unless repo update was specifically requested.
  [Artem Sheremet](https://github.com/dotdoom)
  [#8768](https://github.com/CocoaPods/CocoaPods/pull/8768)

* Set Default Module for Storyboards in resource bundle targets.  
  [James Treanor](https://github.com/jtreanor)
  [#8890](https://github.com/CocoaPods/CocoaPods/pull/8890)

* Print correct platform name when inferring target platform.  
  [Dimitris Koutsogiorgas](https://github.com/dnkoutso)
  [#8916](https://github.com/CocoaPods/CocoaPods/pull/8916)

* Do not re-write sandbox files if they have not changed.  
  [Dimitris Koutsogiorgas](https://github.com/dnkoutso)
  [#8983](https://github.com/CocoaPods/CocoaPods/pull/8983)

* Added option to skip Pods.xcodeproj generation  
  [Itay Brenner](https://github.com/itaybre)
  [8872](https://github.com/CocoaPods/CocoaPods/pull/8872)

##### Bug Fixes

* Update symlink script to prevent duplicate files  
  [Alex Coomans](https://github.com/drcapulet)
  [#9035](https://github.com/CocoaPods/CocoaPods/pull/9035)

* Use correct `header_mappings_dir` for subspecs  
  [Alex Coomans](https://github.com/drcapulet)
  [#9019](https://github.com/CocoaPods/CocoaPods/pull/9019)

* Make CDNSource show up in `pod repo env`  
  [Igor Makarov](https://github.com/igor-makarov)
  [#9016](https://github.com/CocoaPods/CocoaPods/pull/9016)

* Fix regenerating aggregate targets for incremental installation.  
  [Sebastian Shanus](https://github.com/sebastianv1)
  [#9009](https://github.com/CocoaPods/CocoaPods/pull/9009)

* Fix heuristic for determining whether the source URL to be added is CDN  
  [Igor Makarov](https://github.com/igor-makarov)
  [#9000](https://github.com/CocoaPods/CocoaPods/issues/9000)
  [#8999](https://github.com/CocoaPods/CocoaPods/issues/8999)

* Fix set `cache_root` from config file error  
  [tripleCC](https://github.com/tripleCC)
  [#8515](https://github.com/CocoaPods/CocoaPods/issues/8515)

* Set default build configurations for app / test specs when installing with
  `integrate_targets: false`, ensuring the `Embed Frameworks` and
  `Copy Resources` scripts will copy the necessary build artifacts.  
  [Samuel Giddins](https://github.com/segiddins)

* No longer show a warning when using an optional include (`#include?`) to
  include the Pods .xcconfig from the base .xcconfig file  
  [Rob Hudson](https://github.com/robtimp)

* Remove stale podspecs from 'Local Podspecs' when installing non-local counterparts.  
  [Pär Strindevall](https://github.com/parski)
  [Dimitris Koutsogiorgas](https://github.com/dnkoutso)
  [#8914](https://github.com/CocoaPods/CocoaPods/pull/8914)

* Fix inheriting search paths for test targets in `init` command.  
  [Dimitris Koutsogiorgas](https://github.com/dnkoutso)
  [#8868](https://github.com/CocoaPods/CocoaPods/issues/8868)

* Allow detecting `SWIFT_VERSION` build settings from user targets when some
  xcconfig files are missing.  
  [Samuel Giddins](https://github.com/segiddins)

* Only return library itself as a framework path for library specs.  
  [Dimitris Koutsogiorgas](https://github.com/dnkoutso)
  [#9029](https://github.com/CocoaPods/CocoaPods/pull/9029)
  
* Fix a bug that prevented dependencies in a plugin source from resolving  
  [Eric Amorde](https://github.com/amorde)
  [#8540](https://github.com/CocoaPods/CocoaPods/issues/8540)

* Store relative project and file paths in the incremental cache.  
  [Dimitris Koutsogiorgas](https://github.com/dnkoutso)
  [#9041](https://github.com/CocoaPods/CocoaPods/pull/9041)

* Use correct deployment target for test specs and app specs.  
  [Dimitris Koutsogiorgas](https://github.com/dnkoutso)
  [#9040](https://github.com/CocoaPods/CocoaPods/pull/9040)

* Allow overriding custom xcconfig entries set for compiling a library when
  specifying an app or test spec.  
  [Samuel Giddins](https://github.com/segiddins)

* Pass a non-browser user agent for social media validation  
  [Dov Frankel](https://github.com/abbeycode)
  [CocoaPods/Core#571](https://github.com/CocoaPods/Core/pull/571)
  [#9053](https://github.com/CocoaPods/Cocoapods/pull/9053)
  [#9049](https://github.com/CocoaPods/CocoaPods/issues/9049)

* Do not add CocoaPods script phases to targets that have no paths to embed.  
  [Dimitris Koutsogiorgas](https://github.com/dnkoutso)
  [#9069](https://github.com/CocoaPods/CocoaPods/pull/9069)


## 1.7.5 (2019-07-19)

##### Enhancements

* None.  

##### Bug Fixes

* Do not pass inhibit warnings compiler flags for Swift source files.  
  [Dimitris Koutsogiorgas](https://github.com/dnkoutso)
  [#9013](https://github.com/CocoaPods/CocoaPods/issues/9013)


## 1.7.4 (2019-07-09)

##### Enhancements

* None.  

##### Bug Fixes

* Handle scheme configuration for specs with unsupported platforms.  
  [Dimitris Koutsogiorgas](https://github.com/dnkoutso)
  [#8850](https://github.com/CocoaPods/CocoaPods/issues/8850)


## 1.7.3 (2019-06-28)

##### Enhancements

* None.  

##### Bug Fixes

* Honor the Swift version set by a dependency pod during lint.  
  [Dimitris Koutsogiorgas](https://github.com/dnkoutso)
  [#8940](https://github.com/CocoaPods/CocoaPods/issues/8940)


## 1.7.2 (2019-06-13)

##### Enhancements

* None.  

##### Bug Fixes

* Prevent crash when configuring schemes for subspecs.  
  [Dimitris Koutsogiorgas](https://github.com/dnkoutso)
  [#8880](https://github.com/CocoaPods/CocoaPods/issues/8880)

* Attempt to use Swift version for dependencies during lint.  
  [Dimitris Koutsogiorgas](https://github.com/dnkoutso)
  [#8764](https://github.com/CocoaPods/CocoaPods/issues/8764)


## 1.7.1 (2019-05-30)

##### Enhancements

* None.  

##### Bug Fixes

* Stabilize product reference UUIDs to fix Xcode crashing with incremental installation.  
  [Sebastian Shanus](https://github.com/sebastianv1)
  [#8845](https://github.com/CocoaPods/CocoaPods/pull/8845)

* Fix a 1.7.0 regression in header directory paths when using static libraries  
  [Eric Amorde](https://github.com/amorde)
  [#8836](https://github.com/CocoaPods/CocoaPods/issues/8836)


## 1.7.0 (2019-05-22)

##### Enhancements

* None.  

##### Bug Fixes

* Fix 1.7.0.rc.2 regression - Resources need to be added for test specs in library builds  
  [Paul Beusterien](https://github.com/paulb777)
  [#8812](https://github.com/CocoaPods/CocoaPods/pull/8812)

* Configure schemes regardless if they are being shared or not.  
  [Dimitris Koutsogiorgas](https://github.com/dnkoutso)
  [#8815](https://github.com/CocoaPods/CocoaPods/pull/8815)

* Update dSYM stripping string matcher for 64-bit only dSYMs.  
  [Dimitris Koutsogiorgas](https://github.com/dnkoutso)
  [#8827](https://github.com/CocoaPods/CocoaPods/issues/8827)


## 1.7.0.rc.2 (2019-05-15)

##### Enhancements

* None.  

##### Bug Fixes

* Don't add resources to a second test_spec pod target build phase  
  [Paul Beusterien](https://github.com/paulb777)
  [#8173](https://github.com/CocoaPods/CocoaPods/issues/8173)

* Fix 1.7.0.rc.1 static library regression for pods with `header_dir` attribute  
  [Paul Beusterien](https://github.com/paulb777)
  [#8765](https://github.com/CocoaPods/CocoaPods/issues/8765)

* Scope app spec dependent targets when no dedup'ing targets.  
  [Dimitris Koutsogiorgas](https://github.com/dnkoutso)
  [#8770](https://github.com/CocoaPods/CocoaPods/pull/8770)

* Fix embedding static frameworks in extensions while using `use_frameworks!`  
  [Martin Fiebig](https://github.com/mfiebig)
  [#8798](https://github.com/CocoaPods/CocoaPods/pull/8798)


## 1.7.0.rc.1 (2019-05-02)

##### Enhancements

* Replace Pods project `Dependencies` group with `Development Pods` and `Pods` groups.  
  [Sebastian Shanus](https://github.com/sebastianv1)
  [#8659](https://github.com/CocoaPods/CocoaPods/issues/8659)

* Add an error message for :podspec pods not matching the version in Pods and on disk  
  [orta](https://github.com/orta)
  [#8676](https://github.com/CocoaPods/CocoaPods/issues/8676)

##### Bug Fixes

* Allow insecure loads in requires_app_host's Info.plist  
  [Paul Beusterien](https://github.com/paulb777)
  [#8747](https://github.com/CocoaPods/CocoaPods/pull/8747)

* Fix a regression for static libraries with a custom module name  
  [Eric Amorde](https://github.com/amorde)
  [#8695](https://github.com/CocoaPods/CocoaPods/issues/8695)

* Fix target cache key SPECS key ordering.  
  [Sebastian Shanus](https://github.com/sebastianv1)
  [#8657](https://github.com/CocoaPods/CocoaPods/issues/8657)

* Fix regression not compiling xcdatamodeld files in static frameworks  
  [Paul Beusterien](https://github.com/paulb777)
  [#8702](https://github.com/CocoaPods/CocoaPods/issues/8702)

* Fix: AppIcon not found when executing `pod lib lint`  
  [Itay Brenner](https://github.com/itaybre)
  [#8648](https://github.com/CocoaPods/CocoaPods/issues/8648)


## 1.7.0.beta.3 (2019-03-28)

##### Enhancements

* Adds support for referring to other podspecs during validation  
  [Orta Therox](https://github.com/orta)
  [#8536](https://github.com/CocoaPods/CocoaPods/pull/8536)

##### Bug Fixes

* Deintegrate deleted targets even if `incremental_installation` is turned on.  
  [Dimitris Koutsogiorgas](https://github.com/dnkoutso) & [Doug Mead](https://github.com/dmead28)
  [#8638](https://github.com/CocoaPods/CocoaPods/pull/8638)

* Reduce the probability of multiple project UUID collisions.  
  [Sebastian Shanus](https://github.com/sebastianv1)
  [#8636](https://github.com/CocoaPods/CocoaPods/pull/8636)

* Resolved an issue that could cause spec repo updates to fail on CI servers.  
  [rpecka](https://github.com/rpecka)
  [#7317](https://github.com/CocoaPods/CocoaPods/issues/7317)


## 1.7.0.beta.2 (2019-03-08)

##### Enhancements

* Integrate `xcfilelist` input/output paths for script phases.  
  [Dimitris Koutsogiorgas](https://github.com/dnkoutso)
  [#8585](https://github.com/CocoaPods/CocoaPods/pull/8585)

##### Bug Fixes

* Do not warn of `.swift-version` file being deprecated if pod does not use Swift.  
  [Dimitris Koutsogiorgas](https://github.com/dnkoutso)
  [#8593](https://github.com/CocoaPods/CocoaPods/pull/8593)

* Generate sibling targets for incremental installation.  
  [Sebastian Shanus](https://github.com/sebastianv1) & [Igor Makarov](https://github.com/igor-makarov)
  [#8577](https://github.com/CocoaPods/CocoaPods/issues/8577)

* Validator should filter our app specs from subspec analysis.  
  [Dimitris Koutsogiorgas](https://github.com/dnkoutso)
  [#8592](https://github.com/CocoaPods/CocoaPods/pull/8592)

* Do not warn that `--swift-version` parameter is deprecated.  
  [Dimitris Koutsogiorgas](https://github.com/dnkoutso)
  [#8586](https://github.com/CocoaPods/CocoaPods/pull/8586)

* Include `bcsymbolmap` file output paths into script phase.  
  [Dimitris Koutsogiorgas](https://github.com/dnkoutso)
  [#8563](https://github.com/CocoaPods/CocoaPods/pull/8563)

* Copy `bcsymbolmap` files into correct destination to avoid invalid app archives  
  [florianbuerger](https://github.com/florianbuerger)
  [#8558](https://github.com/CocoaPods/CocoaPods/pull/8558)

* Fix: unset GIT_DIR and GIT_WORK_TREE for git operations  
  [tripleCC](https://github.com/tripleCC)
  [#7958](https://github.com/CocoaPods/CocoaPods/issues/7958)

* Fix crash when running `pod update` with `--sources` and `--project-directory`  
  [tripleCC](https://github.com/tripleCC)
  [#8565](https://github.com/CocoaPods/CocoaPods/issues/8565)

* Do not use spaces around variable assignment in generated embed framework script  
  [florianbuerger](https://github.com/florianbuerger)
  [#8548](https://github.com/CocoaPods/CocoaPods/pull/8548)

* Do not link specs into user targets that are only used by app specs.  
  [Samuel Giddins](https://github.com/segiddins)


## 1.7.0.beta.1 (2019-02-22)

##### Enhancements

* Copy `bcsymbolmap` files of a vendored framework.  
  [dacaiguoguogmail](https://github.com/dacaiguoguogmail)
  [#8461](https://github.com/CocoaPods/CocoaPods/issues/8461)

* Set the path of development pod groups to root directory of the Pod  
  [Eric Amorde](https://github.com/amorde)
  [#8445](https://github.com/CocoaPods/CocoaPods/pull/8445)
  [#8503](https://github.com/CocoaPods/CocoaPods/pull/8503)

* Incremental Pod Installation
  Enables only regenerating projects for pod targets that have changed since the previous installation. 
  This feature is gated by the `incremental_installation` option.  
  [Sebastian Shanus](https://github.com/sebastianv1)
  [#8319](https://github.com/CocoaPods/CocoaPods/issues/8319)

* Podfile: Add a CDNSource automatically if it's not present, just like git source.  
  Convenience for CDNSource when specified as `source 'https://cdn.jsdelivr.net/cocoa/'`.  
  If source doesn't exist, it will be created.  
  [igor-makarov](https://github.com/igor-makarov)
  [#8362](https://github.com/CocoaPods/CocoaPods/pull/8362)

* Scheme configuration support.  
  [Dimitris Koutsogiorgas](https://github.com/dnkoutso)
  [#7577](https://github.com/CocoaPods/CocoaPods/issues/7577)

* Add support for `.rb` extension for Podfiles  
  [Eric Amorde](https://github.com/amorde)
  [#8171](https://github.com/CocoaPods/CocoaPods/issues/8171)

* Add CDN repo Source to allow retrieving specs from a web URL.  
  [igor-makarov](https://github.com/igor-makarov)
  [#8268](https://github.com/CocoaPods/CocoaPods/issues/8268) (partial beta solution)

* Multi Pod Project Generation Support.  
  Support for splitting the pods project into a subproject per pod target, gated by the `generate_multiple_pod_projects` installation option.  
  [Sebastian Shanus](https://github.com/sebastianv1)
  [#8253](https://github.com/CocoaPods/CocoaPods/issues/8253)

* Don't add main for app specs.  
  [Derek Ostrander](https://github.com/dostrander)
  [#8235](https://github.com/CocoaPods/CocoaPods/pull/8235)

* Multiple Swift versions support  
  [Dimitris Koutsogiorgas](https://github.com/dnkoutso)
  [#8191](https://github.com/CocoaPods/CocoaPods/issues/8191)

* Adds app spec project integration.  
  [Derek Ostrander](https://github.com/dostrander)
  [#8158](https://github.com/CocoaPods/CocoaPods/pull/8158)

* Add documentation for the Podfile installation options  
  [Eric Amorde](https://github.com/amorde)
  [#8198](https://github.com/CocoaPods/CocoaPods/issues/8198)
  [guides.cocoapods.org #142](https://github.com/CocoaPods/guides.cocoapods.org/issues/142)

##### Bug Fixes

* Clean up old integrated framework references.  
  [Dimitris Koutsogiorgas](https://github.com/dnkouts)
  [#8296](https://github.com/CocoaPods/CocoaPods/issues/8296)

* Always update sources specified with the `:source` option when `--repo-update` is specified  
  [Eric Amorde](https://github.com/amorde)
  [#8421](https://github.com/CocoaPods/CocoaPods/issues/8421) 

* Set `showEnvVarsInLog` for script phases only when its disabled.  
  [Dimitris Koutsogiorgas](https://github.com/dnkoutso)
  [#8400](https://github.com/CocoaPods/CocoaPods/pull/8400)

* Fix error when execute pod list --update --verbose command  
  [tripleCC](https://github.com/tripleCC)
  [#8404](https://github.com/CocoaPods/CocoaPods/pull/8404)

* Remove `manifest` attribute from sandbox.  
  [Dimitris Koutsogiorgas](https://github.com/dnkoutso)
  [#8260](https://github.com/CocoaPods/CocoaPods/pull/8260)
  
* Don't have libraries build the app spec.  
  [Derek Ostrander](https://github.com/dostrander)
  [#8244](https://github.com/CocoaPods/CocoaPods/pull/8244)
  
* Fix HTTPs -> HTTPS in warning message  
  [CydeWeys](https://github.com/CydeWeys)
  [#8354](https://github.com/CocoaPods/CocoaPods/issues/8354)

* Add the `FRAMEWORK_SEARCH_PATHS` necessary to import `XCTest` when it is
  linked as a weak framework.  
  [Samuel Giddins](https://github.com/segiddins)

* Treat `USER_HEADER_SEARCH_PATHS` as a plural build setting.  
  [Samuel Giddins](https://github.com/segiddins)
  [#8451](https://github.com/CocoaPods/CocoaPods/issues/8451)

* Trying to add a spec repo with a `file://` URL on Ruby 2.6 won't fail with a
  a git unknown option error.  
  [Samuel Giddins](https://github.com/segiddins)

* Fixed test host delegate methods to not warn about unused arguments.  
  [Jacek Suliga](https://github.com/jmkk)
  [#8521](https://github.com/CocoaPods/CocoaPods/pull/8521)


## 1.6.2 (2019-05-15)

##### Enhancements

* None.  

##### Bug Fixes

* Ensure all embedded pod targets are copied over to the host target.  
  [Dimitris Koutsogiorgas](https://github.com/dnkoutso)
  [#8608](https://github.com/CocoaPods/CocoaPods/issues/8608)


## 1.6.1 (2019-02-21)

##### Enhancements

* Add `--analyze` option for the linters.  
  [Paul Beusterien](https://github.com/paulb777)
  [#8792](https://github.com/CocoaPods/CocoaPods/issues/8792)

##### Bug Fixes

* Properly link system frameworks and weak frameworks into dynamic framework targets.  
  [Dimitris Koutsogiorgas](https://github.com/dnkoutso)
  [#8493](https://github.com/CocoaPods/CocoaPods/issues/8493)


## 1.6.0 (2019-02-07)

##### Enhancements

* None.  

##### Bug Fixes

* None.  


## 1.6.0.rc.2 (2019-01-29)

##### Enhancements

* None. 

##### Bug Fixes

* Fix linking of vendored libraries and frameworks in pod targets  
  [Wes Campaigne](https://github.com/Westacular)
  [#8453](https://github.com/CocoaPods/CocoaPods/issues/8453)


## 1.6.0.rc.1 (2019-01-25)

##### Enhancements

* Generate Info.plist files for static frameworks  
  [Paul Beusterien](https://github.com/paulb777)
  [#8287](https://github.com/CocoaPods/CocoaPods/issues/8287)

##### Bug Fixes

* Do not force 64-bit architectures on Xcode 10  
  [Eric Amorde](https://github.com/amorde)
  [#8242](https://github.com/CocoaPods/CocoaPods/issues/8242)

* Fix running test specs that support iOS 8.  
  [Jeff Kelley](https://github.com/SlaunchaMan)
  [#8286](https://github.com/CocoaPods/CocoaPods/pull/8286)

* Remove linker flags that linked dynamic libraries & frameworks from the build
  settings for pod targets.  
  [Samuel Giddins](https://github.com/segiddins)
  [#8314](https://github.com/CocoaPods/CocoaPods/pull/8314)

## 1.6.0.beta.2 (2018-10-17)

##### Enhancements

* Remove contraction from docs to fix rendering on the website.  
  [stevemoser](https://github.com/stevemoser)
  [#8131](https://github.com/CocoaPods/CocoaPods/pull/8131)

* Provide an installation option to preserve folder structure  
  [dacaiguoguogmail](https://github.com/dacaiguoguogmail)
  [#8097](https://github.com/CocoaPods/CocoaPods/pull/8097)

* Nests test specs host apps inside that Pod's directory for cleaner project 
  navigators.  
  [Derek Ostrander](https://github.com/dostrander)
   
* mark_ruby_file_ref add indent width and tab width config  
  [dacaiguoguogmail](https://github.com/dacaiguoguogmail)

* Print an error that will show up in Xcode's issue navigator upon unexpected
  failures in the copy resources and embed frameworks script phases.  
  [Samuel Giddins](https://github.com/segiddins)
  
* Validate that all generated `PBXNativeTarget`s contain source files to build,
  so specs (including test specs) with no source files won't fail at runtime
  due to the lack of a generated executable.  
  [Samuel Giddins](https://github.com/segiddins)

* Print better promote message when unable to find a specification.  
  [Xinyu Zhao](https://github.com/X140Yu)
  [#8064](https://github.com/CocoaPods/CocoaPods/issues/8064)

* Silence warnings in headers for Pods with `inhibit_warnings => true`  
  [Guillaume Algis](https://github.com/guillaumealgis)
  [#6401](https://github.com/CocoaPods/CocoaPods/pull/6401)

* When resolving a locked dependency, source the spec from the locked
  specs repository.  
  [Samuel Giddins](https://github.com/segiddins)

* Slightly improve resolution speed for Podfiles that contain multiple targets
  with the same dependencies.  
  [Samuel Giddins](https://github.com/segiddins)
  
##### Bug Fixes

* Don't generate unencrypted source warnings for localhost.  
  [Paul Beusterien](https://github.com/paulb777)
  [#8156](https://github.com/CocoaPods/CocoaPods/issues/8156)

* Fix linting when armv7 is included but i386 isn't.  
  [Paul Beusterien](https://github.com/paulb777)
  [#8129](https://github.com/CocoaPods/CocoaPods/issues/8129)

* Provide an installation option to disable usage of input/output paths.  
  [Dimitris Koutsogiorgas](https://github.com/dnkoutso)
  [#8073](https://github.com/CocoaPods/CocoaPods/issues/8073)

* Scope prefix header setting to each test spec.  
  [Dimitris Koutsogiorgas](https://github.com/dnkoutso)
  [#8046](https://github.com/CocoaPods/CocoaPods/pull/8046)

* Don't add incomplete subspec subset targets for extensions.  
  [Paul Beusterien](https://github.com/paulb777)
  [#7850](https://github.com/CocoaPods/CocoaPods/issues/7850)

* Clear out `MACH_O_TYPE` for unit test bundles that use static frameworks.  
  [Dimitris Koutsogiorgas](https://github.com/dnkoutso)
  [#8031](https://github.com/CocoaPods/CocoaPods/issues/8031)

* Fix `weak_frameworks` missing regression.  
  [Dimitris Koutsogiorgas](https://github.com/dnkoutso)
  [#7872](https://github.com/CocoaPods/CocoaPods/issues/7872)

* Fix line spacing for Swift error message.  
  [Dimitris Koutsogiorgas](https://github.com/dnkoutso)
  [#8024](https://github.com/CocoaPods/CocoaPods/pull/8024)

* Improve validation for test_specs on specific platforms  
  [icecrystal23](https://github.com/icecrystal23)
  [#7009](https://github.com/CocoaPods/CocoaPods/issues/7009)

* Fix running `pod outdated` with externally-sourced pods.  
  [Samuel Giddins](https://github.com/segiddins)
  [#8025](https://github.com/CocoaPods/CocoaPods/issues/8025)

* Remove codesign suppression  
  [Jaehong Kang](https://github.com/sinoru)
  [#7606](https://github.com/CocoaPods/CocoaPods/issues/7606)


## 1.6.0.beta.1 (2018-08-16)

##### Enhancements

* Every test spec will have its own xctest bundle.  
  [Dimitris Koutsogiorgas](https://github.com/dnkoutso)
  [Jenn Kaplan](https://github.com/jkap)
  [#7908](https://github.com/CocoaPods/CocoaPods/pull/7908)

* Generate a separate app host per pod.  
  [Samuel Giddins](https://github.com/segiddins)
  [Dimitris Koutsogiorgas](https://github.com/dnkoutso)
  [#8005](https://github.com/CocoaPods/CocoaPods/pull/8005)

* Add default launch screen storyboard to test app hosts.  
  [Dimitris Koutsogiorgas](https://github.com/dnkoutso)
  [#7971](https://github.com/CocoaPods/CocoaPods/pull/7971)

* Always display downloader error message.  
  [Dimitris Koutsogiorgas](https://github.com/dnkoutso)
  [#7625](https://github.com/CocoaPods/CocoaPods/issues/7625)

* Warn instead of error when linting if `public_header_files` or
  `private_header_files` do not match any files.  
  [Eric Amorde](https://github.com/amorde)
  [#7427](https://github.com/CocoaPods/CocoaPods/issues/7427)

* Add `--platforms` parameter to `pod spec lint` and `pod lib lint` to specify
  which platforms to lint.  
  [Eric Amorde](https://github.com/amorde)
  [#7783](https://github.com/CocoaPods/CocoaPods/issues/7783)

* Warn if the `git://` protocol is used as the source of a pod.  
  [Dimitris Koutsogiorgas](https://github.com/dnkoutso)
  [#7705](https://github.com/CocoaPods/CocoaPods/issues/7705)

* Remove all xcode project state from target objects,
  improving project generation performance.  
  [Dimitris Koutsogiorgas](https://github.com/dnkoutso)
  [#7610](https://github.com/CocoaPods/CocoaPods/pull/7610)

* Improve performance of Pods project generation by skipping native targets
  for which dependent targets have already been added.
  [Jacek Suliga](https://github.com/jmkk)

* Refactor build settings generation to perform much better on large projects.  
  [Samuel Giddins](https://github.com/segiddins)

* Make sure the temporary directory used to download a pod is removed,
  even if an error is raised.  
  [augustorsouza](https://github.com/augustorsouza)

* Avoid unlocking sources on every `pod install` when there are no
  plugin post-install hooks for performance reasons.  
  [Samuel Giddins](https://github.com/segiddins)

* Change shell script relative paths to use `${PODS_ROOT}` instead of 
  `${SRCROOT}/Pods`.  
  [Whirlwind](https://github.com/Whirlwind)
  [#7878](https://github.com/CocoaPods/CocoaPods/pull/7878)

* Set the path of the Pods group in the user project.  
  [Whirlwind](https://github.com/Whirlwind)
  [#7886](https://github.com/CocoaPods/CocoaPods/pull/7886)
  [#6194](https://github.com/CocoaPods/CocoaPods/issues/6194)

* Add a `--deployment` flag to `pod install` that errors if there are any
  changes to the Podfile or Lockfile.  
  [Samuel Giddins](https://github.com/segiddins)
  
* Add `--use-modular-headers` flag to the `pod spec lint`, `pod lib lint`,
  and `pod repo push` commands.  
  [Eric Amorde](https://github.com/amorde)
  [#7683](https://github.com/CocoaPods/CocoaPods/issues/7683)

##### Bug Fixes

* Scope embedded pods to their host targets by their configuration.  
  [Dimitris Koutsogiorgas](https://github.com/dnkoutso)
  [#8011](https://github.com/CocoaPods/CocoaPods/issues/8011)

* Set the `SWIFT_VERSION` on resource bundle targets that contain compiled
  sources and use Swift.  
  [Dimitris Koutsogiorgas](https://github.com/dnkoutso)
  [#7950](https://github.com/CocoaPods/CocoaPods/issues/7950)

* Do not ignore `--no-overwrite` parameter if a commit message is specified.  
  [Dimitris Koutsogiorgas](https://github.com/dnkoutso)
  [#7926](https://github.com/CocoaPods/CocoaPods/issues/7926)
  
* Generate `-ObjC` in `OTHER_LDFLAGS` for apps with static frameworks.  
  [Paul Beusterien](https://github.com/paulb777)
  [#7946](https://github.com/CocoaPods/CocoaPods/pull/7946)

* Do not display that a source was changed if it uses different casing.  
  [Dimitris Koutsogiorgas](https://github.com/dnkoutso)
  [#7883](https://github.com/CocoaPods/CocoaPods/pull/7883)
  
* Set `CURRENT_PROJECT_VERSION` for generated app host targets.  
  [Dimitris Koutsogiorgas](https://github.com/dnkoutso)
  [#7825](https://github.com/CocoaPods/CocoaPods/pull/7825)

* Properly follow symlinks within macOS universal frameworks.  
  [Dimitris Koutsogiorgas](https://github.com/dnkoutso)
  [#7587](https://github.com/CocoaPods/CocoaPods/issues/7587)
  
* Validator adds a Swift file if any of the pod targets use Swift.  
  [Dimitris Koutsogiorgas](https://github.com/dnkoutso)
  [#7738](https://github.com/CocoaPods/CocoaPods/issues/7738)

* Fix `INFOPLIST_FILE` being overridden when set in a podspec's `pod_target_xcconfig`.  
  [Eric Amorde](https://github.com/amorde)
  [#7530](https://github.com/CocoaPods/CocoaPods/issues/7530)

* Raise an error if user target `SWIFT_VERSION` is missing.  
  [Dimitris Koutsogiorgas](https://github.com/dnkoutso)
  [#7770](https://github.com/CocoaPods/CocoaPods/issues/7770)

* Fix the umbrella header import path when `header_dir` is specified in the
  podspec and building a static library with modular headers enabled.  
  [chuganzy](https://github.com/chuganzy)
  [#7724](https://github.com/CocoaPods/CocoaPods/pull/7724)

* Do not symlink headers that belong to test specs.  
  [Dimitris Koutsogiorgas](https://github.com/dnkoutso)
  [#7762](https://github.com/CocoaPods/CocoaPods/pull/7762)

* Do not build pod target if it only contains script phases.  
  [Dimitris Koutsogiorgas](https://github.com/dnkoutso)
  [#7746](https://github.com/CocoaPods/CocoaPods/issues/7746)

* Do not try to integrate uncreated test native targets.  
  [Dimitris Koutsogiorgas](https://github.com/dnkoutso)
  [#7394](https://github.com/CocoaPods/CocoaPods/issues/7394)

* Attempt to parse `SWIFT_VERSION` from xcconfig during target inspection.  
  [Dimitris Koutsogiorgas](https://github.com/dnkoutso)
  [#7731](https://github.com/CocoaPods/CocoaPods/issues/7731)

* Do not crash when creating build settings for a missing user build configuration.  
  [Dimitris Koutsogiorgas](https://github.com/dnkoutso)
  [#7698](https://github.com/CocoaPods/CocoaPods/pull/7698)

* Do not overwrite App host info plist when using multiple test specs.  
  [Dimitris Koutsogiorgas](https://github.com/dnkoutso)
  [#7695](https://github.com/CocoaPods/CocoaPods/pull/7695)

* Do not include test dependencies' input and output paths.  
  [Dimitris Koutsogiorgas](https://github.com/dnkoutso)
  [#7688](https://github.com/CocoaPods/CocoaPods/pull/7688)

* Skip test file accessors for `uses_swift?` and `should_build?` methods.  
  [Dimitris Koutsogiorgas](https://github.com/dnkoutso)
  [#7671](https://github.com/CocoaPods/CocoaPods/pull/7671)

* When integrating a vendored framework while building pods as static
  libraries, public headers will be found via `FRAMEWORK_SEARCH_PATHS`
  instead of via the sandbox headers store.  
  [Samuel Giddins](https://github.com/segiddins)

* Improve performance of grouping pods by configuration.  
  [Samuel Giddins](https://github.com/segiddins)

* Stop linking frameworks to static libraries to avoid warnings with the new build system.  
  [Samuel Giddins](https://github.com/segiddins)
  [#7570](https://github.com/CocoaPods/CocoaPods/pull/7570)

* Allow `EXPANDED_CODE_SIGN_IDENTITY` to be unset.  
  [Keith Smiley](https://github.com/keith)
  [#7708](https://github.com/CocoaPods/CocoaPods/issues/7708)

* Running `pod install` with static library modules no longer causes pods to
  be recompiled.  
  [Samuel Giddins](https://github.com/segiddins)

* A pod built as a static library linked into multiple targets will only build
  as a module when all of the targets it is linked into have opted into it.  
  [Samuel Giddins](https://github.com/segiddins)

* Use `CP_HOME_DIR` as the base for all default directories.  
  [mcfedr](https://github.com/mcfedr)
  [#7917](https://github.com/CocoaPods/CocoaPods/pull/7917)
  
* Exclude 32-bit architectures from Pod targets when the deployment target is
  iOS 11.0 or higher.  
  [Eric Amorde](https://github.com/amorde)
  [#7148](https://github.com/CocoaPods/CocoaPods/issues/7148)

* Fail gracefully when the analyzer has dependencies to fetch, but has been
  told not to fetch them.  
  [Samuel Giddins](https://github.com/segiddins)

* Don't generate framework or resource scripts if they will not be used.  
  [Eric Amorde](https://github.com/amorde)

* Fix a crash when loading the `macho` gem in certain environments.  
  [Eric Amorde](https://github.com/amorde)
  [#7867](https://github.com/CocoaPods/CocoaPods/issues/7867)


## 1.5.3 (2018-05-25)

##### Enhancements

* None.  

##### Bug Fixes

* Fix compatibility with RubyGems 2.7.7.  
  [Samuel Giddins](https://github.com/segiddins)
  [#7765](https://github.com/CocoaPods/CocoaPods/issues/7765)
  [#7766](https://github.com/CocoaPods/CocoaPods/issues/7766)
  [#7763](https://github.com/CocoaPods/CocoaPods/issues/7763)


## 1.5.2 (2018-05-09)

##### Enhancements

* None.  

##### Bug Fixes

* None.  


## 1.5.1 (2018-05-07)

##### Enhancements

* Improve performance of the dependency resolver by removing duplicates for dependency nodes.
  [Jacek Suliga](https://github.com/jmkk)

##### Bug Fixes

* Do not include test dependencies input and output paths.  
  [Dimitris Koutsogiorgas](https://github.com/dnkoutso)
  [#7688](https://github.com/CocoaPods/CocoaPods/pull/7688)

* Remove [system] declaration attribute from generated module maps.  
  [Dimitris Koutsogiorgas](https://github.com/dnkoutso)
  [#7589](https://github.com/CocoaPods/CocoaPods/issues/7589)

* Properly namespace Info.plist names during target installation.  
  [Dimitris Koutsogiorgas](https://github.com/dnkoutso)
  [#7611](https://github.com/CocoaPods/CocoaPods/pull/7611)

* Always generate FRAMEWORK_SEARCH_PATHS for vendored_frameworks.  
  [Paul Beusterien](https://github.com/paulb777)
  [#7591](https://github.com/CocoaPods/CocoaPods/issues/7591)

* Fix modular header access to header_dir's.  
  [Paul Beusterien](https://github.com/paulb777)
  [#7597](https://github.com/CocoaPods/CocoaPods/issues/7597)

* Fix static framework dependent target double linking without `use_frameworks`.  
  [Paul Beusterien](https://github.com/paulb777)
  [#7592](https://github.com/CocoaPods/CocoaPods/issues/7592)

* Make modular header private header access consistent with frameworks and static libraries.  
  [Paul Beusterien](https://github.com/paulb777)
  [#7596](https://github.com/CocoaPods/CocoaPods/issues/7596)

* Inhibit warnings for all dependencies during validation except for the one being validated.  
  [Dimitris Koutsogiorgas](https://github.com/dnkoutso)
  [#7434](https://github.com/CocoaPods/CocoaPods/issues/7434)

* Prevent duplicated targets from being stripped out from the framework search paths.  
  [Liquidsoul](https://github.com/liquidsoul)
  [#7644](https://github.com/CocoaPods/CocoaPods/pull/7644)

* Fix `assetcatalog_generated_info.plist` path in copy resources phase.  
  [Maxime Le Moine](https://github.com/MaximeLM)
  [#7590](https://github.com/CocoaPods/CocoaPods/issues/7590)

## 1.5.0 (2018-04-04)

##### Enhancements

* None.  

##### Bug Fixes

* Escape double quotes for module map contents  
  [Dimitris Koutsogiorgas](https://github.com/dnkoutso)
  [#7549](https://github.com/CocoaPods/CocoaPods/pull/7549)

* Fix building Swift static library test specs.  
  [Samuel Giddins](https://github.com/segiddins)

* Swift static libraries can be used in targets whose search paths are inherited.  
  [Samuel Giddins](https://github.com/segiddins)

## 1.5.0.beta.1 (2018-03-23)

##### Enhancements

* Add `--exclude-pods` option to `pod update` to allow excluding specific pods from update  
  [Oleksandr Kruk](https://github.com/0mega)
  [#7334](https://github.com/CocoaPods/CocoaPods/issues/7334)

* Add support for mixed Objective-C and Swift static frameworks  
  [Paul Beusterien](https://github.com/paulb777)
  [#7213](https://github.com/CocoaPods/CocoaPods/issues/7213)

* Improve `pod install` performance for pods with exact file paths rather than glob patterns  
  [Muhammed Yavuz Nuzumlalı](https://github.com/manuyavuz)
  [#7473](https://github.com/CocoaPods/CocoaPods/pull/7473)

* Display a message when a pods source has changed during installation  
  [Dimitris Koutsogiorgas](https://github.com/dnkoutso)
  [#7464](https://github.com/CocoaPods/CocoaPods/pull/7464)

* Add support for modular header search paths, include "legacy" support.  
  [Dimitris Koutsogiorgas](https://github.com/dnkoutso)
  [#7412](https://github.com/CocoaPods/CocoaPods/pull/7412)

* Set direct and transitive dependency header search paths for pod targets  
  [Dimitris Koutsogiorgas](https://github.com/dnkoutso)
  [#7116](https://github.com/CocoaPods/CocoaPods/pull/7116)

* Log target names missing host for libraries  
  [Keith Smiley](https://github.com/keith)
  [#7346](https://github.com/CocoaPods/CocoaPods/pull/7346)

* Add a `--no-overwrite` flag to `pod repo push` to disable overwriting
  existing specs that have already been pushed.  
  [Samuel Giddins](https://github.com/segiddins)

* Store which specs repo a pod comes from in the lockfile.  
  [Samuel Giddins](https://github.com/segiddins)

* Add `set -u` to the copy frameworks and copy resources scripts.  
  [Keith Smiley](https://github.com/keith)
  [#7180](https://github.com/CocoaPods/CocoaPods/pull/7180)

* Allow integrating into static library targets without attempting to copy 
  resources or embed frameworks unless `UNLOCALIZED_RESOURCES_FOLDER_PATH` 
  or `FRAMEWORKS_FOLDER_PATH` is set.  
  [Samuel Giddins](https://github.com/segiddins)

* Change color scheme of `pod outdated` from red-yellow-green to red-blue-green to be more colorblind friendly  
  [iv-mexx](https://github.com/iv-mexx)  
  [#7372](https://github.com/CocoaPods/CocoaPods/issues/7372)  

* Add support for integrating swift pods as static libraries.  
  [Danielle Tomlinson](https://github.com/dantoml)
  [Samuel Giddins](https://github.com/segiddins)
  [#6899](https://github.com/CocoaPods/CocoaPods/issues/6899)

* Document format of POD_NAMES in pod update  
  [mrh-is](https://github.com/mrh-is)

* Update validator to stream output as xcodebuild runs  
  [abbeycode](https://github.com/abbeycode)
  [#7040](https://github.com/CocoaPods/CocoaPods/issues/7040)
  
##### Bug Fixes

* Create a generic Info.plist file for test targets  
  Use xcode default `PRODUCT_MODULE_NAME` for generated test targets  
  [Paul Zabelin](https://github.com/paulz)
  [#7506](https://github.com/CocoaPods/CocoaPods/issues/7506)
  
* Prevent `xcassets` compilation from stomping over the apps `xcassets`  
  [Dimitris Koutsogiorgas](https://github.com/dnkoutso)
  [#7003](https://github.com/CocoaPods/CocoaPods/issues/7003)

* Fix script phase output path for `.xcasset` resources  
  [Dimitris Koutsogiorgas](https://github.com/dnkoutso)
  [#7511](https://github.com/CocoaPods/CocoaPods/issues/7511)

* Fix `PRODUCT_MODULE_NAME` for generated test targets  
  [Dimitris Koutsogiorgas](https://github.com/dnkoutso)
  [#7507](https://github.com/CocoaPods/CocoaPods/issues/7507)

* Ensure `SWIFT_VERSION` is set for test only pod targets during validation  
  [Dimitris Koutsogiorgas](https://github.com/dnkoutso)
  [#7498](https://github.com/CocoaPods/CocoaPods/issues/7498)

* Fix iOS test native target signing settings  
  [Dimitris Koutsogiorgas](https://github.com/dnkoutso)
  [#7504](https://github.com/CocoaPods/CocoaPods/pull/7504)

* Clear input/output paths if they exceed an arbitrary limit  
  [Dimitris Koutsogiorgas](https://github.com/dnkoutso)
  [#7362](https://github.com/CocoaPods/CocoaPods/issues/7362)

* Warn instead of throwing an exception when a development pod specifies an invalid license file path  
  [Eric Amorde](https://github.com/amorde)
  [#7377](https://github.com/CocoaPods/CocoaPods/issues/7377)

* Better static frameworks transitive dependency error checking  
  [Paul Beusterien](https://github.com/paulb777)
  [#7352](https://github.com/CocoaPods/CocoaPods/issues/7352)

* Always update input/output paths even if they are empty  
  [Dimitris Koutsogiorgas](https://github.com/dnkoutso)
  [#7368](https://github.com/CocoaPods/CocoaPods/pull/7368)

* Unique all available pre-release versions when displaying  
  [Samuel Giddins](https://github.com/segiddins)
  [#7353](https://github.com/CocoaPods/CocoaPods/pull/7353)

* Do not attempt compilation for pods with no sources and skipping import validation  
  [Dimitris Koutsogiorgas](https://github.com/dnkoutso)
  [#7336](https://github.com/CocoaPods/CocoaPods/issues/7336)

* Avoid adding copy resources and frameworks script phases when those phases
  would not copy anything.  
  [Keith Smiley](https://github.com/keith)
  [Samuel Giddins](https://github.com/segiddins)

* Speed up `pod install` times by up to 50% for very large project.  
  [Samuel Giddins](https://github.com/segiddins)

* Avoid dependency resolution conflicts when a pod depends upon a local pod.  
  [Samuel Giddins](https://github.com/segiddins)

* Fix legacy header search paths that broke due to #7116 and #7412.  
  [Dimitris Koutsogiorgas](https://github.com/dnkoutso)
  [#7445](https://github.com/CocoaPods/CocoaPods/pull/7445)

* Stop adding header search paths that do not contain any headers.  
  [Samuel Giddins](https://github.com/segiddins)

* Do not warn when http source uses `file:///` URI scheme  
  [Dimitris Koutsogiorgas](https://github.com/dnkoutso)
  [#7460](https://github.com/CocoaPods/CocoaPods/issues/7460)

* Remove bogus `PROVISIONING_PROFILE_SPECIFIER` value from Pods project.  
  [Ruenzuo](https://github.com/Ruenzuo)
  [#6964](https://github.com/CocoaPods/CocoaPods/issues/6964)

* Fix returning absolute paths from glob, fixes issue with static framework and public headers.  
  [Morgan McKenzie](https://github.com/rmtmckenzie)
  [#7463](https://github.com/CocoaPods/CocoaPods/issues/7463)

* Improve messages when integrating Swift pods as static libraries.  
  [Marcelo Fabri](https://github.com/marcelofabri)
  [#7495](https://github.com/CocoaPods/CocoaPods/issues/7495)

## 1.4.0 (2018-01-18)

##### Enhancements

* Show warning when Pod source uses unencrypted HTTP  
  [KrauseFx](https://github.com/KrauseFx)
  [#7293](https://github.com/CocoaPods/CocoaPods/issues/7293)

##### Bug Fixes

* Do not include test spec resources and framework paths of dependent targets into test scripts  
  [Dimitris Koutsogiorgas](https://github.com/dnkoutso)
  [#7318](https://github.com/CocoaPods/CocoaPods/pull/7318)

* Restore `development_pod_targets` public method in installer  
  [Dimitris Koutsogiorgas](https://github.com/dnkoutso)
  [#7292](https://github.com/CocoaPods/CocoaPods/pull/7292)

* Fix resolution when multiple sources provide the same pods, and there are 
  (potential) dependencies between the sources.  
  [Samuel Giddins](https://github.com/segiddins)
  [#7031](https://github.com/CocoaPods/CocoaPods/issues/7031)

* Ensure that externally-sourced (e.g. local & git) pods are allowed to resolve
  to prerelease versions.  
  [segiddins](https://github.com/segiddins)

## 1.4.0.rc.1 (2017-12-16)

##### Enhancements

* Integrate `swift_version` DSL support into pod targets  
  [Dimitris Koutsogiorgas](https://github.com/dnkoutso)
  [#7134](https://github.com/CocoaPods/CocoaPods/issues/7134)

* Add color indication to output of `pod outdated`  
  [iv-mexx](https://github.com/iv-mexx)
  [#7204](https://github.com/CocoaPods/CocoaPods/pull/7204)

* Set syntax of podspecs from development pods to Ruby when appropriate  
  [Eric Amorde](https://github.com/amorde)
  [#7278](https://github.com/CocoaPods/CocoaPods/pull/7278)

* Add support for editing the podspec, license, README, license, and docs of local development pods  
  [Eric Amorde](https://github.com/amorde)
  [#7093](https://github.com/CocoaPods/CocoaPods/pull/7093)

* Show warning when SDK provider tries to push a version with an unencrypted HTTP source  
  [KrauseFx](https://github.com/KrauseFx)
  [#7250](https://github.com/CocoaPods/CocoaPods/pull/7250)

##### Bug Fixes

* Deduplicate output path file names for resources and frameworks  
  [Eric Amorde](https://github.com/amorde)
  [#7259](https://github.com/CocoaPods/CocoaPods/issues/7259)

* Allow installation of a pod with its own Swift version on multiple targets  
  [Dimitris Koutsogiorgas](https://github.com/dnkoutso)
  [#7261](https://github.com/CocoaPods/CocoaPods/pull/7261)

* Quote framework names in OTHER_LDFLAGS  
  [Tyler Stromberg](https://github.com/AquaGeek)
  [#7185](https://github.com/CocoaPods/CocoaPods/issues/7185)

* Fix static framework archive regression from #7187  
  [Paul Beusterien](https://github.com/paulb777)
  [#7225](https://github.com/CocoaPods/CocoaPods/issues/7225)

* Install resource bundles and embed frameworks for every test target's configuration  
  [Nickolay Tarbayev](https://github.com/tarbayev)
  [#7012](https://github.com/CocoaPods/CocoaPods/issues/7012)

* Set `SWIFT_VERSION` to test native targets during validation  
  [Dimitris Koutsogiorgas](https://github.com/dnkoutso)
  [#7216](https://github.com/CocoaPods/CocoaPods/pull/7216)

* Add copied resources' paths to "Copy Pods Resources" output file list  
  [igor-makarov](https://github.com/igor-makarov)
  [#6936](https://github.com/CocoaPods/CocoaPods/issues/6936)

* Do not link system frameworks of test specs to library targets  
  [Dimitris Koutsogiorgas](https://github.com/dnkoutso)
  [#7205](https://github.com/CocoaPods/CocoaPods/pull/7205)

* Be more lenient when stripping frameworks and dSYMs for non fat binaries  
  [Dimitris Koutsogiorgas](https://github.com/dnkoutso)
  [#7196](https://github.com/CocoaPods/CocoaPods/issues/7196)
  [#5854](https://github.com/CocoaPods/CocoaPods/issues/5854)

* Do not display script phases warnings multiple times per platform  
  [Dimitris Koutsogiorgas](https://github.com/dnkoutso)
  [#7193](https://github.com/CocoaPods/CocoaPods/pull/7193)

* Fix unnecessary whole project recompilation with static frameworks  
  [Vladimir Gorbenko](https://github.com/volodg)
  [#7187](https://github.com/CocoaPods/CocoaPods/issues/7187)

* Prevent passing empty string to git when running `pod repo update --silent`  
  [Jon Sorrells](https://github.com/jonsorrells)
  [#7176](https://github.com/CocoaPods/CocoaPods/issues/7176)

* Do not propagate test spec frameworks and libraries into pod target xcconfig  
  [Dimitris Koutsogiorgas](https://github.com/dnkoutso)
  [#7172](https://github.com/CocoaPods/CocoaPods/issues/7172)

* Set language to Swift for test native targets if any dependencies use Swift  
  [Dimitris Koutsogiorgas](https://github.com/dnkoutso)
  [#7170](https://github.com/CocoaPods/CocoaPods/issues/7170)
  
* Prevent multiple script phases from stripping vendored dSYM  
  [Dimitris Koutsogiorgas](https://github.com/dnkoutso)
  [#7166](https://github.com/CocoaPods/CocoaPods/pull/7166)

* Static library headers should all be `Project` in Xcode header build phase  
  [Paul Beusterien](https://github.com/paulb777)
  [#4496](https://github.com/CocoaPods/CocoaPods/issues/4496)

* Fix archiving apps with static frameworks  
  [Paul Beusterien](https://github.com/paulb777)
  [#7158](https://github.com/CocoaPods/CocoaPods/issues/7158)

## 1.4.0.beta.2 (2017-10-24)

##### Enhancements

* Integrate execution position for shell script phases  
  [Dimitris Koutsogiorgas](https://github.com/dnkoutso)
  [#7101](https://github.com/CocoaPods/CocoaPods/pull/7101)

* Add support to integrate script phases from podspecs  
  [Dimitris Koutsogiorgas](https://github.com/dnkoutso)
  [#7092](https://github.com/CocoaPods/CocoaPods/pull/7092)

* Add support for preventing pch file generation with the skip_pch podspec attribute  
  [Paul Beusterien](https://github.com/paulb777)
  [#7044](https://github.com/CocoaPods/CocoaPods/pull/7044)

* Add app host support for test specs  
  [Dimitris Koutsogiorgas](https://github.com/dnkoutso)
  [#6953](https://github.com/CocoaPods/CocoaPods/issues/6953)

* Add support for resources in source static library frameworks  
  [Paul Beusterien](https://github.com/paulb777)
  [#7100](https://github.com/CocoaPods/CocoaPods/pull/7100)

##### Bug Fixes

* Copy .swiftmodule into static_frameworks to enable access to Swift static frameworks  
  [Paul Beusterien](https://github.com/paulb777)
  [#7140](https://github.com/CocoaPods/CocoaPods/issues/7140)

* Fix docs for prefix header paths  
  [Dimitris Koutsogiorgas](https://github.com/dnkoutso)
  [#7149](https://github.com/CocoaPods/CocoaPods/pull/7149)

* Fix integration `prefix_header_file` with test specs  
  [Dimitris Koutsogiorgas](https://github.com/dnkoutso)
  [#7147](https://github.com/CocoaPods/CocoaPods/pull/7147)

* Set the default Swift version to 3.2 during validation  
  [Victor Hugo Barros](https://github.com/heyzooi)
  [Dimitris Koutsogiorgas](https://github.com/dnkoutso)
  [#7136](https://github.com/CocoaPods/CocoaPods/pull/7136)

* Better warning message for which Swift version was used during validation  
  [Dimitris Koutsogiorgas](https://github.com/dnkoutso)
  [#7121](https://github.com/CocoaPods/CocoaPods/issues/7121)

* Fix static_framework Swift pod dependencies and implement pod access to dependent vendored_framework modules  
  [Paul Beusterien](https://github.com/paulb777)
  [#7117](https://github.com/CocoaPods/CocoaPods/issues/7117)

* Strip vendored dSYMs during embed script phase  
  [Dimitris Koutsogiorgas](https://github.com/dnkoutso)
  [#7111](https://github.com/CocoaPods/CocoaPods/issues/7111)

* Warn when a pod that was added or changed includes script phases  
  [Dimitris Koutsogiorgas](https://github.com/dnkoutso)
  [#7110](https://github.com/CocoaPods/CocoaPods/pull/7110)

* Build pod targets with script phases and integrate them properly  
  [Dimitris Koutsogiorgas](https://github.com/dnkoutso)
  [#7104](https://github.com/CocoaPods/CocoaPods/pull/7104)

* Do not set a `CODE_SIGN_IDENTITY` for macOS app hosts or xctest bundles  
  [Dimitris Koutsogiorgas](https://github.com/dnkoutso)
  [#7103](https://github.com/CocoaPods/CocoaPods/pull/7103)

* Fix framework and resources paths caching  
  [Dimitris Koutsogiorgas](https://github.com/dnkoutso)
  [#7068](https://github.com/CocoaPods/CocoaPods/pull/7068)

* Build subspecs in static frameworks without error  
  [Paul Beusterien](https://github.com/paulb777)
  [#7058](https://github.com/CocoaPods/CocoaPods/pull/7058)

* Ensure `SYMROOT` is properly set for all user configurations  
  [Dimitris Koutsogiorgas](https://github.com/dnkoutso)
  [#7081](https://github.com/CocoaPods/CocoaPods/issues/7081)

## 1.4.0.beta.1 (2017-09-24)

##### Enhancements

* Do not force include the master spec repo if plugins provide sources  
  [Eric Amorde](https://github.com/amorde)
  [#7033](https://github.com/CocoaPods/CocoaPods/pull/7033)

* Add custom shell script integration from Podfile  
  [Dimitris Koutsogiorgas](https://github.com/dnkoutso)
  [#6820](https://github.com/CocoaPods/CocoaPods/pull/6820)

* Show full requirement trees when a version conflict is encountered during 
  dependency resolution.  
  [Samuel Giddins](https://github.com/segiddins)

* Add support for source static library frameworks  
  [Paul Beusterien](https://github.com/paulb777)
  [#6811](https://github.com/CocoaPods/CocoaPods/pull/6811)

* Add Private Header support to static frameworks  
  [Paul Beusterien](https://github.com/paulb777)
  [#6969](https://github.com/CocoaPods/CocoaPods/pull/6969)

* For source static frameworks, include frameworks from dependent targets and libraries in OTHER_LDFLAGS  
  [Paul Beusterien](https://github.com/paulb777)
  [#6988](https://github.com/CocoaPods/CocoaPods/pull/6988)

##### Bug Fixes

* Deduplicate test specs correctly from pod variants and targets  
  [Dimitris Koutsogiorgas](https://github.com/dnkoutso)
  [#7036](https://github.com/CocoaPods/CocoaPods/pull/7036)

* Do not merge `pod_target_xcconfig` from test specs into non test xcconfigs  
  [Dimitris Koutsogiorgas](https://github.com/dnkoutso)
  [#7037](https://github.com/CocoaPods/CocoaPods/pull/7037)

* Wrap `$PODS_CONFIGURATION_BUILD_DIR` and `$PODS_BUILD_DIR` with curlies  
  [Dimitris Koutsogiorgas](https://github.com/dnkoutso)
  [#7048](https://github.com/CocoaPods/CocoaPods/pull/7048)

* Fix common paths sometimes calculating incorrectly  
  [amorde](https://github.com/amorde)
  [#7028](https://github.com/CocoaPods/CocoaPods/pull/7028)

* Do not code sign OSX targets for testing bundles  
  [Justin Martin](https://github.com/justinseanmartin)
  [#7027](https://github.com/CocoaPods/CocoaPods/pull/7027)

* Ensure a unique ID is generated for each resource bundle  
  [Justin Martin](https://github.com/justinseanmartin)
  [#7015](https://github.com/CocoaPods/CocoaPods/pull/7015)

* Do not include settings from file accessors of test specs into aggregate xcconfigs  
  [Dimitris Koutsogiorgas](https://github.com/dnkoutso)
  [#7019](https://github.com/CocoaPods/CocoaPods/pull/7019)

* Use the resolver to identify which pod targets are test only  
  [Dimitris Koutsogiorgas](https://github.com/dnkoutso)
  [Justin Martin](https://github.com/justinseanmartin)
  [#7014](https://github.com/CocoaPods/CocoaPods/pull/7014)

* Perform code signing on xctest bundles in the Pods project generated by a test spec  
  [Justin Martin](https://github.com/justinseanmartin)
  [#7013](https://github.com/CocoaPods/CocoaPods/pull/7013)

* Exclude test resource and framework paths from aggregate targets  
  [Dimitris Koutsogiorgas](https://github.com/dnkoutso)
  [#7000](https://github.com/CocoaPods/CocoaPods/pull/7000)

* Wrap platform warning message with quotes  
  [Dimitris Koutsogiorgas](https://github.com/dnkoutso)
  [#6968](https://github.com/CocoaPods/CocoaPods/pull/6968)

* Wire dependencies for pod targets not part of any aggregate target  
  [Dimitris Koutsogiorgas](https://github.com/dnkoutso)
  [#6948](https://github.com/CocoaPods/CocoaPods/pull/6948)

* Fix validation warnings when using --swift-version  
  [Danielle Tomlinson](https://github.com/dantoml)
  [#6971](https://github.com/CocoaPods/CocoaPods/pull/6971)

* Fix xcconfig boolean merging when substrings include yes or no  
  [Paul Beusterien](https://github.com/paulb777)
  [#6997](https://github.com/CocoaPods/CocoaPods/pull/6997)

* Filter out subset dependent targets from FRAMEWORK_SEARCH_PATHS  
  [Paul Beusterien](https://github.com/paulb777)
  [#7002](https://github.com/CocoaPods/CocoaPods/pull/7002)

* Propagate HEADER_SEARCH_PATHS settings from search paths  
  [Paul Beusterien](https://github.com/paulb777)
  [#7006](https://github.com/CocoaPods/CocoaPods/pull/7006)

## 1.3.1 (2017-08-02)

##### Enhancements

* None.

##### Bug Fixes

* Do not use `--delete` when copying resources to app target folder  
  [Dimitris Koutsogiorgas](https://github.com/dnkoutso)
  [#6927](https://github.com/CocoaPods/CocoaPods/issues/6927)

## 1.3.0 (2017-08-02)

##### Enhancements

* None.  

##### Bug Fixes

* Ensure transitive dependencies are linked to test targets  
  [Dimitris Koutsogiorgas](https://github.com/dnkoutso)
  [#6917](https://github.com/CocoaPods/CocoaPods/pull/6917)

* Properly install pod targets with test specs within subspecs  
  [Dimitris Koutsogiorgas](https://github.com/dnkoutso)
  [#6915](https://github.com/CocoaPods/CocoaPods/pull/6915)

* Add `--skip-tests` support `push` to push command  
  [Dimitris Koutsogiorgas](https://github.com/dnkoutso)
  [#6893](https://github.com/CocoaPods/CocoaPods/pull/6893)

## 1.3.0.rc.1 (2017-07-27)

##### Enhancements

* None.  

##### Bug Fixes

* Cache result of resource and framework paths  
  [Dimitris Koutsogiorgas](https://github.com/dnkoutso)
  [#6893](https://github.com/CocoaPods/CocoaPods/pull/6893)

* Ensure source urls are set when spec has subspecs with dependencies  
  [Dimitris Koutsogiorgas](https://github.com/dnkoutso)
  [#6888](https://github.com/CocoaPods/CocoaPods/pull/6888)

## 1.3.0.beta.3 (2017-07-19)

##### Enhancements

* Protect rsync tmp files from being deleted if two targets sync at the same time  
  [Justin Martin](https://github.com/justinseanmartin)
  [#6873](https://github.com/CocoaPods/CocoaPods/pull/6873)

* Include test schemes within library schemes  
  [Dimitris Koutsogiorgas](https://github.com/dnkoutso)
  [#6765](https://github.com/CocoaPods/CocoaPods/issues/6765)

* Truncate extra groups in Development Pods when they are parents of all files  
  [Eric Amorde](https://github.com/amorde)
  [#6814](https://github.com/CocoaPods/CocoaPods/pull/6814)

* Do not re-write generated files that have not changed  
  [Dimitris Koutsogiorgas](https://github.com/dnkoutso)
  [dingjingpisces2015](https://github.com/dingjingpisces2015)
  [#6825](https://github.com/CocoaPods/CocoaPods/pull/6825)

##### Bug Fixes

* Set the test xcconfig file to resource bundles used only by tests  
  [Dimitris Koutsogiorgas](https://github.com/dnkoutso)
  [#6886](https://github.com/CocoaPods/CocoaPods/pull/6886)

* Integrate test targets to embed frameworks and resources  
  [Dimitris Koutsogiorgas](https://github.com/dnkoutso)
  [#6828](https://github.com/CocoaPods/CocoaPods/pull/6828)

* Ensure resource bundle and test dependencies are set for test native targets  
  [Dimitris Koutsogiorgas](https://github.com/dnkoutso)
  [#6829](https://github.com/CocoaPods/CocoaPods/pull/6829)

* Provide a better error message when references are missing for non-source files
  [David Airapetyan](https://github.com/davidair)
  [#4887](https://github.com/CocoaPods/CocoaPods/issues/4887)

* Select unique module_name(s) across host target's and embedded targets' pod targets  
  [Anand Biligiri](https://github.com/abiligiri)
  [#6711](https://github.com/CocoaPods/CocoaPods/issues/6711)

## 1.3.0.beta.2 (2017-06-22)

##### Enhancements
* Add inputs and outputs for resources script phase  
  [Dimitris Koutsogiorgas](https://github.com/dnkoutso)
  [#6806](https://github.com/CocoaPods/CocoaPods/pull/6806)

* Simplify logic around framework input and output paths  
  [Dimitris Koutsogiorgas](https://github.com/dnkoutso)
  [#6803](https://github.com/CocoaPods/CocoaPods/pull/6803)

* Add inputs and outputs to check manifest lock and embed framework script phases  
  [Dimitris Koutsogiorgas](https://github.com/dnkoutso)
  [#6797](https://github.com/CocoaPods/CocoaPods/issues/6797)

##### Bug Fixes

* Remove 0.34 migration for a small boost in `pod install` time  
  [Dimitris Koutsogiorgas](https://github.com/dnkoutso)
  [#6783](hhttps://github.com/CocoaPods/CocoaPods/pull/6783)

* Use a cache when figuring out if a pod target is test only  
  [Dimitris Koutsogiorgas](https://github.com/dnkoutso)
  [#6787](https://github.com/CocoaPods/CocoaPods/pull/6787)

## 1.3.0.beta.1 (2017-06-06)

##### Enhancements

* Add validator support to run test specs during lint  
  [Dimitris Koutsogiorgas](https://github.com/dnkoutso)
  [#6753](https://github.com/CocoaPods/CocoaPods/pull/6753)

* Fix to include proper runtime search paths for test native targets  
  [Dimitris Koutsogiorgas](https://github.com/dnkoutso)
  [#6727](https://github.com/CocoaPods/CocoaPods/pull/6727)

* Aggregate targets should not include pod targets only used by tests  
  [Dimitris Koutsogiorgas](https://github.com/dnkoutso)
  [#6726](https://github.com/CocoaPods/CocoaPods/pull/6726)

* Add support for test target creation in the pods project generator  
  [Dimitris Koutsogiorgas](https://github.com/dnkoutso)
  [#6703](https://github.com/CocoaPods/CocoaPods/pull/6703) 

* Copy dSYM for vendored frameworks.  
  [Dimitris Koutsogiorgas](https://github.com/dnkoutso)
  [#1698](https://github.com/CocoaPods/CocoaPods/issues/1698) 

* Prevents need for .swift-version file in Objective-C pods  
  [Austin Emmons](https://github.com/atreat)
  [#6742](https://github.com/CocoaPods/CocoaPods/issues/6742) 

* Add a ipc command `podfile_json` converts a Podfile to JSON  
  [Dacaiguoguo](https://github.com/dacaiguoguogmail)
  [#6779](https://github.com/CocoaPods/CocoaPods/pull/6779)

##### Bug Fixes

* Link `swiftSwiftOnoneSupport` for test xcconfigs  
  [Dimitris Koutsogiorgas](https://github.com/dnkoutso)
  [#6769](https://github.com/CocoaPods/CocoaPods/pull/6769)

* Do not double add search paths to test xcconfig from parent  
  [Dimitris Koutsogiorgas](https://github.com/dnkoutso)
  [#6768](https://github.com/CocoaPods/CocoaPods/pull/6768)

* Ensure product name for tests is not overridden by custom build settings  
  [Dimitris Koutsogiorgas](https://github.com/dnkoutso)
  [#6766](https://github.com/CocoaPods/CocoaPods/pull/6766)

* Do not use the same product name for test targets  
  [Dimitris Koutsogiorgas](https://github.com/dnkoutso)
  [#6762](https://github.com/CocoaPods/CocoaPods/pull/6762)

* Use unique temp folder during lint for parallel execution  
  [Dimitris Koutsogiorgas](https://github.com/dnkoutso)
  [#5117](https://github.com/CocoaPods/CocoaPods/issues/5117)

* Stop adding `$(inherited)` for every static library linked  
  [Dimitris Koutsogiorgas](https://github.com/dnkoutso)
  [#6756](https://github.com/CocoaPods/CocoaPods/pull/6756)

* Settings for dependent targets should include the parent target for test xcconfigs  
  [Dimitris Koutsogiorgas](https://github.com/dnkoutso)
  [#6755](https://github.com/CocoaPods/CocoaPods/pull/6755)

* Only check for valid Swift version for pod targets that use Swift  
  [Dimitris Koutsogiorgas](https://github.com/dnkoutso)
  [#6733](https://github.com/CocoaPods/CocoaPods/pull/6733) 

* Fix pod install error from 1.2.1 when working with static lib-only projects.  
  [Ben Asher](https://github.com/benasher44)
  [#6673](https://github.com/CocoaPods/CocoaPods/issues/6673)

* Use `git!` when executing `push` command in order to raise informative and set exit code.  
  [Dimitris Koutsogiorgas](https://github.com/dnkoutso)
  [#6700](https://github.com/CocoaPods/CocoaPods/pull/6700) 

* Make copy resources echoes always return true to work around issue where Xcode stops handling build script output greater than \~440 characters (rdar://30607704).  
  [postmechanical](https://github.com/postmechanical)
  [#6595](https://github.com/CocoaPods/CocoaPods/issues/6595)

* Inherit pod defined values for `SWIFT_ACTIVE_COMPILATION_CONDITIONS`.  
  [Louis D'hauwe](https://github.com/louisdh)
  [#6629](https://github.com/CocoaPods/CocoaPods/pull/6629)
  
* Delete extraneous files in rsync destination.  
  [jgavris](https://github.com/jgavris)
  [#6694](https://github.com/CocoaPods/CocoaPods/pull/6694)
  
## 1.2.1 (2017-04-11)

##### Enhancements

* None.  

##### Bug Fixes

* No master specs cloning when not needed for `pod lib lint`.  
  [Alfredo Delli Bovi](https://github.com/adellibovi)
  [#6154](https://github.com/CocoaPods/CocoaPods/issues/6154)


## 1.2.1.rc.1 (2017-04-05)

##### Enhancements

* None.  

##### Bug Fixes

* Fix generating `LD_RUNPATH_SEARCH_PATHS` without `use_frameworks!` but consuming a vendored dynamic artifact.  
  [Dimitris Koutsogiorgas](https://github.com/dnkoutso)
  [#6596](https://github.com/CocoaPods/CocoaPods/issues/6596)

* Fix building with static lib subprojects (previously only supported framework subprojects).  
  [Ben Asher](https://github.com/benasher44)
  [#5830](https://github.com/CocoaPods/CocoaPods/issues/5830)
  [#6306](https://github.com/CocoaPods/CocoaPods/issues/6306)

* Fix regression from #6457 to ensure a correct error message is given when a spec is not found.  
  [Dimitris Koutsogiorgas](https://github.com/dnkoutso)
  [#6457](https://github.com/CocoaPods/CocoaPods/issues/6457)

* Provide a better error message if a podspec is found but cannot be parsed.  
  [Dimitris Koutsogiorgas](https://github.com/dnkoutso)
  [#6457](https://github.com/CocoaPods/CocoaPods/issues/6457)

* Only share pod target xcscheme if present during validation.  
  [Dimitris Koutsogiorgas](https://github.com/dnkoutso)
  [#6558](https://github.com/CocoaPods/CocoaPods/pull/6558)

* Properly compile storyboard for watch device family.  
  [Dimitris Koutsogiorgas](https://github.com/dnkoutso)
  [#6516](https://github.com/CocoaPods/CocoaPods/issues/6516)

* Support git progress for `pod repo update` and `pod install --repo-update`  
  [Alfredo Delli Bovi](https://github.com/adellibovi)
  [#6525](https://github.com/CocoaPods/CocoaPods/issues/6525)

* Return new exit code (31) when spec not found  
  [Alfredo Delli Bovi](https://github.com/adellibovi)
  [#6033](https://github.com/CocoaPods/CocoaPods/issues/6033)

* Provide better error message when spec not found  
  [Alfredo Delli Bovi](https://github.com/adellibovi)
  [#6033](https://github.com/CocoaPods/CocoaPods/issues/6033)


## 1.2.1.beta.1 (2017-03-08)

##### Enhancements

* Use red text when pod installation fails 
  [Dimitris Koutsogiorgas](https://github.com/dnkoutso)
  [#6534](https://github.com/CocoaPods/CocoaPods/issues/6534)
  
* Provide installation option to disable multiple pod sources warnings.  
  [Dimitris Koutsogiorgas](https://github.com/dnkoutso)
  [#6497](https://github.com/CocoaPods/CocoaPods/pull/6497)

* Use the colored2 gem instead of colored.  
  [Orta Therox](https://github.com/orta)
  [xcodeproj#463](https://github.com/CocoaPods/Xcodeproj/pull/463)

* Cache results of dynamic_binary?  
  [Ken Wigginton](https://github.com/hailstorm350)
  [#6434](https://github.com/CocoaPods/CocoaPods/pull/6434)

* Created `NOMENCLATURE.md` to keep a glossary of the most common terms used in cocoapods.
  [Rob Contreras](https://github.com/robcontreras)
  [#2379](https://github.com/CocoaPods/CocoaPods/pull/2379)

##### Bug Fixes

* Ensure Core Data models get added to the compile sources phase for header generation.  
  [Ben Asher](https://github.com/benasher44)
  [#6259](https://github.com/CocoaPods/CocoaPods/issues/6259)

* Do not crash when attempting to install pod with no supported targets.  
  [Dimitris Koutsogiorgas](https://github.com/dnkoutso)
  [#6465](https://github.com/CocoaPods/CocoaPods/issues/6465)

* Correctly handle `OTHER_LDFLAGS` for targets with inherit search paths and source pods.  
  [Justin Martin](https://github.com/justinseanmartin)
  [Dimitris Koutsogiorgas](https://github.com/dnkoutso)
  [#6481](https://github.com/CocoaPods/CocoaPods/pull/6481)

* Uses `${PODS_PODFILE_DIR_PATH}` for generated manifest lock script phase.  
  [Dimitris Koutsogiorgas](https://github.com/dnkoutso)
  [#5499](https://github.com/CocoaPods/CocoaPods/issues/5499)

* Do not generate `UIRequiredDeviceCapabilities` for `tvOS` Info.plists.  
  [Dimitris Koutsogiorgas](https://github.com/dnkoutso)
  [#6193](https://github.com/CocoaPods/CocoaPods/issues/6193)

* Fix integration with vendored static frameworks and libraries.  
  [Dimitris Koutsogiorgas](https://github.com/dnkoutso)
  [#6477](https://github.com/CocoaPods/CocoaPods/pull/6477)

* Use `${SRCROOT}` rather than `${PODS_ROOT}` in the generated manifest lock script phase.  
  [Dimitris Koutsogiorgas](https://github.com/dnkoutso)
  [#5499](https://github.com/CocoaPods/CocoaPods/issues/5499)
  
* Fix build phase resource references to point at PBXVariantGroups where relevant.  
  [Wes Campaigne](https://github.com/Westacular)
  [Dimitris Koutsogiorgas](https://github.com/dnkoutso)
  [#6373](https://github.com/CocoaPods/CocoaPods/issues/6373)

* Correctly set runtime search paths for OSX unit test bundles when using frameworks.  
  [Dimitris Koutsogiorgas](https://github.com/dnkoutso)
  [#6435](https://github.com/CocoaPods/CocoaPods/pull/6435)
  
* Add `--skip-import-validation` to skip linking a pod during lint.  
  [Samuel Giddins](https://github.com/segiddins)
  [Dimitris Koutsogiorgas](https://github.com/dnkoutso)
  [#5670](https://github.com/CocoaPods/CocoaPods/issues/5670)

* Updated the colored2 gem (previous version removed from rubygems.org).  
  [Ben Asher](https://github.com/benasher44)
  [#6533](https://github.com/CocoaPods/CocoaPods/pull/6533)

## 1.2.0 (2017-01-28)

##### Enhancements

* None.  

##### Bug Fixes

* Do not link static frameworks to targets that use `inherit! search_paths`.  
  [Dimitris Koutsogiorgas](https://github.com/dnkoutso)
  [#6065](https://github.com/CocoaPods/CocoaPods/issues/6065)


## 1.2.0.rc.1 (2017-01-13)

##### Enhancements

* Show git progress when downloading the CocoaPods Specs repo.  
  [Danielle Tomlinson](https://github.com/dantoml)
  [#5937](https://github.com/CocoaPods/CocoaPods/issues/5937)

* Move Installer target verification into the Xcode namespace 
  [Danielle Tomlinson](https://github.com/DanToml)
  [#5607](https://github.com/CocoaPods/CocoaPods/pull/5607)

##### Bug Fixes

* None.  


## 1.2.0.beta.3 (2016-12-28)

##### Enhancements

* `pod repo push` now accepts the `--swift-version` argument.  
  [Dimitris Koutsogiorgas](https://github.com/dnkoutso)
  [#6217](https://github.com/CocoaPods/CocoaPods/issues/6217)

* Output Swift targets when multiple versions of Swift are detected.  
  [Justin Martin](https://github.com/justinseanmartin) & [Dimitris Koutsogiorgas](https://github.com/dnkoutso)
  [#6191](https://github.com/CocoaPods/CocoaPods/issues/6191)

* [update] adding --sources to specify to only update pods from a repo  
  [Mark Schall](https://github.com/maschall)
  [#5809](https://github.com/CocoaPods/CocoaPods/pull/5809)

* Add aggregated search paths targets to vendored build settings  
  [Chris Ortman](https://github.com/chrisortman)
  [Johannes Plunien](https://github.com/plu)
  [#5512](https://github.com/CocoaPods/CocoaPods/issues/5512)

* Use fetch and reset rather than a pull when updating specs repos.  
  [Danielle Tomlinson](https://github.com/dantoml)
  [#6206](https://github.com/CocoaPods/CocoaPods/pull/6206)

##### Bug Fixes

* Fix default LD_RUNPATH_SEARCH_PATHS for host targets.  
  [Dimitris Koutsogiorgas](https://github.com/dnkoutso)
  [#6006](https://github.com/CocoaPods/CocoaPods/issues/6006)

* Fix codesigning issues when targets have spaces.   
  [Sam Gammon](https://github.com/sgammon)
  [#6153](https://github.com/CocoaPods/CocoaPods/issues/6153)

* Raise an exception if unable to find a reference for a path and handle symlink references.  
  [Dimitris Koutsogiorgas](https://github.com/dnkoutso)
  [#5427](https://github.com/CocoaPods/CocoaPods/issues/5427)

* Re-escaped backslashes in embed_frameworks generator  
  [Harlan Haskins](https://github.com/harlanhaskins)
  [#6121](https://github.com/CocoaPods/CocoaPods/issues/6121)

* Escape spaces in CONFIGURATION_BUILD_DIR when creating header folders symlink  
  [Dmitry Obukhov](https://github.com/stel)
  [#6146](https://github.com/CocoaPods/CocoaPods/pull/6146)

* Fail gracefully when downloading a podspec in `pod spec lint` fails.  
  [Samuel Giddins](https://github.com/segiddins)

* Remove the `const_missing` hack for `Pod::SourcesManager`.  
  [Samuel Giddins](https://github.com/segiddins)

* Fixed code signing issue causing lint failure on macOS.  
  [Paul Cantrell](https://github.com/pcantrell)
  [#5645](https://github.com/CocoaPods/CocoaPods/issues/5645)

* Raise an exception when using a git version prior to 1.8.5.  
  [Danielle Tomlinson](https://github.com/dantoml)
  [#6078](https://github.com/CocoaPods/CocoaPods/issues/6078)

* Fix framework support for frameworks in sub-projects.  
  [Ben Asher](https://github.com/benasher44)
  [#6123](https://github.com/CocoaPods/CocoaPods/issues/6123)

* Remove errors that prevent host/extension target mismatches, which Xcode will warn about.
  [Ben Asher](https://github.com/benasher44)
  [#6173](https://github.com/CocoaPods/CocoaPods/issues/6173)


## 1.2.0.beta.1 (2016-10-28)

##### Enhancements

* Generate `PODS_TARGET_SRCROOT` build setting for each pod target.  
  [Dimitris Koutsogiorgas](https://github.com/dnkoutso)
  [#5375](https://github.com/CocoaPods/CocoaPods/issues/5375)

* Add support for running CocoaPods on Linux.  
  [Samuel Giddins](https://github.com/segiddins)

* Use native Ruby ASCII plist parsing and serialization, removing dependencies
  on FFI, Xcode, and macOS.  
  [Samuel Giddins](https://github.com/segiddins)

* Run codesigning in parallel in the embed frameworks build phase when
 `COCOAPODS_PARALLEL_CODE_SIGN` is set to `true`.  
  [Ben Asher](https://github.com/benasher44)
  [#6088](https://github.com/CocoaPods/CocoaPods/pull/6088)

##### Bug Fixes

* Add target-device tvOS in copy_resources generator.  
  [Konrad Feiler](https://github.com/Bersaelor)
  [#6052](https://github.com/CocoaPods/CocoaPods/issues/6052)

* Read the correct `SWIFT_VERSION` when generating target XCConfigs.  
  [Ben Asher](https://github.com/benasher44)
  [#6067](https://github.com/CocoaPods/CocoaPods/issues/6067)

* Don't explicitly set `ALWAYS_EMBED_SWIFT_STANDARD_LIBRARIES` to NO.  
  [Ben Asher](https://github.com/benasher44)
  [#6064](https://github.com/CocoaPods/CocoaPods/issues/6064)

* Redefine FOUNDATION_EXPORT for C-only pods in umbrella header.  
  [Chris Ballinger](https://github.com/chrisballinger)
  [#6024](https://github.com/CocoaPods/CocoaPods/issues/6024)


## 1.1.1 (2016-10-20)

##### Enhancements

* None.  

##### Bug Fixes

* Strip newlines from .swift-version files.  
  [Danielle Tomlinson](https://github.com/dantoml)
  [#6059](https://github.com/CocoaPods/CocoaPods/pull/6059)


## 1.1.0 (2016-10-19)

##### Enhancements

* Use host target for frameworks of XPC services.  
  [Ingmar Stein](https://github.com/IngmarStein)
  [#6029](https://github.com/CocoaPods/CocoaPods/pull/6029)

* Use Swift 3.0 by default during validation.  
  [Danielle Tomlinson](https://github.com/dantoml)
  [#6042](https://github.com/CocoaPods/CocoaPods/pull/6042)

* Exit with non-zero exit status if pod repo update fails  
  [Uku Loskit](https://github.com/UkuLoskit)
  [#6037](https://github.com/CocoaPods/CocoaPods/issues/6037)

* The validator has an API for accessing which version of Swift was used.  
  [Orta Therox](https://github.com/orta)
  [#6049](https://github.com/CocoaPods/CocoaPods/pull/6049)

##### Bug Fixes

* None.  

* Redefine FOUNDATION_EXPORT for C-only pods in umbrella header.  
  [Chris Ballinger](https://github.com/chrisballinger)
  [#6024](https://github.com/CocoaPods/CocoaPods/issues/6024)

## 1.1.0.rc.3 (2016-10-11)

##### Enhancements

* Cache result of inhibit_warnings and include_in_build_config to speed up pod install.  
  [Dimitris Koutsogiorgas](https://github.com/dnkoutso)
  [#5934](https://github.com/CocoaPods/CocoaPods/pull/5934)

* Tell users about the .swift-version file on validation failures.  
  [Danielle Tomlinson](https://github.com/dantoml)
  [#5951](https://github.com/CocoaPods/CocoaPods/pull/5951)

* Improve performance of PathList.read_file_system  
  [Heath Borders](https://github.com/hborders)
  [#5890](https://github.com/CocoaPods/CocoaPods/issues/5890)

* Cache result of uses_swift and should_build to speed up pod install.  
  [Dimitris Koutsogiorgas](https://github.com/dnkoutso)
  [#5837](https://github.com/CocoaPods/CocoaPods/pull/5837)

* Remove uses of `cd` in generated scripts  
  [Ben Asher](https://github.com/benasher44)
  [#5959](https://github.com/CocoaPods/CocoaPods/pull/5959)

* Error with helpful message when integrating a pod into targets that have mismatched Swift versions.  
  [Ben Asher](https://github.com/benasher44)
  [#5984](https://github.com/CocoaPods/CocoaPods/pull/5984)

* Allow users to share pods between Objective-C and Swift targets.  
  [Danielle Tomlinson](https://github.com/dantoml)
  [#5984](https://github.com/CocoaPods/CocoaPods/pull/5984)

* Allow setting the linting Swift version via `--swift-version=VERSION`  
  [Danielle Tomlinson](https://github.com/dantoml)
  [#5989](https://github.com/CocoaPods/CocoaPods/pull/5989)

* Greenify pod install success message  
  [Stephen Hayes](https://github.com/schayes04)
  [#5713](https://github.com/CocoaPods/CocoaPods/issues/5713)

* Update EMBEDDED_CONTENT_CONTAINS_SWIFT flag behaviour based on xcode version.  
  [codymoorhouse](https://github.com/codymoorhouse)
  [#5732](https://github.com/CocoaPods/CocoaPods/issues/5732)

##### Bug Fixes

* Remove special handling for messages apps  
  [Ben Asher](https://github.com/benasher44)
  [#5860](https://github.com/CocoaPods/CocoaPods/issues/5860)

* Ensure messages apps have an embed frameworks build phase  
  [Ben Asher](https://github.com/benasher44)
  [#5860](https://github.com/CocoaPods/CocoaPods/issues/5860)

* Fix linting of private pods when using libraries.  
  [Stefan Pühringer](https://github.com/b-ray)
  [#5891](https://github.com/CocoaPods/CocoaPods/issues/5891)


## 1.1.0.rc.2 (2016-09-13)

##### Enhancements

* Use the SWIFT_VERSION when linting pods. To lint with Swift 3.0
  add a Swift Version file. `echo "3.0" >> .swift-version`.   
  [Danielle Tomlinson](https://github.com/dantoml)
  [#5841](https://github.com/CocoaPods/CocoaPods/pull/5841)

##### Bug Fixes

* Correctly pass Pod:VERSION in `pod lib create`.  
  [Danielle Tomlinson](https://github.com/dantoml)
  [#5840](https://github.com/CocoaPods/CocoaPods/issues/5840)


## 1.1.0.rc.1 (2016-09-10)

##### Enhancements

*  

##### Bug Fixes

* Wrap generated import headers with __OBJC__ to fix C only pods.   
  [Dimitris Koutsogiorgas](https://github.com/dnkoutso)
  [#5291](https://github.com/CocoaPods/CocoaPods/issues/5291)

* Prevent crash when generating acknowledgements when license type is not specified.  
  [Marcelo Fabri](https://github.com/marcelofabri)
  [#5826](https://github.com/CocoaPods/CocoaPods/issues/5826)

* Pass full path to App.xcworkspace for spec validation, and use `git -C` for `pod repo push` git ops.  
  [Ben Asher](https://github.com/benasher44)
  [#5805](https://github.com/CocoaPods/CocoaPods/issues/5805)


## 1.1.0.beta.2 (2016-09-03)

##### Enhancements

* Remove references to the pre-1.0 Migrator.  
  [Danielle Tomlinson](https://github.com/dantoml)
  [#5635](https://github.com/CocoaPods/CocoaPods/pull/5635)  

* Improve performance of dependency resolution.
  [yanzhiwei147](https://github.com/yanzhiwei147)
  [#5510](https://github.com/CocoaPods/CocoaPods/pull/5510)

* Add support for building Messages applications.  
  [Ben Asher](https://github.com/benasher44)
  [#5726](https://github.com/CocoaPods/CocoaPods/pull/5726)

* Improved messaging when missing host targets for embedded targets.
  Improved support for framework-only projects.  
  [Ben Asher](https://github.com/benasher44)
  [#5733](https://github.com/CocoaPods/CocoaPods/pull/5733)

* Set ALWAYS_EMBED_SWIFT_STANDARD_LIBRARIES when appropriate.  
  [Ben Asher](https://github.com/benasher44)
  [#5732](https://github.com/CocoaPods/CocoaPods/pull/5732)

* Verify that embedded target platform and swift version matches the host.  
  [Ben Asher](https://github.com/benasher44)
  [#5747](https://github.com/CocoaPods/CocoaPods/pull/5747)

* Pass the version of CocoaPods to `pod lib create`'s configure script.  
  [orta](https://github.com/orta)
  [#5787](https://github.com/CocoaPods/CocoaPods/pull/5787)

* Improve host target detection for embedded targets
  in sub-projects.  
  [Ben Asher](https://github.com/benasher44)
  [#5622](https://github.com/CocoaPods/CocoaPods/issues/5622)

##### Bug Fixes

* Hash scope suffixes if they are over 50 characters to prevent file paths from being too long.  
  [Danielle Tomlinson](https://github.com/dantoml)
  [#5491](https://github.com/CocoaPods/CocoaPods/issues/5491)

* Fix codesigning identity on watchOS and tvOS targets.  
  [Danielle Tomlinson](https://github.com/dantoml)
  [#5686](https://github.com/CocoaPods/CocoaPods/issues/5686)

* Fix SWIFT_VERSION not being read when only defined at the project level.  
  [Ben Asher](https://github.com/benasher44)
  [#5700](https://github.com/CocoaPods/CocoaPods/issues/5700) and [#5737](https://github.com/CocoaPods/CocoaPods/issues/5737)

* Fix analyzer checking the compatibility of an embedded target with a host that has not been added the Podfile.  
  [Ben Asher](https://github.com/benasher44)
  [#5783](https://github.com/CocoaPods/CocoaPods/issues/5783)

## 1.1.0.beta.1 (2016-07-11)

##### Enhancements

* Move Pods Project generation to an `Xcode` Namespace.  
  [Daniel Tomlinson](https://github.com/dantoml)
  [#5480](https://github.com/CocoaPods/CocoaPods/pull/5480)

* Add the ability to inhibit swift warnings.  
  [Peter Ryszkiewicz](https://github.com/pRizz)
  [#5414](https://github.com/CocoaPods/CocoaPods/pull/5414)

* Use `git ls-remote` to skip full clones for branch dependencies.  
  [Juan Civile](https://github.com/champo)
  [#5376](https://github.com/CocoaPods/CocoaPods/issues/5376)

* [repo/push] --use-json to convert podspecs to JSON format when pushing.  
  [Mark Schall](https://github.com/maschall)
  [#5568](https://github.com/CocoaPods/CocoaPods/pull/5568)

* Set 'Allow app extension API only' for Messages extensions.  
  [Boris Bügling](https://github.com/neonichu)
  [#5558](https://github.com/CocoaPods/CocoaPods/issues/5558)

* Accept `pod repo push` with URL instead of only repo name.  
  [Mark Schall](https://github.com/maschall)
  [#5572](https://github.com/CocoaPods/CocoaPods/pull/5572)

* [Installer] Set the SWIFT_VERSION for CocoaPods generated targets.  
  [Danielle Tomlinson](https://github.com/DanToml)
  [#5540](https://github.com/CocoaPods/CocoaPods/pull/5540)

* Print message when skipping user project integration.  
  [Danielle Tomlinson](https://github.com/dantoml)
  [#5517](https://github.com/CocoaPods/CocoaPods/issues/5517)

* Show GitHub Issues that could be related to exceptions.  
  [Orta Therox](https://github.com/orta)
  [#4817](https://github.com/CocoaPods/CocoaPods/issues/4817)

* Improve handling of app extensions, watch os 1 extensions
  and framework targets.  
  [Ben Asher](https://github.com/benasher44)
  [#4203](https://github.com/CocoaPods/CocoaPods/issues/4203)

* Add a license type to generated acknowledgements file in plist.  
  [Naoto Kaneko](https://github.com/naoty)
  [#5436](https://github.com/CocoaPods/CocoaPods/pull/5436)

##### Bug Fixes

* Fix local pod platform conflict error message.  
  [Muhammed Yavuz Nuzumlalı](https://github.com/manuyavuz)
  [#5052](https://github.com/CocoaPods/CocoaPods/issues/5052)

* Avoid use of `activesupport` version 5 to stay compatible with macOS system
  Ruby.  
  [Boris Bügling](https://github.com/neonichu)
  [#5602](https://github.com/CocoaPods/CocoaPods/issues/5602)

* Fix installing pods with `use_frameworks` when deduplication is disabled.  
  [Samuel Giddins](https://github.com/segiddins)
  [#5481](https://github.com/CocoaPods/CocoaPods/issues/5481)

* Running `pod setup --silent` will now properly silence git output while
  updating the repository.  
  [Samuel Giddins](https://github.com/segiddins)

* Fix linting pods that depend upon `XCTest`.  
  [Samuel Giddins](https://github.com/segiddins)
  [#5321](https://github.com/CocoaPods/CocoaPods/issues/5321)

* Use `require` instead of `autoload` to solve an issue with loading
  `fourflusher`.  
  [Boris Bügling](https://github.com/neonichu)
  [#5445](https://github.com/CocoaPods/CocoaPods/issues/5445)

* Resolve cyclic dependencies when creating pod targets.  
  [Juan Civile](https://github.com/champo)
  [#5362](https://github.com/CocoaPods/CocoaPods/issues/5362)

* Fix embedding frameworks in UI Testing bundles.  
  [Daniel Tomlinson](https://github.com/dantoml)
  [#5250](https://github.com/CocoaPods/CocoaPods/issues/5250)

* Ensure attempting to print a path in the error report doesn't itself error.  
  [Samuel Giddins](https://github.com/)
  [#5541](https://github.com/CocoaPods/CocoaPods/issues/5541)

* Fix linting with Xcode 8.  
  [Boris Bügling](https://github.com/neonichu)
  [#5529](https://github.com/CocoaPods/CocoaPods/issues/5529)

* Fix linting with Xcode 8 by disabling it entirely.  
  [Boris Bügling](https://github.com/neonichu)
  [#5528](https://github.com/CocoaPods/CocoaPods/issues/5528)

* Error during install when there are duplicate library names.  
  [Daniel Tomlinson](https://github.com/dantoml)
  [#4014](https://github.com/CocoaPods/CocoaPods/issues/4014)

* Make the `Check Pods Manifest.lock` script write errors to STDERR and improve
  POSIX shell compatibility.  
  [Simon Warta](https://github.com/webmaster128)
  [#5595](https://github.com/CocoaPods/CocoaPods/pull/5595)


## 1.0.1 (2016-06-02)

##### Enhancements

* None.

##### Bug Fixes

* Symlink the header folders in the framework bundle's root directory
  by a new shell script build phase if `header_mappings_dir` is used
  with frameworks.  
  [Marius Rackwitz](https://github.com/mrackwitz)
  [#5313](https://github.com/CocoaPods/CocoaPods/issues/5313)

* Removed emojis in Build Phases names — as it seems that some third party tools have trouble with them.  
  [Olivier Halligon](https://github.com/AliSoftware)
  [#5382](https://github.com/CocoaPods/CocoaPods/pull/5382)

* Ensure `Set` is defined before using it.  
  [Samuel Giddins](https://github.com/segiddins)
  [#5287](https://github.com/CocoaPods/CocoaPods/issues/5287)

* Add --target-device to ibtool invocation for XIBs
  [Juan Civile](https://github.com/champo)
  [#5282](https://github.com/CocoaPods/CocoaPods/issues/5282)

* Fix error when executables cannot be found.
  [Jan Berkel](https://github.com/jberkel)
  [#5319](https://github.com/CocoaPods/CocoaPods/pull/5319)

* Avoid removing all files when root directory contains unicode characters.  
  [Marc Boquet](https://github.com/marcboquet)
  [#5294](https://github.com/CocoaPods/CocoaPods/issues/5294)

* Guarding from crash if pod lib create has a + character in the name.  
  [William Entriken](https://github.com/fulldecent)
  [CocoaPods/pod-template#69](https://github.com/CocoaPods/pod-template/issues/69)

* Use target product types to determine whether a target is a test target when
  running `pod init`.  
  [Samuel Giddins](https://github.com/segiddins)
  [#5378](https://github.com/CocoaPods/CocoaPods/issues/5378)


## 1.0.0 (2016-05-10)

##### Enhancements

* Validate that resource bundles declared in the podspec contain resources.  
  [Samuel Giddins](https://github.com/segiddins)
  [#5218](https://github.com/CocoaPods/CocoaPods/issues/5218)

* Improvements to the error messaging around missing dependencies.  
  [Orta Therox](https://github.com/orta)
  [#5260](https://github.com/CocoaPods/CocoaPods/issues/5260)

* Make sharing schemes for development pods an installation option
  (`share_schemes_for_development_pods`) and disable sharing schemes
  by default.  
  [Samuel Giddins](https://github.com/segiddins)

##### Bug Fixes

* Fix search paths inheritance when there are transitive dependencies.  
  [Samuel Giddins](https://github.com/segiddins)
  [#5264](https://github.com/CocoaPods/CocoaPods/issues/5264)


## 1.0.0.rc.2 (2016-05-04)

##### Enhancements

* None.  

##### Bug Fixes

* Handle when an abstract target has no declared platform without crashing.  
  [Samuel Giddins](https://github.com/segiddins)
  [#5236](https://github.com/CocoaPods/CocoaPods/issues/5236)

* Don't recurse into child directories to find podspecs when running
  `pod spec lint`.  
  [Samuel Giddins](https://github.com/segiddins)
  [#5244](https://github.com/CocoaPods/CocoaPods/issues/5244)


## 1.0.0.rc.1 (2016-04-30)

##### Enhancements

* The `pod init` command now uses target inheritance for test targets
  in the generated Podfile.  
  [Orta Therox](https://github.com/orta)
  [#4714](https://github.com/CocoaPods/CocoaPods/issues/4714)

* Support customized build directories by letting user xcconfig definitions
  rely on the new overridable alias build variable `PODS_BUILD_DIR`.  
  [Marius Rackwitz](https://github.com/mrackwitz)
  [#5217](https://github.com/CocoaPods/CocoaPods/issues/5217)

##### Bug Fixes

* Fix for `pod repo push --help` throwing an error.  
  [Boris Bügling](https://github.com/neonichu)
  [#5214](https://github.com/CocoaPods/CocoaPods/pull/5214)

* The warning for not having utf-8 set as the default encoding for a
  terminal now properly respects the `--no-ansi` argument.  
  [Joshua Kalpin](https://github.com/Kapin)
  [#5199](https://github.com/CocoaPods/CocoaPods/pull/5199)


## 1.0.0.beta.8 (2016-04-15)

##### Enhancements

* None.  

##### Bug Fixes

* Headers from vendored frameworks no longer end up in the `HEADER_SEARCH_PATH`
  when using frameworks. They are now assumed to be already present as modular
  headers in the framework itself.  
  [Mark Spanbroek](https://github.com/markspanbroek)
  [#5146](https://github.com/CocoaPods/CocoaPods/pull/5146)

* Access to the `Pod::SourcesManager` constant has been restored, though its use
  is considered deprecated and subject to removal at any time. Migrate to use
  `Pod::Config.instance.sources_manager` in some manner as soon as possible.  
  [Samuel Giddins](https://github.com/segiddins)

* Running `pod repo update --silent` will now properly silence git output while
  updating the repository.  
  [Samuel Giddins](https://github.com/segiddins)


## 1.0.0.beta.7 (2016-04-15)

##### Enhancements

* When an unknown build configuration is mentioned in the Podfile, CocoaPods
  will suggest the build configurations found in the user project.  
  [Samuel Giddins](https://github.com/segiddins)
  [#5113](https://github.com/CocoaPods/CocoaPods/issues/5113)

* Improved the error message when a matching spec cannot be found,
  mentioning that now `pod repo update` is not implicit when running `pod
  install`.  
  [Orta Therox](https://github.com/orta)
  [#5135](https://github.com/CocoaPods/CocoaPods/issues/5135)

* Add support for sharded specs directories.  
  [Samuel Giddins](https://github.com/segiddins)
  [#5002](https://github.com/CocoaPods/CocoaPods/issues/5002)

* Pass the build setting `OTHER_CODE_SIGN_FLAGS` to codesign for the generated
  embed frameworks build phase's script, as Xcode does when signing natively.  
  [Václav Slavík](https://github.com/vslavik)
  [#5087](https://github.com/CocoaPods/CocoaPods/pull/5087)

##### Bug Fixes

* Sort files from `Dir.glob` explicitly to produce same result on case sensitive
  file system as result on case insensitive file system.  
  [Soutaro Matsumoto](https://github.com/soutaro)

* Fix build path for resource bundles.  
  [Marius Rackwitz](https://github.com/mrackwitz)
  [#5034](https://github.com/CocoaPods/CocoaPods/issues/5034)

* Rely on `TARGET_BUILD_DIR` instead of `CONFIGURATION_BUILD_DIR` in the
  generated embed resources build phase's script, so that UI test targets can
  be run.  
  [seaders](https://github.com/seaders)
  [#5133](https://github.com/CocoaPods/CocoaPods/issues/5133)

* Ensure that a `CFBundleVersion` is set for resource bundles' Info.plist
  files.  
  [Samuel Giddins](https://github.com/segiddins)
  [#4897](https://github.com/CocoaPods/CocoaPods/issues/4897)


## 1.0.0.beta.6 (2016-03-15)

##### Breaking

* Running `pod install` doesn't imply an automatic spec repo update.  
  The old behavior can be achieved by passing in the option `--repo-update`
  or running `pod repo update`.  
  [Marius Rackwitz](https://github.com/mrackwitz)
  [#5004](https://github.com/CocoaPods/CocoaPods/issues/5004)

* Remove the configuration variable `skip_repo_update` as the default behavior
  varies now between `pod install` and `pod (update|outdated)`.  
  [Marius Rackwitz](https://github.com/mrackwitz)
  [#5017](https://github.com/CocoaPods/CocoaPods/issues/5017)

##### Enhancements

* The master specs repo will no longer perform 'no-op' git fetches. This should
  help to reduce the load on GitHub's servers.  
  [Daniel Tomlinson](https://github.com/DanielTomlinson)
  [#5005](https://github.com/CocoaPods/CocoaPods/issues/5005)
  [#4989](https://github.com/CocoaPods/CocoaPods/issues/4989)

* The specs repos will no longer support shallow clones to reduce CPU load
  on git servers. Pre-existing shallow clones of the `master` repo will
  automatically be upgraded to deep clones when the repo is updated.  
  [Samuel Giddins](https://github.com/segiddins)
  [#5016](https://github.com/CocoaPods/CocoaPods/issues/5016)

* The validator will check that all `public_header_files` and
  `private_header_files` are also present in `source_files`.  
  [Samuel Giddins](https://github.com/segiddins)
  [#4936](https://github.com/CocoaPods/CocoaPods/issues/4936)

##### Bug Fixes

* The master specs repository can no longer be added via `pod repo add`, but
  instead must be done via `pod setup`.  
  [Samuel Giddins](https://github.com/segiddins)

* Print a friendly error message when the platform for a target cannot be
  inferred.  
  [Samuel Giddins](https://github.com/segiddins)
  [#4790](https://github.com/CocoaPods/CocoaPods/issues/4790)

* Rely on `TARGET_BUILD_DIR` instead of `CONFIGURATION_BUILD_DIR` in the
  generated embed frameworks build phase's script, so that UI test targets can
  be run.  
  [Marius Rackwitz](https://github.com/mrackwitz)
  [#5022](https://github.com/CocoaPods/CocoaPods/issues/5022)

* Fix build paths for resources bundles.  
  [Marius Rackwitz](https://github.com/mrackwitz)
  [#5028](https://github.com/CocoaPods/CocoaPods/pull/5028)

* Validate that a Podfile does not declare the same target twice.  
  [Samuel Giddins](https://github.com/segiddins)
  [#5029](https://github.com/CocoaPods/CocoaPods/issues/5029)


## 1.0.0.beta.5 (2016-03-08)

##### Breaking

* Development pods will no longer be implicitly unlocked. This makes CocoaPods respect
  constraints related to dependencies of development pods in the lockfile.

  If you change the constraints of a dependency of your development pod and want to
  override the locked version, you will have to use
  `pod update ${DEPENDENCY_NAME}` manually.  
  [Muhammed Yavuz Nuzumlalı](https://github.com/manuyavuz)
  [#4211](https://github.com/CocoaPods/CocoaPods/issues/4211)
  [#4577](https://github.com/CocoaPods/CocoaPods/issues/4577)
  [#4580](https://github.com/CocoaPods/CocoaPods/issues/4580)

##### Enhancements

* Add the :package: emoji in front of CocoaPods Script Build Phases
  to quickly and visually differentiate them from other phases.  
  [Olivier Halligon](https://github.com/AliSoftware)
  [#4985](https://github.com/CocoaPods/CocoaPods/issues/4985)

* Enable syntax highlighting on the Podfile in the generated
  `Pods.xcodeproj`.  
  [Samuel Giddins](https://github.com/segiddins)
  [#4962](https://github.com/CocoaPods/CocoaPods/issues/4962)

##### Bug Fixes

* Fixes paths passed for resources bundles in the copy resources script.  
  [Marius Rackwitz](https://github.com/mrackwitz)
  [#4954](https://github.com/CocoaPods/CocoaPods/pull/4954)

* Fix saying the `master` specs repo exists when it has not been set up.  
  [Samuel Giddins](https://github.com/segiddins)
  [#4955](https://github.com/CocoaPods/CocoaPods/issues/4955)

* Move `${TARGET_DEVICE_ARGS}` out of the quotations for `--sdk` in the
  `Copy Pods Resources` build phase.  
  [seaders](https://github.com/seaders) [#4940](https://github.com/CocoaPods/CocoaPods/issues/4940)

* Handle when `$PATH` isn't set.  
  [Samuel Giddins](https://github.com/segiddins)

* Module maps that are set per-platform will be installed for the correct
  platform.  
  [Samuel Giddins](https://github.com/segiddins)
  [#4968](https://github.com/CocoaPods/CocoaPods/issues/4968)


## 1.0.0.beta.4 (2016-02-24)

##### Enhancements

* Allow deduplication to take effect even when the same pod is used with
  different sets of subspecs across different platforms.
  This changes the general naming scheme scoped pod targets. They are
  suffixed now on base of what makes them different among others for the
  same root spec instead of being prefixed by the dependent target.  
  [Marius Rackwitz](https://github.com/mrackwitz)
  [#4146](https://github.com/CocoaPods/CocoaPods/pull/4146)

* Pass `COCOAPODS_VERSION` as environment variable when invoking the
  `prepare_command`.  
  [Marius Rackwitz](https://github.com/mrackwitz)
  [#4933](https://github.com/CocoaPods/CocoaPods/pull/4933)

##### Bug Fixes

* Pods are built by default in another scoping level of the build products
  directory identified by their name to prevent name clashes among
  dependencies.  
  [Marius Rackwitz](https://github.com/mrackwitz)
  [#4146](https://github.com/CocoaPods/CocoaPods/pull/4146)

* Fix mixed integrations where static libraries are used along frameworks
  from different target definitions in one Podfile.  
  [Marius Rackwitz](https://github.com/mrackwitz)
  [#4146](https://github.com/CocoaPods/CocoaPods/pull/4146)

* Pass target device arguments to `ibtool` in the copy resources script, fixing
  compilation of storyboards when targeting versions of iOS prior to iOS 8.  
  [seaders](https://github.com/seaders)
  [#4913](https://github.com/CocoaPods/CocoaPods/issues/4913)

* Fix `pod repo lint` when passed a path argument.  
  [Boris Bügling](https://github.com/neonichu)
  [#4883](https://github.com/CocoaPods/CocoaPods/issues/4883)


## 1.0.0.beta.3 (2016-02-03)

##### Breaking

* Rename the `xcodeproj` Podfile directive to `project`.  
  [Marius Rackwitz](https://github.com/mrackwitz)
  [Core#298](https://github.com/CocoaPods/Core/issues/298)

##### Enhancements

* None.  

##### Bug Fixes

* Don't try to embed project headers into frameworks.  
  [Marius Rackwitz](https://github.com/mrackwitz)
  [#4819](https://github.com/CocoaPods/CocoaPods/issues/4819)

* Fix a crash in the analyzer when target deduplication is deactivated.  
  [Marius Rackwitz](https://github.com/mrackwitz)
  [#4751](https://github.com/CocoaPods/CocoaPods/issues/4751)

* Handle CoreData mapping models with recursive resource globs.  
  [Eric Firestone](https://github.com/efirestone)
  [#4809](https://github.com/CocoaPods/CocoaPods/pull/4809)

* Generate valid xcconfig when target name includes spaces.  
  [Dimitris Koutsogiorgas](https://github.com/dnkoutso)
  [#4783](https://github.com/CocoaPods/CocoaPods/issues/4783)

* Properly add resource files to resources build phase.  
  [Eric Firestone](https://github.com/efirestone)
  [#4762](https://github.com/CocoaPods/CocoaPods/issues/4762)

* Fix suggestion of sudo when it actually isn't needed.  
  [Marcel Jackwerth](https://github.com/sirlantis)

* Set the `TARGET_DEVICE_FAMILY` to support both iPhone and iPad for iOS
  resource bundle targets.  
  [Andy Rifken](https://github.com/arifken)

* Share user schemes of `Pods.xcodeproj` after generating deterministic UUIDS.  
  [Samuel Giddins](https://github.com/segiddins)

* Only attempt to `import` a framework during linting if the pod has source
  files, and is thus being built by CocoaPods.  
  [Samuel Giddins](https://github.com/segiddins)
  [#4823](https://github.com/CocoaPods/CocoaPods/issues/4823)

* Determine whether an external source needs to be fetched when updating a
  dependency regardless of subspec names.  
  [Samuel Giddins](https://github.com/segiddins)
  [#4821](https://github.com/CocoaPods/CocoaPods/issues/4821)


## 1.0.0.beta.2 (2016-01-05)

##### Enhancements

* Present a friendly error suggesting running `pod install` when there are
  missing local podspecs when running `pod outdated`.  
  [Samuel Giddins](https://github.com/segiddins)
  [#4716](https://github.com/CocoaPods/CocoaPods/issues/4716)

* Don't warn about setting base config when identical to current config.  
  [Jed Lewison](https://github.com/jedlewison)
  [#4722](https://github.com/CocoaPods/CocoaPods/issues/4722)

* Add `user_targets` method to the `UmbrellaTargetDescription` in the
  post-install hooks context.  
  [Samuel Giddins](https://github.com/segiddins)

##### Bug Fixes

* Always fetch a `:podspec` dependency's podspec when it is missing in the
  `Pods` directory.  
  [Samuel Giddins](https://github.com/segiddins)
  [#4717](https://github.com/CocoaPods/CocoaPods/issues/4717)

* The `Info.plist` file will now be generated properly for resource bundles,
  setting the proper `CFBundlePackageType` and omitting the `CFBundleExecutable`
  key.  
  [Samuel Giddins](https://github.com/segiddins)
  [Xcodeproj#259](https://github.com/CocoaPods/Xcodeproj/issues/259)

* Fix crash when deintegrating due to major version change and there are
  multiple root-level Xcode projects.  
  [Samuel Giddins](https://github.com/segiddins)

* Ensure the `sandbox_root` attribute is set on the pre-install hooks context.  
  [Samuel Giddins](https://github.com/segiddins)


## 1.0.0.beta.1 (2015-12-30)

##### Breaking

* The `link_with` Podfile DSL method has been removed in favor of target
  inheritance.  
  [Samuel Giddins](https://github.com/segiddins)

* The `:exclusive => true` Podfile DSL target option has been removed in favor
  of the `inherit! :search_paths` directive.  
  [Samuel Giddins](https://github.com/segiddins)

* The specification of `:head` dependencies has been removed.  
  [Samuel Giddins](https://github.com/segiddins)
  [#4673](https://github.com/CocoaPods/CocoaPods/issues/4673)

* The deprecated `:local` dependency option has been removed in favor of the
  equivalent `:path` option.  
  [Samuel Giddins](https://github.com/segiddins)

* The deprecated `dependency` method in the Podfile DSL has been removed in
  favor of the equivalent `pod` method.  
  [Samuel Giddins](https://github.com/segiddins)

* The deprecated `preferred_dependency` method in the Specification DSL has been
  removed in favor of the equivalent `default_subspecs` method.  
  [Samuel Giddins](https://github.com/segiddins)

* The `docset_url` Specification attribute has been removed.  
  [Samuel Giddins](https://github.com/segiddins)
  [Core#284](https://github.com/CocoaPods/Core/issues/284)

* Build configuration names are no longer set as pre-processor defines, but
  rather `POD_CONFIGURATION_$CONFIGURATION_NAME` is defined in order to lessen
  conflicts with pod code.  
  [#4143](https://github.com/CocoaPods/CocoaPods/issues/4143)

##### Highlighted Enhancements That Need Testing

* The Podfile DSL has been cleaned up, with the removal of confusing options and
  the introduction of abstract targets, search paths-only inheritance, the
  specification of installation options, and the removal of head dependencies.  
  [Samuel Giddins](https://github.com/segiddins)
  [#840](https://github.com/CocoaPods/CocoaPods/issues/840)

##### Enhancements

* Add the ability to add a custom commit message when pushing a spec.
  [Bart Jacobs](https://github.com/bartjacobs)
  [#4583](https://github.com/CocoaPods/CocoaPods/issues/4583)

* Added support for `pod env` to print the pod environment without having to crash.  
  [Hemal Shah](https://github.com/hemal)
  [#3660](https://github.com/CocoaPods/CocoaPods/issues/3660)

* Add support for specifying :source with a pod dependency.  
  [Eric Firestone](https://github.com/efirestone)
  [#4486](https://github.com/CocoaPods/CocoaPods/pull/4486)

* Ask user to run `pod install` when a resource not found during in copy resources script.  
  [Muhammed Yavuz Nuzumlalı](https://github.com/manuyavuz)

* Add support to track `.def` sources.
* Add support to track `.def` files as headers.
  [Dimitris Koutsogiorgas](https://github.com/dnkoutso)
  [#338](https://github.com/CocoaPods/Xcodeproj/pull/338)

* `Pod::Installer::PostInstallHooksContext` now offers access to the `sandbox`
  object.  
  [Marcelo Fabri](https://github.com/marcelofabri)
  [#4487](https://github.com/CocoaPods/CocoaPods/pull/4487)

* Improve sorting algorithm for `pod search`.  
  [Muhammed Yavuz Nuzumlalı](https://github.com/manuyavuz)
  [cocoapods-search#12](https://github.com/CocoaPods/cocoapods-search/issues/12)

* Improve `pod search` performance while using _`--full`_ flag.  
  [Muhammed Yavuz Nuzumlalı](https://github.com/manuyavuz)
  [cocoapods-search#8](https://github.com/CocoaPods/cocoapods-search/issues/8)

* Improve message when there is no spec in repos for dependency set in Podfile.  
  [Muhammed Yavuz Nuzumlalı](https://github.com/manuyavuz)
  [#4430](https://github.com/CocoaPods/CocoaPods/issues/4430)

* Reduce the number of times the user's Xcode project is opened, speeding up
  installation.  
  [Samuel Giddins](https://github.com/segiddins)
  [#4374](https://github.com/CocoaPods/CocoaPods/issues/4374)

* Improving the performance of Pod::Installer::Analyzer#generate_pod_targets  
  [Daniel Ribeiro](https://github.com/danielribeiro)
  [#4399](https://github.com/CocoaPods/CocoaPods/pull/4399)

* Framework pods that have a `header_mappings_dirs` set will now produce
  frameworks with headers that respect the nesting.  
  [Samuel Giddins](https://github.com/segiddins)

* The validator will now ensure that pods with a `header_mappings_dirs` have all
  of their headers inside that directory.  
  [Samuel Giddins](https://github.com/segiddins)

* Pods will be validated with the `-Wincomplete-umbrella` compiler flag to
  ensure module maps are valid.  
  [Samuel Giddins](https://github.com/segiddins)
  [#3428](https://github.com/CocoaPods/CocoaPods/issues/3428)

* The validator will now attempt to build an app that imports the pod.  
  [Samuel Giddins](https://github.com/segiddins)
  [#2095](https://github.com/CocoaPods/CocoaPods/issues/2095)
  [#2134](https://github.com/CocoaPods/CocoaPods/issues/2134)

* The `Info.plist` file's `CFBundleIdentifier` is now set via the
  `PRODUCT_BUNDLE_IDENTIFIER` build setting, consistent with Xcode 7.  
  [Samuel Giddins](https://github.com/segiddins)
  [#4426](https://github.com/CocoaPods/CocoaPods/issues/4426)

* Externally-sourced pods will now have their specifications quickly linted.  
  [Samuel Giddins](https://github.com/segiddins)

* Set the deployment target on pods to be that which is defined in the
  podspec.  
  [Samuel Giddins](https://github.com/segiddins)
  [#4354](https://github.com/CocoaPods/CocoaPods/issues/3454)

* Set a deployment target for resource bundle targets.  
  [Samuel Giddins](https://github.com/segiddins)
  [#3347](https://github.com/CocoaPods/CocoaPods/issues/3347)

* Targets that are no longer integrated with CocoaPods will be properly
  de-integrated when installation occurs.  
  [Samuel Giddins](https://github.com/segiddins)

* Targets that are integrated will be ensured that they have all
  CocoaPods-related settings and phases properly installed.  
  [Samuel Giddins](https://github.com/segiddins)

* Total de-integration will happen whenever the major version of CocoaPods
  changes, ensuring backwards-incompatible changes are properly applied.  
  [Samuel Giddins](https://github.com/segiddins)

* The Podfile now allows specifying installation options via the `install!`
  directive.  
  [Samuel Giddins](https://github.com/segiddins)
  [Core#151](https://github.com/CocoaPods/Core/issues/151)

* The Podfile now allows marking targets as `abstract` and specifying the pod
  inheritance mode via the `inherit!` directive.  
  [Samuel Giddins](https://github.com/segiddins)
  [#1249](https://github.com/CocoaPods/CocoaPods/issues/1249)
  [#1626](https://github.com/CocoaPods/CocoaPods/issues/1626)
  [#4001](https://github.com/CocoaPods/CocoaPods/issues/4001)

##### Bug Fixes

* Fix compiling of localized resources.
  [Eric Firestone](https://github.com/efirestone)
  [#1653](https://github.com/CocoaPods/CocoaPods/issues/1653)

* Fix compiling of asset catalog files inside resource bundles.  
  [Muhammed Yavuz Nuzumlalı](https://github.com/manuyavuz)
  [#4501](https://github.com/CocoaPods/CocoaPods/issues/4501)

* Prevent installer to be run from inside sandbox directory.  
  [Muhammed Yavuz Nuzumlalı](https://github.com/manuyavuz)

* Improve repo lint error message when no repo found with given name.  
  [Muhammed Yavuz Nuzumlalı](https://github.com/manuyavuz)
  [#4142](https://github.com/CocoaPods/CocoaPods/issues/4142)

* Fix a crash in dependency resolution when running Ruby 2.3.  
  [Samuel Giddins](https://github.com/segiddins)
  [#4345](https://github.com/CocoaPods/CocoaPods/issues/4345)

* Fix handling of localized files in Pods installed as frameworks.  
  [Tim Bodeit](https://github.com/timbodeit)
  [#2597](https://github.com/CocoaPods/CocoaPods/issues/2597)

* Only include native targets when generating the Podfile in `pod init`.  
  [Samuel Giddins](https://github.com/segiddins)
  [#2169](https://github.com/CocoaPods/CocoaPods/issues/2169)

* Ensure that generated `Info.plist` files have a `CFBundleShortVersionString`
  that is precisely three dot-separated numbers.  
  [Samuel Giddins](https://github.com/segiddins)
  [#4421](https://github.com/CocoaPods/CocoaPods/issues/4421)

* Set the `APPLICATION_EXTENSION_API_ONLY` build setting if integrating with a
  tvOS extension target, or a target that has the setting set to `YES`.  
  [Samuel Giddins](https://github.com/segiddins)
  [#3644](https://github.com/CocoaPods/CocoaPods/issues/3644)
  [#4393](https://github.com/CocoaPods/CocoaPods/issues/4393)

* Only the root directory of externally-sourced pods will be searched for
  podspecs.  
  [Samuel Giddins](https://github.com/segiddins)
  [#3683](https://github.com/CocoaPods/CocoaPods/issues/3683)

* Remove the library name's extension when adding it in the "linker flags" build
  setting to support dynamic libraries.  
  [Andrea Cremaschi](https://github.com/andreacremaschi)
  [#4468](https://github.com/CocoaPods/CocoaPods/issues/4468)

* Specifying relative subspec names to the linter is now supported.  
  [Samuel Giddins](https://github.com/segiddins)
  [#1917](https://github.com/CocoaPods/CocoaPods/issues/1917)

* Headers used to build a pod will no longer be duplicated for frameworks.  
  [Samuel Giddins](https://github.com/segiddins)
  [#4420](https://github.com/CocoaPods/CocoaPods/issues/4420)

* The `UIRequiredDeviceCapabilities` key is now specified in the `Info.plist`
  file for tvOS pods built as frameworks.  
  [Samuel Giddins](https://github.com/segiddins)
  [#4514](https://github.com/CocoaPods/CocoaPods/issues/4514)

* Fix Swift code completion for Development Pods by using `realpath` for
  symlinked source files.  
  [Boris Bügling](https://github.com/neonichu)
  [#3777](https://github.com/CocoaPods/CocoaPods/issues/3777)

* Avoid the duplicate UUID warning when a Pod is installed for multiple
  platforms.  
  [Samuel Giddins](https://github.com/segiddins)
  [#4521](https://github.com/CocoaPods/CocoaPods/issues/4521)

* Changing the name of a target in a Podfile will no longer cause warnings about
  being unable to set the base configuration XCConfig.  
  [Samuel Giddins](https://github.com/segiddins)

* Ensure that linking multiple times against the same framework does not trigger
  the duplicate module name check for frameworks.  
  [Boris Bügling](https://github.com/neonichu)
  [Samuel Giddins](https://github.com/segiddins)
  [#4550](https://github.com/CocoaPods/CocoaPods/issues/4550)

* Fix lint in Xcode 7.2, it requires `-destination`.  
  [Boris Bügling](https://github.com/neonichu)
  [#4652](https://github.com/CocoaPods/CocoaPods/pull/4652)

* Empty podfiles / target blocks no longer break the user's Xcode project.  
  [Samuel Giddins](https://github.com/segiddins)
  [#3617](https://github.com/CocoaPods/CocoaPods/issues/3617)

* The pre-processor define for `DEBUG` will be set for all debug-based build
  configurations when building pods.  
  [Samuel Giddins](https://github.com/segiddins)
  [#4148](https://github.com/CocoaPods/CocoaPods/issues/4148)


## 0.39.0 (2015-10-09)

##### Enhancements

* Podfile-specified options are passed to plugins as hashes that treat string
  and symbol keys identically.  
  [Samuel Giddins](https://github.com/segiddins)
  [#3354](https://github.com/CocoaPods/CocoaPods/issues/3354)

##### Bug Fixes

* Only link dynamic vendored frameworks and libraries of pod dependencies.  
  [Kevin Coleman](https://github.com/kcoleman731)
  [#4336](https://github.com/CocoaPods/CocoaPods/issues/4336)


## 0.39.0.rc.1 (2015-10-05)

##### Enhancements

* Support for adding dependency target vendored libraries and frameworks to build settings.  
  [Kevin Coleman](https://github.com/kcoleman731)
  [#4278](https://github.com/CocoaPods/CocoaPods/pull/4278)

* Always link the aggregate target as static to the user project.  
  [Marius Rackwitz](https://github.com/mrackwitz)
  [#4137](https://github.com/CocoaPods/CocoaPods/pull/4137)


## 0.39.0.beta.5 (2015-10-01)

##### Breaking

* Activesupport 4 is now required, breaking compatibility with applications
  locked to `3.x.y`.  

##### Enhancements

* The `EMBEDDED_CONTENT_CONTAINS_SWIFT` build setting will now be set when
  appropriate.  
  [Samuel Giddins](https://github.com/segiddins)

* The embed frameworks script will no longer manually copy over the Swift
  runtime libraries on Xcode 7 and later.  
  [Samuel Giddins](https://github.com/segiddins)
  [earltedly](https://github.com/segiddins)
  [DJ Tarazona](https://github.com/djtarazona)
  [#4188](https://github.com/CocoaPods/CocoaPods/issues/4188)

* A post-install summary of the pods installed is now printed.  
  [Samuel Giddins](https://github.com/segiddins)
  [#4124](https://github.com/CocoaPods/CocoaPods/issues/4124)

##### Bug Fixes

* Give a meaningful message for the case where there is no available stable
  version for a pod, and there is no explicit version requirement.  
  [Muhammed Yavuz Nuzumlalı](https://github.com/manuyavuz)
  [#4197](https://github.com/CocoaPods/CocoaPods/issues/4197)

* Use `watchsimulator` when validating pods with the watchOS platform.  
  [Thomas Kollbach](https://github.com/toto)
  [#4130](https://github.com/CocoaPods/CocoaPods/issues/4130)

* C or C++ preprocessor output files with `.i` extension now have their compiler
  flags set correctly.  
  [Andrea Aresu](https://github.com/aaresu/)

* Remove SDKROOT relative search path as it isn't needed anymore since XCTest.  
  [Boris Bügling](https://github.com/neonichu)
  [#4219](https://github.com/CocoaPods/CocoaPods/issues/4219)

* Podfile generated by `pod init` now specifies iOS 8.0 as the default platform
  and includes `use_frameworks!` for Swift projects.  
  [Jamie Evans](https://github.com/JamieREvans)

* Support for the new `tvos` platform.  
  [Boris Bügling](https://github.com/neonichu)
  [#4152](https://github.com/CocoaPods/CocoaPods/pull/4152)

* Either generate just one pod target or generate it once for each target
  definition.  
  [Marius Rackwitz](https://github.com/mrackwitz)
  [#4034](https://github.com/CocoaPods/CocoaPods/issues/4034)

* Stop setting `DYLIB_CURRENT_VERSION`, `CURRENT_PROJECT_VERSION`, and
  `DYLIB_COMPATIBILITY_VERSION` for pods integrated as dynamic frameworks.  
  [Samuel Giddins](https://github.com/segiddins)
  [#4083](https://github.com/CocoaPods/CocoaPods/issues/4083)

* The headers folders paths for static library pods will be unset, fixing
  validation when archives are uploaded to iTunes Connect.  
  [Boris Bügling](https://github.com/neonichu)
  [Samuel Giddins](https://github.com/segiddins)
  [#4119](https://github.com/CocoaPods/CocoaPods/issues/4119)

* Don't require the `platform` attribute for targets without any declared pods
  when running `pod install --no-integrate`.  
  [Sylvain Guillopé](https://github.com/sguillope)
  [#3151](https://github.com/CocoaPods/CocoaPods/issues/3151)

* Gracefully handle exception if creating the repos directory fails due to a
  system error like a permission issue.  
  [Sylvain Guillopé](https://github.com/sguillope)
  [#4177](https://github.com/CocoaPods/CocoaPods/issues/4177)

## 0.39.0.beta.4 (2015-09-02)

##### Bug Fixes

* Using vendored frameworks without a `Headers` directory will no longer cause a
  crash.  
  [Samuel Giddins](https://github.com/segiddins)
  [#3967](https://github.com/CocoaPods/CocoaPods/issues/3967)

* Computing the set of transitive dependencies for a pod target,
  even if the target is scoped, will no longer smash the stack.  
  [Samuel Giddins](https://github.com/segiddins)
  [#4092](https://github.com/CocoaPods/CocoaPods/issues/4092)

* Take into account a specification's `exclude_files` when constructing resource
  bundles.  
  [Samuel Giddins](https://github.com/segiddins)
  [#4065](https://github.com/CocoaPods/CocoaPods/issues/4065)

* Fix resolving to platform-compatible versions of transitive dependencies.  
  [Samuel Giddins](https://github.com/segiddins)
  [#4084](https://github.com/CocoaPods/CocoaPods/issues/4084)


## 0.39.0.beta.3 (2015-08-28)

##### Bug Fixes

* This release fixes a file permissions error when using the RubyGem.  
  [Samuel Giddins](https://github.com/segiddins)


## 0.39.0.beta.2 (2015-08-27)

##### Bug Fixes

* Ensure all gem files are readable.  
  [Samuel Giddins](https://github.com/segiddins)
  [#4085](https://github.com/CocoaPods/CocoaPods/issues/4085)


## 0.39.0.beta.1 (2015-08-26)

##### Breaking

* The `HEADER_SEARCH_PATHS` will no longer be constructed recursively.  
  [Samuel Giddins](https://github.com/segiddins)
  [twoboxen](https://github.com/twoboxen)
  [#1437](https://github.com/CocoaPods/CocoaPods/issues/1437)
  [#3760](https://github.com/CocoaPods/CocoaPods/issues/3760)

##### Enhancements

* Collapse the namespaced public and private pod xcconfig into one single
  xcconfig file.  
  [Marius Rackwitz](https://github.com/mrackwitz)
  [#3916](https://github.com/CocoaPods/CocoaPods/pull/3916)

* Add `--sources` option to `push` command.  
  [Dimitris Koutsogiorgas](https://github.com/dnkoutso)
  [#3912](https://github.com/CocoaPods/CocoaPods/issues/3912)

* Implicitly unlock all local dependencies when installing.  
  [Samuel Giddins](https://github.com/segiddins)
  [#3764](https://github.com/CocoaPods/CocoaPods/issues/3764)

* The resolver error message when a conflict occurred due to platform deployment
  target mismatches will now explain that.  
  [Samuel Giddins](https://github.com/segiddins)
  [#3926](https://github.com/CocoaPods/CocoaPods/issues/3926)

* Add `:source_provider` hook to allow plugins to provide sources.  
  [Eric Amorde](https://github.com/amorde)
  [#3190](https://github.com/CocoaPods/CocoaPods/issues/3190)
  [#3792](https://github.com/CocoaPods/CocoaPods/pull/3792)

* Remove embed frameworks build phase from target types, where it is not required.  
  [Marius Rackwitz](https://github.com/mrackwitz)
  [#3905](https://github.com/CocoaPods/CocoaPods/issues/3905)
  [#4028](https://github.com/CocoaPods/CocoaPods/pull/4028)

* Add a `--private` option to `pod spec lint`, `pod lib lint`, and
  `pod repo push` that will ignore warnings that only apply to public
  specifications and sources.  
  [Samuel Giddins](https://github.com/segiddins)
  [Core#190](https://github.com/CocoaPods/Core/issues/190)
  [#2682](https://github.com/CocoaPods/CocoaPods/issues/2682)

* Add support for dynamic `vendored_frameworks` and `vendored_libraries`.  
  [Samuel Giddins](https://github.com/segiddins)
  [#1993](https://github.com/CocoaPods/CocoaPods/issues/1993)

##### Bug Fixes

* Build settings specified in `pod_target_xcconfig` of a spec are also for
  library targets only applied to the pod target.  
  [Marius Rackwitz](https://github.com/mrackwitz)
  [#3906](https://github.com/CocoaPods/CocoaPods/issues/3906)

* Use APPLICATION_EXTENSION_API_ONLY for watchOS 2 extensions.  
  [Boris Bügling](https://github.com/neonichu)
  [#3920](https://github.com/CocoaPods/CocoaPods/pull/3920)

* Prevent copying resources to installation directory when `SKIP_INSTALL` is enabled.  
  [Dominique d'Argent](https://github.com/nubbel)
  [#3971](https://github.com/CocoaPods/CocoaPods/pull/3971)

* Embed frameworks into app and watch extensions.  
  [Boris Bügling](https://github.com/neonichu)
  [#4004](https://github.com/CocoaPods/CocoaPods/pull/4004)

* Fix missing `$(inherited)` for generated xcconfig `LIBRARY_SEARCH_PATHS`
  and `HEADER_SEARCH_PATHS` build settings.  
  [Tyler Fox](https://github.com/smileyborg)
  [#3908](https://github.com/CocoaPods/CocoaPods/issues/3908)

* Fix source locking/unlocking.  
  [Samuel Giddins](https://github.com/segiddins)
  [#4059](https://github.com/CocoaPods/CocoaPods/issues/4059)

* Include the `-ObjC` linker flag when static `vendored_frameworks` are present.  
  [Samuel Giddins](https://github.com/segiddins)
  [#3870](https://github.com/CocoaPods/CocoaPods/issues/3870)
  [#3992](https://github.com/CocoaPods/CocoaPods/issues/3992)


## 0.38.2 (2015-07-25)

##### Bug Fixes

* Fix generation of xcconfig files that specify both `-iquote` and `-isystem`
  headers.  
  [Russ Bishop](https://github.com/russbishop)
  [#3893](https://github.com/CocoaPods/CocoaPods/issues/3893)

* Pods integrated as static libraries can no longer be imported as
  modules, as that change had unexpected side-effects.  
  [Boris Bügling](https://github.com/neonichu)
  [#3898](https://github.com/CocoaPods/CocoaPods/pull/3898)
  [#3879](https://github.com/CocoaPods/CocoaPods/issues/3879)
  [#3888](https://github.com/CocoaPods/CocoaPods/issues/3888)
  [#3886](https://github.com/CocoaPods/CocoaPods/issues/3886)
  [#3889](https://github.com/CocoaPods/CocoaPods/issues/3889)
  [#3884](https://github.com/CocoaPods/CocoaPods/issues/3884)

* Source file locking now happens after plugin and podfile post-install hooks
  have run.  
  [Samuel Giddins](https://github.com/segiddins)
  [#3529](https://github.com/CocoaPods/CocoaPods/issues/3529)

* Only set project, dylib, and compatibility versions to valid, three integer
  values.  
  [Samuel Giddins](https://github.com/segiddins)
  [#3887](https://github.com/CocoaPods/CocoaPods/issues/3887)


## 0.38.1 (2015-07-23)

##### Enhancements

* Set project, dylib, and compatibility versions when building pods as
  frameworks.  
  [Marius Rackwitz](https://github.com/mrackwitz)

* Pods integrated as static libraries can now be imported as modules.  
  [Tomas Linhart](https://github.com/TomasLinhart)
  [#3874](https://github.com/CocoaPods/CocoaPods/issues/3874)

##### Bug Fixes

* Ensure the aggregate `.xcconfig` file only has the settings for the
  appropriate build configuration.  
  [Samuel Giddins](https://github.com/segiddins)
  [#3842](https://github.com/CocoaPods/CocoaPods/issues/3842)

* Show the correct error when `pod spec lint` finds multiple podspecs, and at
  least one of them fails linting.  
  [Samuel Giddins](https://github.com/segiddins)
  [#3869](https://github.com/CocoaPods/CocoaPods/issues/3869)

* Set header search paths properly on the user target when `vendored_libraries`
  Pods are used while integrating Pods as frameworks.  
  [Jonathan MacMillan](https://github.com/perotinus)
  [#3857](https://github.com/CocoaPods/CocoaPods/issues/3857)

* Only link public headers in the sandbox for Pods that are not being built
  into dynamic frameworks, when integrating Pods as frameworks.  
  [Jonathan MacMillan](https://github.com/perotinus)
  [#3867](https://github.com/CocoaPods/CocoaPods/issues/3867)

* Don't lock resource files, only source files.  
  [Mason Glidden](https://github.com/mglidden)
  [#3557](https://github.com/CocoaPods/CocoaPods/issues/3557)

* Fix copying frameworks when integrating with today extensions.  
  [Samuel Giddins](https://github.com/segiddins)
  [#3819](https://github.com/CocoaPods/CocoaPods/issues/3819)


## 0.38.0 (2015-07-18)

##### Enhancements

* Improve the message shown when trying to use Swift Pods without frameworks.
  Now it includes the offending Pods so that the user can take action to remove
  the Pods, if they don’t want to move to frameworks yet.  
  [Eloy Durán](https://github.com/alloy)
  [#3830](https://github.com/CocoaPods/CocoaPods/pull/3830)

##### Bug Fixes

* Properly merge the `user_target_xcconfig`s of multiple subspecs.  
  [Samuel Giddins](https://github.com/segiddins)
  [#3813](https://github.com/CocoaPods/CocoaPods/issues/3813)


## 0.38.0.beta.2 (2015-07-05)

##### Enhancements

* The resolver will now take supported platform deployment targets into account
  when resolving dependencies.  
  [Samuel Giddins](https://github.com/segiddins)
  [#2443](https://github.com/CocoaPods/CocoaPods/issues/2443)

* `Pods.xcodeproj` will now be written with deterministic UUIDs, vastly reducing
  project churn and merge conflicts.  This behavior can be disabled via the new
  `COCOAPODS_DISABLE_DETERMINISTIC_UUIDS` environment variable.  
  [Samuel Giddins](https://github.com/segiddins)

* [`cocoapods-stats`](https://github.com/CocoaPods/cocoapods-stats)
  is now a default plugin.  
  [Samuel Giddins](https://github.com/segiddins)

##### Bug Fixes

* Ensure that the `prepare_command` is run even when skipping the download
  cache.  
  [Samuel Giddins](https://github.com/segiddins)
  [#3674](https://github.com/CocoaPods/CocoaPods/issues/3674)

* Public headers inside a directory named `framework` should be linked in the
  sandbox.  
  [Vincent Isambart](https://github.com/vincentisambart)
  [#3751](https://github.com/CocoaPods/CocoaPods/issues/3751)

* Properly support targets with spaces in their name in the embed frameworks
  script.  
  [Samuel Giddins](https://github.com/segiddins)
  [#3754](https://github.com/CocoaPods/CocoaPods/issues/3754)

* Don't add the `-ObjC` linker flag if it's unnecessary.  
  [Samuel Giddins](https://github.com/segiddins)
  [#3537](https://github.com/CocoaPods/CocoaPods/issues/3537)

* Ensure that no duplicate framework or target dependencies are created.  
  [Samuel Giddins](https://github.com/segiddins)
  [#3763](https://github.com/CocoaPods/CocoaPods/issues/3763)


## 0.38.0.beta.1 (2015-06-26)

##### Highlighted Enhancement That Needs Testing

* De-duplicate Pod Targets: CocoaPods now recognizes when a dependency is used
  multiple times across different user targets, but needs to be built only once.
  The targets in `Pods.xcodeproj` need to be duplicated when one of the following
  applies:
  * They are used on different platforms.
  * They are used with differents sets of subspecs.
  * They have any dependency which needs to be duplicated.

  You can opt-out of this behavior installation-wise, by setting the following
  option in your `~/.cocoapods/config.yaml`:
  ```yaml
  deduplicate_targets: false
  ```

  [Marius Rackwitz](https://github.com/mrackwitz)
  [#3550](https://github.com/CocoaPods/CocoaPods/issues/3550)

##### Breaking

* The CocoaPods environment header has been removed.  
  [Samuel Giddins](https://github.com/segiddins)
  [#2390](https://github.com/CocoaPods/CocoaPods/issues/2390)

* The `Installer` is passed directly to the `pre_install` and `post_install`
  hooks defined in the Podfile, instead of the previously used
  `Hooks::InstallerRepresentation`.  
  [Marius Rackwitz](https://github.com/mrackwitz)
  [#3648](https://github.com/CocoaPods/CocoaPods/issues/3648)

* Deprecate the `xcconfig` attribute in the Podspec DSL, which is replaced by
  the new attributes `pod_target_xcconfig` and `user_target_xcconfig`.  
  [Marius Rackwitz](https://github.com/mrackwitz)
  [CocoaPods#3465](https://github.com/CocoaPods/CocoaPods/issues/3465)

##### Enhancements

* The notice about a new version being available will now include our
  recommendation of using the latest stable version.  
  [Hugo Tunius](https://github.com/k0nserv)
  [#3667](https://github.com/CocoaPods/CocoaPods/pull/3667)

* New commands `pod cache list` and `pod cache clean` allows you to see the
  contents of the cache and clean it.  
  [Olivier Halligon](https://github.com/AliSoftware)
  [#3508](https://github.com/CocoaPods/CocoaPods/issues/3508)

* The download cache will automatically be reset when changing CocoaPods
  versions.  
  [Samuel Giddins](https://github.com/segiddins)
  [#3542](https://github.com/CocoaPods/CocoaPods/issues/3542)

* Supports running pre-install hooks in plugins. This happens before the resolver
  does its work, and offers easy access to the sandbox, podfile and lockfile via a
  `PreInstallHooksContext` object. This also renames the post-install hooks from `HooksContext`
  to `PostInstallHooksContext`.  
  [Orta Therox](https://github.com/orta)
  [#3540](https://github.com/CocoaPods/cocoapods/issues/3409)

* Allow passing additional arguments to `pod lib create`, which then get passed
  as-is to the `configure` scripts.  
  [Samuel Giddins](https://github.com/segiddins)
  [#2160](https://github.com/CocoaPods/CocoaPods/issues/2160)

* Use `-analyzer-disable-all-checks` to disable static analyzer for
  pods with `inhibit_warnings` enabled (requires Xcode >= 6.1).  
  [Dieter Komendera](https://github.com/kommen)
  [#2402](https://github.com/CocoaPods/CocoaPods/issues/2402)

* Cache globbing in `PathList` to speed up `pod install`.  
  [Vincent Isambart](https://github.com/vincentisambart)
  [#3699](https://github.com/CocoaPods/CocoaPods/pull/3699)

* CocoaPods will validate your podfile and try to identify problems
  and conflicts in how you've specified the dependencies.  
  [Hugo Tunius](https://github.com/k0nserv)
  [#995](https://github.com/CocoaPods/CocoaPods/issues/995)

* `pod update` will now accept root pod names, even when only subspecs are
  installed.  
  [Samuel Giddins](https://github.com/segiddins)
  [#3689](https://github.com/CocoaPods/CocoaPods/issues/3689)

* Support for the new `watchos` platform.  
  [Boris Bügling](https://github.com/neonichu)
  [#3681](https://github.com/CocoaPods/CocoaPods/pull/3681)

##### Bug Fixes

* Added recursive support to the public headers of vendored frameworks
  that are automatically linked in the sandbox. This fixes and issue
  for framework header directories that contain sub-directories.  
  [Todd Casey](https://github.com/vhariable)
  [#3161](https://github.com/CocoaPods/CocoaPods/issues/3161)

* Public headers of vendored frameworks are now automatically linked in
  the sandbox. That allows transitive inclusion of headers from other pods.  
  [Vincent Isambart](https://github.com/vincentisambart)
  [#3161](https://github.com/CocoaPods/CocoaPods/issues/3161)

* Fixes an issue that prevented static libraries from building. `OTHER_LIBTOOLFLAGS`
  is no longer set to the value of `OTHER_LDFLAGS`. If you want to create a static
  library that includes all dependencies for (internal/external) distribution then
  you should use a tool like `cocoapods-packager`.  
  [Michael Moscardini](https://github.com/themackworth)
  [#2747](https://github.com/CocoaPods/CocoaPods/issues/2747)
  [#2704](https://github.com/CocoaPods/CocoaPods/issues/2704)

* The embed frameworks script will now properly filter out symlinks to the
  directories that are filtered, which fixes an issue when submitting to the
  Mac App Store.  
  [Samuel Giddins](https://github.com/segiddins)

* The error report template is now more robust against missing executables.  
  [Samuel Giddins](https://github.com/segiddins)
  [#3719](https://github.com/CocoaPods/CocoaPods/issues/3719)

* Attempting to specify a `git` source where a Podspec for the requested pod is
  not found will have a more helpful error message.  
  [Samuel Giddins](https://github.com/segiddins)

* `pod outdated` will now accept the `--no-repo-update` and `--no-integrate`
  options.  
  [Samuel Giddins](https://github.com/segiddins)

* Fixes an issue which prevented using a custom `CONFIGURATION_BUILD_DIR` when
  integrating CocoaPods via dynamic frameworks.  
  [Tim Rosenblatt](https://github.com/timrosenblatt)
  [#3675](https://github.com/CocoaPods/CocoaPods/pull/3675)

* Pods frameworks in codesigned Mac apps are now signed.  
  [Nikolaj Schumacher](https://github.com/nschum)
  [#3646](https://github.com/CocoaPods/CocoaPods/issues/3646)


## 0.37.2 (2015-05-27)

##### Enhancements

* Schemes of development pods will now be shared.  
  [Boris Bügling](https://github.com/neonichu)
  [#3600](https://github.com/CocoaPods/CocoaPods/issues/3600)

* Recognizes incomplete cache when the original download of a pod was
  interrupted.  
  [Marius Rackwitz](https://github.com/mrackwitz)
  [#3561](https://github.com/CocoaPods/CocoaPods/issues/3561)

* Allow opting out of pod source locking, meaning `pod try` yields editable
  projects.  
  [Samuel Giddins](https://github.com/segiddins)
  [cocoapods-try#31](https://github.com/CocoaPods/cocoapods-try/issues/31)

##### Bug Fixes

* `pod repo push` will now find and push JSON podspecs.  
  [#3494](https://github.com/CocoaPods/CocoaPods/issues/3494)
  [Kyle Fuller](https://github.com/kylef)

* Flush stdin/stderr and wait a bit in `executable`.  
  [Boris Bügling](https://github.com/neonichu)
  [#3500](https://github.com/CocoaPods/CocoaPods/issues/3500)

## 0.37.1 (2015-05-06)

##### Bug Fixes

* [Cache] Fixes a bug that caused that a pod, which was cached once is not updated
  correctly when needed e.g. for `pod spec lint`.  
  [Marius Rackwitz](https://github.com/mrackwitz)
  [#3498](https://github.com/CocoaPods/CocoaPods/issues/3498)

* Only add the "Embed Pods Frameworks" script for application and unit test targets.  
  [Marius Rackwitz](https://github.com/mrackwitz)
  [#3440](https://github.com/CocoaPods/CocoaPods/issues/3440)

* C++ source files with `.cc`, `.cxx` and `.c++` extensions now have their
  compiler flags set correctly.  
  [Chongyu Zhu](https://github.com/lembacon)
  [Kyle Fuller](https://github.com/kylef)

* Handle broken symlinks when installing a Pod.  
  [Daniel Barden](https://github.com/dbarden)
  [#3515](https://github.com/cocoapods/cocoapods/issues/3515)

* Just remove write permissions from files, so executables are unaffected.  
  [Mason Glidden](https://github.com/mglidden)
  [#3501](https://github.com/CocoaPods/CocoaPods/issues/3501)

* Always copy the generated `Podfile.lock` to `Pods/Manifest.lock` so they are
  guaranteed to match, character-by-character, after installation.  
  [Samuel Giddins](https://github.com/segiddins)
  [#3502](https://github.com/CocoaPods/CocoaPods/issues/3502)

* Don't generate an umbrella header when a custom module map is specified. This
  avoids an incomplete module map warning.  
  [Samuel Giddins](https://github.com/segiddins)

* Actually allow skipping the download cache by downloading directly to the
  download target when requested.  
  [Samuel Giddins](https://github.com/segiddins)


## 0.37.0 (2015-05-03)

For more details, see 📝 [CocoaPods 0.37](https://blog.cocoapods.org/CocoaPods-0.37/) on our blog.

##### Bug Fixes

* Print the UTF-8 warning to STDERR.  
  [Matt Holgate](https://github.com/mjholgate)


## 0.37.0.rc.2 (2015-04-30)

##### Bug Fixes

* Handle caching specs that have subspecs with higher minimum deployment targets
  without deleting needed source files.  
  [Samuel Giddins](https://github.com/segiddins)
  [#3471](https://github.com/CocoaPods/CocoaPods/issues/3471)

* Automatically detect JSON podspecs in `pod lib lint`.  
  [Samuel Giddins](https://github.com/segiddins)
  [#3477](https://github.com/CocoaPods/CocoaPods/issues/3477)


## 0.37.0.rc.1 (2015-04-27)

[Core](https://github.com/CocoaPods/Core/compare/0.37.0.beta.1...0.37.0.rc.1)
[Xcodeproj](https://github.com/CocoaPods/Xcodeproj/compare/0.24.0...0.24.1)

##### Enhancements

* Add environment variable `COCOAPODS_SKIP_UPDATE_MESSAGE` to disable new
  version message.  
  [Andrea Mazzini](https://github.com/andreamazz)
  [#3364](https://github.com/CocoaPods/CocoaPods/issues/3364)

* Use user project's object version for pods project.  
  [Boris Bügling](https://github.com/neonichu)
  [#253](https://github.com/CocoaPods/Xcodeproj/issues/253)

##### Bug Fixes

* Adding `$(inherited)` to `FRAMEWORK_SEARCH_PATHS` build setting in xcconfig for aggregate.  
  [Tomohiro Kumagai](https://github.com/EZ-NET)
  [#3429](https://github.com/CocoaPods/CocoaPods/pull/3429)

* Don't crash when the downloader can't find an appropriate podspec in a `git`
  pod.  
  [Samuel Giddins](https://github.com/segiddins)
  [#3433](https://github.com/CocoaPods/CocoaPods/issues/3433)

* Automatically lock Pod source files after installing.  
  [Mason Glidden](https://github.com/mglidden)
  [#1154](https://github.com/CocoaPods/CocoaPods/issues/1154)

* Handle subprocesses leaking STDOUT/STDERR pipes by more strictly managing
  process lifetime and not allowing I/O to block completion of the task.  
  [Samuel Giddins](https://github.com/segiddins)
  [#3101](https://github.com/CocoaPods/CocoaPods/issues/3101)

* Do not create pod target if `source_files` only contains headers.  
  [Boris Bügling](https://github.com/neonichu)
  [#3106](https://github.com/CocoaPods/CocoaPods/issues/3106)

* Run a pod's `prepare_command` (if it has one) before it is cleaned in the
  download cache.  
  [Marius Rackwitz](https://github.com/mrackwitz)
  [Samuel Giddins](https://github.com/segiddins)
  [#3436](https://github.com/CocoaPods/CocoaPods/issues/3436)

* Don't set the `-fno-objc-arc` compiler flags for files for which the flag
  makes no sense.  
  [Samuel Giddins](https://github.com/segiddins)
  [#2559](https://github.com/CocoaPods/CocoaPods/issues/2559)

* Also apply a pod's configuration to any resource targets defined by the pod.  
  [Tom Adriaenssen](https://github.com/inferis)
  [#3463](https://github.com/CocoaPods/CocoaPods/issues/3463)


## 0.37.0.beta.1 (2015-04-18)

##### Enhancements

* Allow the specification of custom module map files.  
  [Samuel Giddins](https://github.com/segiddins)
  [Marius Rackwitz](https://github.com/mrackwitz)
  [#3145](https://github.com/CocoaPods/CocoaPods/issues/3145)

* Show the source URI for local Pod specification repositories in
  `pod repo list`.  
  [Kyle Fuller](https://github.com/kylef)

* Only show a warning when there is a minimum deployment target mismatch
  between target and spec, instead of throwing a hard error.  
  [Samuel Giddins](https://github.com/segiddins)
  [#1241](https://github.com/CocoaPods/CocoaPods/issues/1241)

* Add download caching for pods, which speeds up `pod install` and linting,
  potentially by several orders of magnitude.  
  [Samuel Giddins](https://github.com/segiddins)
  [#2863](https://github.com/CocoaPods/CocoaPods/issues/2863)
  [#3172](https://github.com/CocoaPods/CocoaPods/issues/3172)

* Add a `--fail-fast` option to both `pod spec lint` and `pod lib lint` that
  causes the linter to exit as soon as a single subspec or platform fails
  linting.  
  [Marius Rackwitz](https://github.com/mrackwitz)

* Naïvely prevent base xcconfig warnings for targets that have custom
  config files set.  
  [Chris Brauchli](https://github.com/cbrauchli)
  [#2633](https://github.com/CocoaPods/CocoaPods/issues/2633)

* Ensure private headers are declared as such in a framework's generated module
  map.  
  [Samuel Giddins](https://github.com/segiddins)
  [#2974](https://github.com/CocoaPods/CocoaPods/issues/2974)

##### Bug Fixes

* Do not pass code-sign arguments to xcodebuild when linting OS X targets.  
  [Boris Bügling](https://github.com/neonichu)
  [#3310](https://github.com/CocoaPods/CocoaPods/issues/3310)

* Fixes an issue showing the URL to remote resources in `pod repo list`.  
  [Kyle Fuller](https://github.com/kylef)

* Fixes a problem with code signing when integrating CocoaPods
  into a Today Widget extension.  
  [Christian Sampaio](https://github.com/chrisfsampaio)
  [#3390](https://github.com/CocoaPods/CocoaPods/pull/3390)


## 0.36.4 (2015-04-16)

##### Bug Fixes

* Fixes various problems with Pods that use xcasset bundles. Pods that
  use xcassets can now be used with the `pod :path` option.  
  [Kyle Fuller](https://github.com/kylef)
  [#1549](https://github.com/CocoaPods/CocoaPods/issues/1549)
  [#3384](https://github.com/CocoaPods/CocoaPods/pull/3383)
  [#3358](https://github.com/CocoaPods/CocoaPods/pull/3358)


## 0.36.3 (2015-03-31)

##### Bug Fixes

* Fix using the downloader.  
  [Samuel Giddins](https://github.com/segiddins)
  [#3344](https://github.com/CocoaPods/CocoaPods/issues/3344)
  [#3345](https://github.com/CocoaPods/CocoaPods/issues/3345)


## 0.36.2 (2015-03-31)

[Core](https://github.com/CocoaPods/Core/compare/0.36.1...0.36.2)

##### Bug Fixes

* Unique resources passed to the script generator.  
  [Diego Torres](https://github.com/dtorres)
  [#3315](https://github.com/CocoaPods/CocoaPods/issues/3315)
  [#3327](https://github.com/CocoaPods/CocoaPods/issues/3327)

* Update the `Manifest.lock` when migrating local podspecs to JSON. This fixes
  running `pod install` after upgrading to `0.36`.  
  [Samuel Giddins](https://github.com/segiddins)
  [#3292](https://github.com/CocoaPods/CocoaPods/issues/3292)
  [#3299](https://github.com/CocoaPods/CocoaPods/issues/3299)


## 0.36.1 (2015-03-27)

[Xcodeproj](https://github.com/CocoaPods/Xcodeproj/compare/0.23.0...0.23.1)

##### Bug Fixes

* Workarounds(✻) for the resource script's handling of `.xcasset` files.  
  [sodas](https://github.com/sodastsai)
  [Tony Li](https://github.com/crazytonyli)
  [Chongyu Zhu](https://github.com/lembacon)
  [#3247](https://github.com/CocoaPods/CocoaPods/issues/3247)
  [#3303](https://github.com/CocoaPods/CocoaPods/issues/3303)

* Fix the sanitization of configuration names in the generated target
  environment header.  
  [Samuel Giddins](https://github.com/segiddins)
  [#3301](https://github.com/CocoaPods/CocoaPods/issues/3301)

> _(✻) Note: these fixes are only temporary to avoid overriding the user project's `xcassets`.
  We are aware that these workarounds are "too greedy" and thus user projects having different
  `xcassets` for different targets will still have issues; we ([@AliSoftware](https://github.com/AliSoftware))
  are working on a deeper fix ([#3263](https://github.com/CocoaPods/CocoaPods/issues/3263)) for the next release._

## 0.36.0 (2015-03-11)

[Xcodeproj](https://github.com/CocoaPods/Xcodeproj/compare/0.22.0...0.23.0)

For more details, see 📝 [CocoaPods 0.36](https://blog.cocoapods.org/CocoaPods-0.36/) on our blog.

##### Enhancements

* Allows Swift pods to have a deployment target under iOS 8.0 if they use
  XCTest.  
  [Samuel Giddins](https://github.com/segiddins)
  [#3225](https://github.com/CocoaPods/CocoaPods/issues/3225)

##### Bug Fixes

* Include Swift-specific build settings on target creation, i.e. disable optimizations
  for debug configuration.
  [Marius Rackwitz](https://github.com/mrackwitz)
  [#3238](https://github.com/CocoaPods/CocoaPods/issues/3238)

* Only copy explicitly specified xcasset files into the bundle of the integrated target.  
  [Marius Rackwitz](https://github.com/mrackwitz)
  [#3219](https://github.com/CocoaPods/CocoaPods/issues/3219)

* Correctly filter Xcode warnings about the use of dynamic frameworks.  
  [Boris Bügling](https://github.com/neonichu)

* Fixes warnings, when the aggregate target doesn't contain any pod target, which is build,
  because `PODS_FRAMEWORK_BUILD_PATH` was added to `FRAMEWORK_SEARCH_PATHS`, but never created.  
  [Marius Rackwitz](https://github.com/mrackwitz)
  [#3217](https://github.com/CocoaPods/CocoaPods/issues/3217)

* Allows the usage of `:head` dependencies even when the most recent published
  version was a pre-release.  
  [Samuel Giddins](https://github.com/segiddins)
  [#3212](https://github.com/CocoaPods/CocoaPods/issues/3212)

* Limit the check for transitive static binaries to those which are directly linked to the user target.  
  [Boris Bügling](https://github.com/neonichu)
  [#3194](https://github.com/CocoaPods/CocoaPods/issues/3194)

* Lint to prevent dynamic libraries and frameworks from passing with iOS 7.  
  [Boris Bügling](https://github.com/neonichu)
  [#3193](https://github.com/CocoaPods/CocoaPods/issues/3193)

* Shows an informative error message when there is no base specification found
  for a `:head` dependency.  
  [Samuel Giddins](https://github.com/segiddins)
  [#3230](https://github.com/CocoaPods/CocoaPods/issues/3230)

* Fix the `OTHER_SWIFT_FLAGS` generated, so it inherits previous definitions.  
  [Daniel Thorpe](https://github.com/danthorpe)
  [#2983](https://github.com/CocoaPods/CocoaPods/issues/2983)


## 0.36.0.rc.1 (2015-02-24)

##### Enhancements

* Set the `APPLICATION_EXTENSION_API_ONLY` build setting if integrating with a watch extension target.  
  [Boris Bügling](https://github.com/neonichu)
  [#3153](https://github.com/CocoaPods/CocoaPods/issues/3153)

* Build for iOS simulator only during validation. This allows validation without having
  provisioning profiles set up.  
  [Boris Bügling](https://github.com/neonichu)
  [#3083](https://github.com/CocoaPods/CocoaPods/issues/3083)
  [Swift#13](https://github.com/CocoaPods/swift/issues/13)

* Explicitly inform the user to close existing project when switching to
  a workspace for the first time.  
  [Kyle Fuller](https://github.com/kylef)
  [#2996](https://github.com/CocoaPods/CocoaPods/issues/2996)

* Automatically detect conflicts between framework names.  
  [Samuel Giddins](https://github.com/segiddins)
  [#2943](https://github.com/CocoaPods/CocoaPods/issues/2943)

* Use the proper `TMPDIR` for the CocoaPods process, instead of blindly using
  `/tmp`.  
  [Samuel Giddins](https://github.com/segiddins)

* Let lint fail for Swift pods supporting deployment targets below iOS 8.0.  
  [Boris Bügling](https://github.com/neonichu)
  [#2963](https://github.com/CocoaPods/CocoaPods/issues/2963)

* Reject installation if a static library is used as a transitive dependency
  while integrating Pods as frameworks.  
  [Samuel Giddins](https://github.com/segiddins)
  [#2926](https://github.com/CocoaPods/CocoaPods/issues/2926)

* Do not copy Swift standard libraries multiple times.  
  [Boris Bügling](https://github.com/neonichu)
  [#3131](https://github.com/CocoaPods/CocoaPods/issues/3131)

* Check for Xcode License Agreement before running commands.  
  [Xavi Matos](https://github.com/CalQL8ed-K-OS)
  [#3002](https://github.com/CocoaPods/CocoaPods/issues/3002)

* `pod update PODNAME` will update pods in a case-insensitive manner.  
  [Samuel Giddins](https://github.com/segiddins)
  [#2992](https://github.com/CocoaPods/CocoaPods/issues/2992)

* Allow specifying repo names to `pod {spec,lib} lint --sources`.  
  [Samuel Giddins](https://github.com/segiddins)
  [#2685](https://github.com/CocoaPods/CocoaPods/issues/2685)

* Require explicit use of `use_frameworks!` for Pods written in Swift.  
  [Boris Bügling](https://github.com/neonichu)
  [#3029](https://github.com/CocoaPods/CocoaPods/issues/3029)

* Lint as framework automatically. If needed, `--use-libraries` option
  allows linting as a static library.  
  [Boris Bügling](https://github.com/neonichu)
  [#2912](https://github.com/CocoaPods/CocoaPods/issues/2912)

* Adding Xcode Legacy build location support for default Pods.xcodeproj.
  It defaults to `${SRCROOT}/../build` but can be changed in a `post_install`
  hook by using the `Project#symroot=` writer.  
  [Sam Marshall](https://github.com/samdmarshall)

##### Bug Fixes

* Set `SKIP_INSTALL=YES` for all generated targets to avoid producing
  *Generic Xcode Archives* on Archive.  
  [Marius Rackwitz](https://github.com/mrackwitz)
  [#3188](https://github.com/CocoaPods/CocoaPods/issues/3188)

* Added support for .tpp C++ header files in specs (previously were getting
  filtered out and symlinks wouldn't get created in the Pods/Headers folder.)  
  [Honza Dvorsky](https://github.com/czechboy0)
  [#3129](https://github.com/CocoaPods/CocoaPods/pull/3129)

* Fixed installation for app-extension targets which had no dependencies
  configured in the Podfile.  
  [Boris Bügling](https://github.com/neonichu)
  [#3102](https://github.com/CocoaPods/CocoaPods/issues/3102)

* Correct escaping of resource bundles in 'Copy Pods Resources' script.  
  [Seán Labastille](https://github.com/flufff42)
  [#3082](https://github.com/CocoaPods/CocoaPods/issues/3082)

* Correctly update sources when calling `pod outdated`, and also respect the
  `--[no-]repo-update` flag.  
  [Samuel Giddins](https://github.com/segiddins)
  [#3137](https://github.com/CocoaPods/CocoaPods/issues/3137)

* Fix the `OTHER_SWIFT_FLAGS` generated, so `#if COCOAPODS` works in Swift.  
  [Samuel Giddins](https://github.com/segiddins)
  [#2983](https://github.com/CocoaPods/CocoaPods/issues/2983)

* Output a properly-formed `Podfile` when running `pod init` with a target that
  contains a `'` in its name.  
  [Samuel Giddins](https://github.com/segiddins)
  [#3136](https://github.com/CocoaPods/CocoaPods/issues/3136)

* Remove the stored lockfile checkout source when switching to a development
  pod.  
  [Samuel Giddins](https://github.com/segiddins)
  [#3141](https://github.com/CocoaPods/CocoaPods/issues/3141)

* Migrate local Ruby podspecs to JSON, allowing updating those pods to work.  
  [Samuel Giddins](https://github.com/segiddins)
  [#3038](https://github.com/CocoaPods/CocoaPods/issues/3038)

* Removing grep color markup in the embed frameworks script.  
  [Adriano Bonat](https://github.com/tanob)
  [#3117](https://github.com/CocoaPods/CocoaPods/issues/3117)

* Fixes an issue where `pod ipc list` and `pod ipc podfile` was returning an
  error.  
  [Kyle Fuller](https://github.com/kylef)
  [#3134](https://github.com/CocoaPods/CocoaPods/issues/3134)

* Fixes an issue with spaces in the path to the user's developer tools.  
  [Boris Bügling](https://github.com/neonichu)
  [#3181](https://github.com/CocoaPods/CocoaPods/issues/3181)


## 0.36.0.beta.2 (2015-01-28)

[Xcodeproj](https://github.com/CocoaPods/Xcodeproj/compare/0.21.0...0.21.2)

##### Breaking

* Changes the default spec repositories used from all configured spec
  repositories, to the master spec repository when no spec repositories
  are explicitly configured in a Podfile.  
  [Kyle Fuller](https://github.com/kylef)
  [#2946](https://github.com/CocoaPods/CocoaPods/issues/2946)

##### Enhancements

* Set the APPLICATION_EXTENSION_API_ONLY build setting if integrating with an app extension target.  
  [Boris Bügling](https://github.com/neonichu)
  [#2980](https://github.com/CocoaPods/CocoaPods/issues/2980)

* Xcodebuild warnings will now be reported as `warning` during linting
  instead of `note`.  
  [Hugo Tunius](https://github.com/K0nserv)

* Copy only the resources required for the current build configuration.  
  [Samuel Giddins](https://github.com/segiddins)
  [#2391](https://github.com/CocoaPods/CocoaPods/issues/2391)

##### Bug Fixes

* Ensure that linting fails if xcodebuild doesn't successfully build your Pod.  
  [Kyle Fuller](https://github.com/kylef)
  [#2981](https://github.com/CocoaPods/CocoaPods/issues/2981)
  [cocoapods-trunk#33](https://github.com/CocoaPods/cocoapods-trunk/issues/33)

* Clone the master spec repository when no spec repositories are explicitly
  defined in the Podfile. This fixes problems using CocoaPods for the first
  time without any explicit spec repositories.  
  [Kyle Fuller](https://github.com/kylef)
  [#2946](https://github.com/CocoaPods/CocoaPods/issues/2946)

* Xcodebuild warnings with the string `error` in them will no longer be
  linted as errors if they are in fact warnings.  
  [Hugo Tunius](https://github.com/K0nserv)
  [#2579](https://github.com/CocoaPods/CocoaPods/issues/2579)

* Any errors which occur during fetching of external podspecs over HTTP
  will now be gracefully handled.  
  [Hugo Tunius](https://github.com/K0nserv)
  [#2823](https://github.com/CocoaPods/CocoaPods/issues/2823)

* When updating spec repositories only update the git sourced repos.  
  [Dustin Clark](https://github.com/clarkda)
  [#2558](https://github.com/CocoaPods/CocoaPods/issues/2558)

* Pods referenced via the `:podspec` option will have their podspecs properly
  parsed in the local directory if the path points to a local file.  
  [Samuel Giddins](https://github.com/segiddins)

* Fix an issue where using Swift frameworks in an Objective-C host application
  causes an error because the Swift frameworks we're not code signed.  
  [Joseph Ross](https://github.com/jrosssavant)
  [#3008](https://github.com/CocoaPods/CocoaPods/issues/3008)


## 0.36.0.beta.1 (2014-12-25)

[CocoaPods](https://github.com/CocoaPods/CocoaPods/compare/0.35.0...0.36.0.beta.1)
• [CocoaPods-Core](https://github.com/CocoaPods/Core/compare/0.35.0...0.36.0.beta.1)
• [Xcodeproj](https://github.com/CocoaPods/Xcodeproj/compare/0.20.2...0.21.0)
• [CLAide](https://github.com/CocoaPods/CLAide/compare/v0.7.0...0.8.0)
• [Molinillo](https://github.com/CocoaPods/Molinillo/compare/0.1.2...0.2.0)
• [cocoapods-downloader](https://github.com/CocoaPods/cocoapods-downloader/compare/0.8.0...0.8.1)
• [cocoapods-try](https://github.com/CocoaPods/cocoapods-try/compare/0.4.2...0.4.3)
• [cocoapods-trunk](https://github.com/CocoaPods/cocoapods-trunk/compare/0.4.1...0.5.0)
• [cocoapods-plugins](https://github.com/CocoaPods/cocoapods-plugins/compare/0.3.2...0.4.0)

##### Highlighted Enhancement That Needs Testing

* Support Frameworks & Swift: CocoaPods now recognizes Swift source files and
  builds dynamic frameworks when necessary. A project can explicitly
  opt-in via `use_frameworks!` in the Podfile, or if any dependency contains
  Swift code, all pods for that target will be integrated as frameworks.

  As a pod author, you can change the module name of the built framework by
  specifying a `module_name` in the podspec. The built frameworks are embedded into
  the host application with a new shell script build phase in the user's
  project allowing configuration-dependent pods.

  [Marius Rackwitz](https://github.com/mrackwitz)
  [#2835](https://github.com/CocoaPods/CocoaPods/issues/2835)

##### Breaking

* Bundle Resources into Frameworks: Previously all resources were compiled and
  copied into the `mainBundle`. Now Pods have to use
  `[NSBundle bundleForClass:<#Class from Pod#>]` to access provided resources
  relative to the bundle.

  [Boris Bügling](https://github.com/neonichu)
  [#2835](https://github.com/CocoaPods/CocoaPods/issues/2730)

* Only the hooks specified by usage of the `plugin` directive of the `Podfile`
  will be run. Additionally, plugins that depend on hooks will have to update to
  specify their 'plugin name' when registering the hooks in order to make it
  possible for those hooks to be run.  
  [Samuel Giddins](https://github.com/segiddins)
  [#2640](https://github.com/CocoaPods/CocoaPods/issues/2640)

##### Enhancements

* Do not generate targets for Pods without sources.  
  [Boris Bügling](https://github.com/neonichu)
  [#2918](https://github.com/CocoaPods/CocoaPods/issues/2918)

* Show the name of the source for each hook that is run in verbose mode.  
  [Samuel Giddins](https://github.com/segiddins)
  [#2639](https://github.com/CocoaPods/CocoaPods/issues/2639)

* Move pods' private headers to `Headers/Private` from `Headers/Build`.
  Since some SCM ignore templates include `build` by default, this makes it
  easier to check in the `Pods/` directory.  
  [Samuel Giddins](https://github.com/segiddins)
  [#2623](https://github.com/CocoaPods/CocoaPods/issues/2623)

* Validate that a specification's `public_header_files` and
  `private_header_files` file patterns only match header files.
  Also, validate that all file patterns, if given, match at least one file.  
  [Samuel Giddins](https://github.com/segiddins)
  [#2914](https://github.com/CocoaPods/CocoaPods/issues/2914)

* Installer changed to organize a development pod's source and resource files
  into subgroups reflecting their organization in the filesystem.  
  [Imre mihaly](https://github.com/imihaly)

##### Bug Fixes

* Fix updating a pod that has subspec dependencies.  
  [Samuel Giddins](https://github.com/segiddins)
  [#2879](https://github.com/CocoaPods/CocoaPods/issues/2879)

* Restore the `#define`s in the environment header when the `--no-integrate`
  installation option is used.  
  [Samuel Giddins](https://github.com/segiddins)
  [#2876](https://github.com/CocoaPods/CocoaPods/issues/2876)

* Fix issues when trying to discover the xcodeproj automatically
  but the current path contains special characters (`[`,`]`,`{`,`}`,`*`,`?`).  
  [Olivier Halligon](https://github.com/AliSoftware)
  [#2852](https://github.com/CocoaPods/CocoaPods/issues/2852)

* Fix linting subspecs that have a higher deployment target than the root
  spec.  
  [Samuel Giddins](https://github.com/segiddins)
  [#1919](https://github.com/CocoaPods/CocoaPods/issues/1919)

* Fix the reading of podspecs that come from the `:git`, `:svn`, `:http`, or
  `:hg` options in your `Podfile` that used context-dependent ruby code, such as
  reading a file to determine the specification version.  
  [Samuel Giddins](https://github.com/segiddins)
  [#2875](https://github.com/CocoaPods/CocoaPods/issues/2875)

* Fix the updating of `:git`, `:svn`, and `:hg` dependencies when updating all
  pods.  
  [Samuel Giddins](https://github.com/CocoaPods/CocoaPods/issues/2859)
  [#2859](https://github.com/CocoaPods/CocoaPods/issues/2859)

* Fix an issue when a user doesn't yet have any spec repositories configured.  
  [Boris Bügling](https://github.com/neonichu)

* Fix an issue updating repositories when another spec repository doesn't
  have a remote.  
  [Kyle Fuller](https://github.com/kylef)
  [#2965](https://github.com/CocoaPods/CocoaPods/issues/2965)


## 0.35.0 (2014-11-19)

[CocoaPods](https://github.com/CocoaPods/CocoaPods/compare/0.34.4...0.35.0)
• [CocoaPods-Core](https://github.com/CocoaPods/Core/compare/0.34.4...0.35.0)
• [Xcodeproj](https://github.com/CocoaPods/Xcodeproj/compare/0.19.4...0.20.2)
• [cocoapods-downloader](https://github.com/CocoaPods/cocoapods-downloader/compare/0.7.2...0.8.0)

For more details, see 📝 [CocoaPods 0.35](https://blog.cocoapods.org/CocoaPods-0.35/) on our blog.

##### Enhancements

* Allow the specification of file patterns for the Podspec's `requires_arc`
  attribute.  
  [Kyle Fuller](https://github.com/kylef)
  [Samuel Giddins](https://github.com/segiddins)
  [#532](https://github.com/CocoaPods/CocoaPods/issues/532)

* From now on, pods installed directly from their repositories will be recorded
  in the `Podfile.lock` file and will be guaranteed to be checked-out using the
  same revision on subsequent installations. Examples of this are when using
  the `:git`, `:svn`, or `:hg` options in your `Podfile`.  
  [Samuel Giddins](https://github.com/segiddins)
  [#1058](https://github.com/CocoaPods/CocoaPods/issues/1058)

##### Bug Fixes

* Fix an output formatting issue with various commands like `pod search`
  and `pod trunk`.
  [Olivier Halligon](https://github.com/AliSoftware)
  [#2603](https://github.com/CocoaPods/CocoaPods/issues/2603)

* Show a helpful error message if the old resolver incorrectly activated a
  pre-release version that now leads to a version conflict.  
  [Samuel Giddins](https://github.com/segiddins)

* Provides a user friendly message when using `pod spec create` with a
  repository that doesn't yet have any commits.  
  [Kyle Fuller](https://github.com/kylef)
  [#2803](https://github.com/CocoaPods/CocoaPods/issues/2803)

* Fixes an issue with integrating into projects where there is a slash in the
  build configuration name.  
  [Kyle Fuller](https://github.com/kylef)
  [#2767](https://github.com/CocoaPods/CocoaPods/issues/2767)

* Pods will use `CLANG_ENABLE_OBJC_ARC = 'YES'` instead of
  `CLANG_ENABLE_OBJC_ARC = 'NO'`. For pods with `requires_arc = false` the
  `-fno-objc-arc` flag will be specified for the all source files.  
  [Hugo Tunius](https://github.com/K0nserv)
  [#2262](https://github.com/CocoaPods/CocoaPods/issues/2262)

* Fixed an issue that Core Data mapping models where not compiled when
  copying resources to main application bundle.  
  [Yan Rabovik](https://github.com/rabovik)

* Fix uninitialized constant Class::YAML crash in some cases.
  [Tim Shadel](https://github.com/timshadel)

##### Enhancements

* `pod search`, `pod spec which`, `pod spec cat` and `pod spec edit`
  now use plain text search by default instead of a regex. Especially
  `pod search UIView+UI` now searches for pods containing exactly `UIView+UI`
  in their name, not trying to interpret the `+` as a regular expression.
  _Note: You can still use a regular expression with the new `--regex` flag that has
  been added to these commands, e.g. `pod search --regex "(NS|UI)Color"`._
  [Olivier Halligon](https://github.com/AliSoftware)
  [Core#188](https://github.com/CocoaPods/Core/issues/188)

* Use `--allow-warnings` rather than `--error-only` for pod spec validation
  [Daniel Tomlinson](https://github.com/DanielTomlinson)
  [#2820](https://github.com/CocoaPods/CocoaPods/issues/2820)

## 0.35.0.rc2 (2014-11-06)

##### Enhancements

* Allow the resolver to fail faster when there are unresolvable conflicts
  involving the Lockfile.  
  [Samuel Giddins](https://github.com/segiddins)

##### Bug Fixes

* Allows pre-release spec versions when a requirement has an external source
  specified.  
  [Samuel Giddins](https://github.com/segiddins)
  [#2768](https://github.com/CocoaPods/CocoaPods/issues/2768)

* We no longer require git version 1.7.5 or greater.  
  [Kyle Fuller](https://github.com/kylef)

* Fix the usage of `:head` pods.  
  [Samuel Giddins](https://github.com/segiddins)
  [#2789](https://github.com/CocoaPods/CocoaPods/issues/2789)

* Show a more informative message when attempting to lint a spec whose
  source could not be downloaded.  
  [Samuel Giddins](https://github.com/segiddins)
  [#2667](https://github.com/CocoaPods/CocoaPods/issues/2667)
  [#2759](https://github.com/CocoaPods/CocoaPods/issues/2759)

## 0.35.0.rc1 (2014-11-02)

##### Highlighted Enhancements That Need Testing

* The `Resolver` has been completely rewritten to use
  [Molinillo](https://github.com/CocoaPods/Molinillo), an iterative dependency
  resolution algorithm that automatically resolves version conflicts.
  The order in which dependencies are declared in the `Podfile` no longer has
  any effect on the resolution process.

  You should ensure that `pod install`, `pod update` and `pod update [NAME]`
  work as expected and install the correct versions of your pods during
  this RC1 release.
  [Samuel Giddins](https://github.com/segiddins)
  [#978](https://github.com/CocoaPods/CocoaPods/issues/978)
  [#2002](https://github.com/CocoaPods/CocoaPods/issues/2002)

##### Breaking

* Support for older versions of Ruby has been dropped and CocoaPods now depends
  on Ruby 2.0.0 or greater. This is due to the release of Xcode 6.0 which has
  dropped support for OS X 10.8, which results in the minimum version of
  Ruby pre-installed on OS X now being 2.0.0.

  If you are using a custom installation of Ruby  older than 2.0.0, you
  will need to update. Or even better, migrate to system Ruby.  
  [Kyle Fuller](https://github.com/kylef)

* Attempts to resolve circular dependencies will now raise an exception.  
  [Samuel Giddins](https://github.com/segiddins)
  [Molinillo#6](https://github.com/CocoaPods/Molinillo/issues/6)

##### Enhancements

* The use of implicit sources has been un-deprecated. By default, all available
  spec-repos will be used. There should only be a need to specify explicit
  sources if you want to specifically _exclude_ certain spec-repos, such as the
  `master` spec-repo, if you want to declare the order of spec look-up
  precedence, or if you want other users of a Podfile to automatically have a
  spec-repo cloned on `pod install`.  
  [Eloy Durán](https://github.com/alloy)

* The `pod push` command has been removed as it has been deprecated in favour of
  `pod repo push` in CocoaPods 0.33.  
  [Fabio Pelosin](https://github.com/fabiopelosin)

* Refactorings in preparation to framework support, which could break usage
  of the Hooks API.  
  [Marius Rackwitz](https://github.com/mrackwitz)
  [#2461](https://github.com/CocoaPods/CocoaPods/issues/2461)

* Implicit dependencies are now locked, so simply running `pod install` will not
  cause them to be updated when they shouldn't be.  
  [Samuel Giddins](https://github.com/segiddins)
  [#2318](https://github.com/CocoaPods/CocoaPods/issues/2318)
  [#2506](https://github.com/CocoaPods/CocoaPods/issues/2506)

* Pre-release versions are only considered in the resolution process when there
  are dependencies that explicitly reference pre-release requirements.  
  [Samuel Giddins](https://github.com/segiddins)
  [#1489](https://github.com/CocoaPods/CocoaPods/issues/1489)

* Only setup the master specs repo if required.  
  [Daniel Tomlinson](https://github.com/DanielTomlinson)
  [#2562](https://github.com/CocoaPods/CocoaPods/issues/2562)

* `Sandbox::FileAccessor` now optionally includes expanded paths of headers of
  vendored frameworks in `public_headers`.  
  [Eloy Durán](https://github.com/alloy)
  [#2722](https://github.com/CocoaPods/CocoaPods/pull/2722)

* Analysis is now halted and the user informed when there are multiple different
  external sources for dependencies with the same root name.
  The user is also now warned when there are duplicate dependencies in the
  Podfile.  
  [Samuel Giddins](https://github.com/segiddins)
  [#2738](https://github.com/CocoaPods/CocoaPods/issues/2738)

* Multiple subspecs that point to the same external dependency will now only
  cause that external source to be fetched once.  
  [Samuel Giddins](https://github.com/segiddins)
  [#2743](https://github.com/CocoaPods/CocoaPods/issues/2743)

##### Bug Fixes

* Fixes an issue in the `XCConfigIntegrator` where not all targets that need
  integration were being integrated, but were getting incorrect warnings about
  the user having specified a custom base configuration.  
  [Eloy Durán](https://github.com/alloy)
  [2752](https://github.com/CocoaPods/CocoaPods/issues/2752)

* Do not try to clone spec-repos in `/`.  
  [Eloy Durán](https://github.com/alloy)
  [#2723](https://github.com/CocoaPods/CocoaPods/issues/2723)

* Improved sanitizing of configuration names which have a numeric prefix.  
  [Steffen Matthischke](https://github.com/HeEAaD)
  [#2700](https://github.com/CocoaPods/CocoaPods/pull/2700)

* Fixes an issues where headers from a podspec with one platform are exposed to
  targets with a different platform. The headers are now only exposed to the
  targets with the same platform.  
  [Michael Melanson](https://github.com/michaelmelanson)
  [Kyle Fuller](https://github.com/kylef)
  [#1249](https://github.com/CocoaPods/CocoaPods/issues/1249)


## 0.34.4 (2014-10-18)

##### Bug Fixes

* Fixes a crash when running `pod outdated`.  
  [Samuel Giddins](https://github.com/segiddins)
  [#2624](https://github.com/CocoaPods/CocoaPods/issues/2624)

* Ensure that external sources (as specified in the `Podfile`) are downloaded
  when their source is missing, even if their specification is present.  
  [Samuel Giddins](https://github.com/segiddins)
  [#2494](https://github.com/CocoaPods/CocoaPods/issues/2494)

* Fixes an issue where running `pod install/update` while the Xcode project
  is open can cause the open project to have build failures until Xcode
  is restarted.  
  [Kyle Fuller](https://github.com/kylef)
  [#2627](https://github.com/CocoaPods/CocoaPods/issues/2627)
  [#2665](https://github.com/CocoaPods/CocoaPods/issues/2665)

* Fixes a crash when using file URLs as a source.  
  [Kurry Tran](https://github.com/kurry)
  [#2683](https://github.com/CocoaPods/CocoaPods/issues/2683)

* Fixes an issue when using pods in static library targets and building with
  Xcode 6 which requires `OTHER_LIBTOOLFLAGS` instead of `OTHER_LDFLAGS`, thus
  basically reverting to the previous Xcode behaviour, for now at least.  
  [Kyle Fuller](https://github.com/kylef)
  [Eloy Durán](https://github.com/alloy)
  [#2666](https://github.com/CocoaPods/CocoaPods/issues/2666)

* Fixes an issue running the resources script when Xcode is installed to a
  directory with a space when compiling xcassets.  
  [Kyle Fuller](https://github.com/kylef)
  [#2684](https://github.com/CocoaPods/CocoaPods/issues/2684)

* Fixes an issue when installing Pods with resources to a target which
  doesn't have any resources.  
  [Kyle Fuller](https://github.com/kylef)
  [#2083](https://github.com/CocoaPods/CocoaPods/issues/2083)

* Ensure that git 1.7.5 or newer is installed when running pod.  
  [Kyle Fuller](https://github.com/kylef)
  [#2651](https://github.com/CocoaPods/CocoaPods/issues/2651)


## 0.34.2 (2014-10-08)

##### Enhancements

* Make the output of `pod outdated` show what running `pod update` will do.
  Takes into account the sources specified in the `Podfile`.  
  [Samuel Giddins](https://github.com/segiddins)
  [#2470](https://github.com/CocoaPods/CocoaPods/issues/2470)

* Allows the use of the `GCC_PREPROCESSOR_DEFINITION` flag `${inherited}`
  without emitting a warning.  
  [Samuel Giddins](https://github.com/segiddins)
  [#2577](https://github.com/CocoaPods/CocoaPods/issues/2577)

* Integration with user project will no longer replace an existing
  base build configuration.  
  [Robert Jones](https://github.com/redshirtrob)
  [#1736](https://github.com/CocoaPods/CocoaPods/issues/1736)

##### Bug Fixes

* Improved sanitizing of configuration names to avoid generating invalid
  preprocessor definitions.  
  [Boris Bügling](https://github.com/neonichu)
  [#2542](https://github.com/CocoaPods/CocoaPods/issues/2542)

* More robust generation of source names from URLs.  
  [Samuel Giddins](https://github.com/segiddins)
  [#2534](https://github.com/CocoaPods/CocoaPods/issues/2534)

* Allow the `Validator` to only use specific sources.
  Allows customizable source for `pod spec lint` and `pod lib lint`,
  with both defaulting to `master`.
  [Samuel Giddins](https://github.com/segiddins)
  [#2543](https://github.com/CocoaPods/CocoaPods/issues/2543)
  [cocoapods-trunk#28](https://github.com/CocoaPods/cocoapods-trunk/issues/28)

* Takes into account the sources specified in `Podfile` running
  `pod outdated`.  
  [Samuel Giddins](https://github.com/segiddins)
  [#2553](https://github.com/CocoaPods/CocoaPods/issues/2553)

* Ensures that the master repo is shallow cloned when added via a Podfile
  `source` directive.  
  [Samuel Giddins](https://github.com/segiddins)
  [#3586](https://github.com/CocoaPods/CocoaPods/issues/2586)

* Ensures that the user project is not saved when there are no
  user targets integrated.  
  [Samuel Giddins](https://github.com/segiddins)
  [#2561](https://github.com/CocoaPods/CocoaPods/issues/2561)
  [#2593](https://github.com/CocoaPods/CocoaPods/issues/2593)

* Fix a crash when running `pod install` with an empty target that inherits a
  pod from a parent target.  
  [Kyle Fuller](https://github.com/kylef)
  [#2591](https://github.com/CocoaPods/CocoaPods/issues/2591)

* Take into account versions of a Pod from all specified sources when
  resolving dependencies.  
  [Thomas Visser](https://github.com/Thomvis)
  [#2556](https://github.com/CocoaPods/CocoaPods/issues/2556)

* Sanitize build configuration names in target environment header macros.  
  [Kra Larivain](https://github.com/olarivain)
  [#2532](https://github.com/CocoaPods/CocoaPods/pull/2532)


## 0.34.1 (2014-09-26)

##### Bug Fixes

* Doesn't take into account the trailing `.git` in repository URLs when
  trying to find a matching specs repo.  
  [Samuel Giddins](https://github.com/segiddins)
  [#2526](https://github.com/CocoaPods/CocoaPods/issues/2526)


## 0.34.0 (2014-09-26)

For more details, see 📝 [CocoaPods 0.34](https://blog.cocoapods.org/CocoaPods-0.34/) on our blog.

##### Breaking

* Add support for loading podspecs from *only* specific spec-repos via
  `sources`. By default, when there are no sources specified in a Podfile all
  source repos will be used. This has always been the case. However, this
  implicit use of sources is now deprecated. Once you specify specific sources,
  **no** repos will be included by default. For example:

        source 'https://github.com/artsy/Specs.git'
        source 'https://github.com/CocoaPods/Specs.git'

  Any source URLs specified that have not yet been added will be cloned before
  resolution begins.  
  [François Benaiteau](https://github.com/netbe)
  [Fabio Pelosin](https://github.com/fabiopelosin)
  [Samuel Giddins](https://github.com/segiddins)
  [#1143](https://github.com/CocoaPods/CocoaPods/pull/1143)
  [Core#19](https://github.com/CocoaPods/Core/pull/19)
  [Core#170](https://github.com/CocoaPods/Core/issues/170)
  [#2515](https://github.com/CocoaPods/CocoaPods/issues/2515)

##### Enhancements

* Added the `pod repo list` command which lists all the repositories.  
  [Luis Ascorbe](https://github.com/lascorbe)
  [#1455](https://github.com/CocoaPods/CocoaPods/issues/1455)

##### Bug Fixes

* Works around an Xcode issue where linting would fail even though `xcodebuild`
  actually succeeds. Xcode.app also doesn't fail when this issue occurs, so it's
  safe for us to do the same.  
  [Kra Larivain](https://github.com/olarivain)
  [Boris Bügling](https://github.com/neonichu)
  [Eloy Durán](https://github.com/alloy)
  [Samuel E. Giddins](https://github.com/segiddins)
  [#2394](https://github.com/CocoaPods/CocoaPods/issues/2394)
  [#2395](https://github.com/CocoaPods/CocoaPods/pull/2395)

* Fixes the detection of JSON podspecs included via `:path`.  
  [laiso](https://github.com/laiso)
  [#2489](https://github.com/CocoaPods/CocoaPods/pull/2489)

* Fixes an issue where `pod install` would crash during Plist building if any
  pod has invalid UTF-8 characters in their title or description.  
  [Ladislav Martincik](https://github.com/martincik)
  [#2482](https://github.com/CocoaPods/CocoaPods/issues/2482)

* Fix crash when the URL of a private GitHub repo is passed to `pod spec
  create` as an argument.  
  [Fabio Pelosin](https://github.com/fabiopelosin)
  [#1543](https://github.com/CocoaPods/CocoaPods/issues/1543)


## 0.34.0.rc2 (2014-09-16)

##### Bug Fixes

* Fixes an issue where `pod lib lint` would crash if a podspec couldn't be
  loaded.  
  [Kyle Fuller](https://github.com/kylef)
  [#2147](https://github.com/CocoaPods/CocoaPods/issues/2147)

* Fixes an issue where `pod init` would not add `source 'master'` to newly
  created Podfiles.  
  [Ash Furrow](https://github.com/AshFurrow)
  [#2473](https://github.com/CocoaPods/CocoaPods/issues/2473)


## 0.34.0.rc1 (2014-09-13)

##### Breaking

* The use of the `$PODS_ROOT` environment variable has been deprecated and
  should not be used. It will be removed in future versions of CocoaPods.  
  [#2449](https://github.com/CocoaPods/CocoaPods/issues/2449)

* Add support for loading podspecs from specific spec-repos _only_, a.k.a. ‘sources’.
  By default, when not specifying any specific sources in your Podfile, the ‘master’
  spec-repo will be used, as was always the case. However, once you specify specific
  sources the ‘master’ spec-repo will **not** be included by default. For example:

        source 'private-spec-repo'
        source 'master'

  [François Benaiteau](https://github.com/netbe)
  [Fabio Pelosin](https://github.com/fabiopelosin)
  [#1143](https://github.com/CocoaPods/CocoaPods/pull/1143)
  [Core#19](https://github.com/CocoaPods/Core/pull/19)

* The `Pods` directory has been reorganized. This might require manual
  intervention in projects where files generated by CocoaPods have manually been
  imported into the user's project (common with the acknowledgements files).  
  [#1055](https://github.com/CocoaPods/CocoaPods/pull/1055)
  [Fabio Pelosin](https://github.com/fabiopelosin)
  [Michele Titolo](https://github.com/mtitolo)

* Plugins are now expected to include the `cocoapods-plugin.rb` file in
  `./lib`.  
  [Fabio Pelosin](https://github.com/fabiopelosin)
  [CLAide#28](https://github.com/CocoaPods/CLAide/pull/28)

* The specification `requires_arc` attribute now defaults to true.  
  [Fabio Pelosin](https://github.com/fabiopelosin)
  [CocoaPods#267](https://github.com/CocoaPods/CocoaPods/issues/267)

##### Enhancements

* Add support to specify dependencies per build configuration:

        pod 'Lookback', :configurations => ['Debug']

  Currently configurations can only be specified per single Pod.  
  [Joachim Bengtsson](https://github.com/nevyn)
  [Eloy Durán](https://github.com/alloy)
  [Fabio Pelosin](https://github.com/fabiopelosin)
  [#1791](https://github.com/CocoaPods/CocoaPods/pull/1791)
  [#1668](https://github.com/CocoaPods/CocoaPods/pull/1668)
  [#731](https://github.com/CocoaPods/CocoaPods/pull/731)

* Improved performance of git downloads using shallow clone.  
  [Marin Usalj](https://github.com/supermarin)
  [Fabio Pelosin](https://github.com/fabiopelosin)
  [cocoapods-downloader#29](https://github.com/CocoaPods/cocoapods-downloader/pull/29)

* Simplify installation: CocoaPods no longer requires the
  compilation of the troublesome native extensions.  
  [Fabio Pelosin](https://github.com/fabiopelosin)
  [Xcodeproj#168](https://github.com/CocoaPods/Xcodeproj/pull/168)
  [Xcodeproj#167](https://github.com/CocoaPods/Xcodeproj/issues/167)

* Add hooks for plugins. Currently only the installer hook is supported.
  A plugin can register itself to be activated after the installation with the
  following syntax:

      Pod::HooksManager.register(:post_install) do |installer_context|
        # implementation
      end

  The `installer_context` is an instance of the `Pod::Installer:HooksContext`
  class which provides the information about the installation.  
  [Fabio Pelosin](https://github.com/fabiopelosin)
  [Core#132](https://github.com/CocoaPods/Core/pull/1755)

* Add a support for migrating the sandbox to new versions of CocoaPods.  
  [Fabio Pelosin](https://github.com/fabiopelosin)

* Display an indication for deprecated Pods in the command line search.  
  [Hugo Tunius](https://github.com/k0nserv)
  [#2180](https://github.com/CocoaPods/CocoaPods/issues/2180)

* Use the CLIntegracon gem for the integration tests.  
  [Marius Rackwitz](https://github.com/mrackwitz)
  [#2371](https://github.com/CocoaPods/CocoaPods/issues/2371)

* Include configurations that a user explicitly specifies, in their Podfile,
  when the `--no-integrate` option is specified.  
  [Eloy Durán](https://github.com/alloy)

* Properly quote the `-isystem` values in the xcconfig files.  
  [Eloy Durán](https://github.com/alloy)

* Remove the installation post install message which presents the CHANGELOG.  
  [Fabio Pelosin](https://github.com/fabiopelosin)
  [Eloy Durán](https://github.com/alloy)

* Add support for user-specified project directories with the
  `--project-directory` option.  
  [Samuel E. Giddins](https://github.com/segiddins)
  [#2183](https://github.com/CocoaPods/CocoaPods/issues/2183)

* Now the `plutil` tool is used when available to produce
  output consistent with Xcode.  
  [Fabio Pelosin](https://github.com/fabiopelosin)

* Indicate the name of the pod whose requirements cannot be satisfied.  
  [Seivan Heidari](https://github.com/seivan)
  [Fabio Pelosin](https://github.com/fabiopelosin)
  [#1938](https://github.com/CocoaPods/CocoaPods/issues/1938)

* Add support for JSON specs to external sources (`:path`, `:git`, etc)
  options.  
  [Kyle Fuller](https://github.com/kylef)
  [#2320](https://github.com/CocoaPods/CocoaPods/issues/2320)

* Generate the workspaces using the same output of Xcode.  
  [Fabio Pelosin](https://github.com/fabiopelosin)


##### Bug Fixes

* Fix `pod repo push` to first check if a Specs directory exists and if so
  push there.  
  [Edward Valentini](edwardvalentini)
  [#2060](https://github.com/CocoaPods/CocoaPods/issues/2060)

* Fix `pod outdated` to not include subspecs.  
  [Ash Furrow](ashfurrow)
  [#2136](https://github.com/CocoaPods/CocoaPods/issues/2136)

* Always evaluate podspecs from the original podspec directory. This fixes
  an issue when depending on a pod via `:path` and that pod's podspec uses
  relative paths.  
  [Kyle Fuller](kylef)
  [pod-template#50](https://github.com/CocoaPods/pod-template/issues/50)

* Fix spec linting to not warn for missing license file in subspecs.  
  [Fabio Pelosin](https://github.com/fabiopelosin)
  [Core#132](https://github.com/CocoaPods/Core/issues/132)

* Fix `pod init` so that it doesn't recurse when checking for Podfiles.  
  [Paddy O'Brien](https://github.com/tapi)
  [#2181](https://github.com/CocoaPods/CocoaPods/issues/2181)

* Fix missing XCTest framework in Xcode 6.  
  [Paul Williamson](squarefrog)
  [#2296](https://github.com/CocoaPods/CocoaPods/issues/2296)

* Support multiple values in `ARCHS`.  
  [Robert Zuber](https://github.com/z00b)
  [#1904](https://github.com/CocoaPods/CocoaPods/issues/1904)

* Fix static analysis in Xcode 6.  
  [Samuel E. Giddins](https://github.com/segiddins)
  [#2402](https://github.com/CocoaPods/CocoaPods/issues/2402)

* Fix an issue where a version of a spec will not be locked when using
  multiple subspecs of a podspec.  
  [Kyle Fuller](https://github.com/kylef)
  [Fabio Pelosin](https://github.com/fabiopelosin)
  [#2135](https://github.com/CocoaPods/CocoaPods/issues/2135)

* Fix an issue using JSON podspecs installed directly from a lib's
  repository.  
  [Kyle Fuller](https://github.com/kylef)
  [#2320](https://github.com/CocoaPods/CocoaPods/issues/2320)

* Support and use quotes in the `OTHER_LDFLAGS` of xcconfigs to avoid
  issues with targets containing a space character in their name.  
  [Fabio Pelosin](https://github.com/fabiopelosin)


## 0.33.1 (2014-05-20)

##### Bug Fixes

* Fix `pod spec lint` for `json` podspecs.  
  [Fabio Pelosin](https://github.com/fabiopelosin)
  [#2157](https://github.com/CocoaPods/CocoaPods/issues/2157)

* Fixed downloader issues related to `json` podspecs.  
  [Fabio Pelosin](https://github.com/fabiopelosin)
  [#2158](https://github.com/CocoaPods/CocoaPods/issues/2158)

* Fixed `--no-ansi` flag in help banners.  
  [Fabio Pelosin](https://github.com/fabiopelosin)
  [#34](https://github.com/CocoaPods/CLAide/issues/34)


## 0.33.0 (2014-05-20)

For more details, see 📝 [CocoaPods 0.33](https://blog.cocoapods.org/CocoaPods-0.33/) on our blog.

##### Breaking

* The deprecated `pre_install` and the `pod_install` hooks of the specification
  class have been removed.  
  [Fabio Pelosin](https://github.com/fabiopelosin)
  [#2151](https://github.com/CocoaPods/CocoaPods/issues/2151)
  [#2153](https://github.com/CocoaPods/CocoaPods/pull/2153)

##### Enhancements

* Added the `cocoapods-trunk` plugin which introduces the `trunk` subcommand.  
  [Fabio Pelosin](https://github.com/fabiopelosin)
  [#2151](https://github.com/CocoaPods/CocoaPods/issues/2151)
  [#2153](https://github.com/CocoaPods/CocoaPods/pull/2153)

* The `pod push` sub-command has been moved to the `pod repo push` sub-command.
  Moreover pushing to the master repo from it has been disabled.  
  [Fabio Pelosin](https://github.com/fabiopelosin)
  [#2151](https://github.com/CocoaPods/CocoaPods/issues/2151)
  [#2153](https://github.com/CocoaPods/CocoaPods/pull/2153)

* Overhauled command line interface. Add support for auto-completion script
  (d). If auto-completion is enabled for your shell you can configure it for
  CocoaPods with the following command:

      rm -f /usr/local/share/zsh/site-functions/\_pod
      dpod --completion-script > /usr/local/share/zsh/site-functions/\_pod
      exec zsh

  Currently only the Z shell is supported.  
  [Fabio Pelosin](https://github.com/fabiopelosin)
  [CLAide#25](https://github.com/CocoaPods/CLAide/issues/25)
  [CLAide#20](https://github.com/CocoaPods/CLAide/issues/20)
  [CLAide#19](https://github.com/CocoaPods/CLAide/issues/19)
  [CLAide#17](https://github.com/CocoaPods/CLAide/issues/17)
  [CLAide#12](https://github.com/CocoaPods/CLAide/issues/12)

* The `--version` flag is now only supported for the root `pod` command. If
  used in conjunction with the `--verbose` flag the version of the detected
  plugins will be printed as well.  
  [Fabio Pelosin](https://github.com/fabiopelosin)
  [CLAide#13](https://github.com/CocoaPods/CLAide/issues/13)
  [CLAide#14](https://github.com/CocoaPods/CLAide/issues/14)

* The extremely meta `cocoaPods-plugins` is now installed by default providing
  information about the available and the installed plug-ins.  
  [David Grandinetti](https://github.com/dbgrandi)
  [Olivier Halligon](https://github.com/AliSoftware)
  [Fabio Pelosin](https://github.com/fabiopelosin)
  [#2092](https://github.com/CocoaPods/CocoaPods/issues/2092)

* Validate the reachability of `social_media_url`, `documentation_url` and
  `docset_url` in podspecs we while linting a specification.  
  [Kyle Fuller](https://github.com/kylef)
  [#2025](https://github.com/CocoaPods/CocoaPods/issues/2025)

* Print the current version when the repo/lockfile requires a higher version.  
  [Samuel E. Giddins](https://github.com/segiddins)
  [#2049](https://github.com/CocoaPods/CocoaPods/issues/2049)

* Show `help` when running the `pod` command instead of defaulting to `pod
  install`.  
  [Kyle Fuller](https://github.com/kylef)
  [#1771](https://github.com/CocoaPods/CocoaPods/issues/1771)

##### Bug Fixes

* Show the actual executable when external commands fail.  
  [Boris Bügling](https://github.com/neonichu)
  [#2102](https://github.com/CocoaPods/CocoaPods/issues/2102)

* Fixed support for file references in the workspace generated by CocoaPods.  
  [Kyle Fuller](https://github.com/kylef)
  [Fabio Pelosin](https://github.com/fabiopelosin)
  [Xcodeproj#105](https://github.com/CocoaPods/Xcodeproj/pull/150)

* Show a helpful error message when reading version information with merge
  conflict.  
  [Samuel E. Giddins](https://github.com/segiddins)
  [#1853](https://github.com/CocoaPods/CocoaPods/issues/1853)

* Show deprecated specs when invoking `pod outdated`.  
  [Samuel E. Giddins](https://github.com/segiddins)
  [#2003](https://github.com/CocoaPods/CocoaPods/issues/2003)

* Fixes an issue where `pod repo update` may start an un-committed merge.  
  [Kyle Fuller](https://github.com/kylef)
  [#2024](https://github.com/CocoaPods/CocoaPods/issues/2024)

## 0.32.1 (2014-04-15)

##### Bug Fixes

* Fixed the Podfile `default_subspec` attribute in nested subspecs.  
  [Fabio Pelosin](https://github.com/fabiopelosin)
  [#2050](https://github.com/CocoaPods/CocoaPods/issues/2050)

## 0.32.0 (2014-04-15)

[CocoaPods](https://github.com/CocoaPods/CocoaPods/compare/0.31.1...0.32.0)
• [CocoaPods-Core](https://github.com/CocoaPods/Core/compare/0.31.1...0.32.0)

For more details, see 📝 [CocoaPods 0.32](https://blog.cocoapods.org/CocoaPods-0.32/) on our blog.

##### Enhancements

* Allow to update only a list of given pods with `pod update [POD_NAMES...]`.  
  [Marius Rackwitz](https://github.com/mrackwitz)
  [CocoaPods#760](https://github.com/CocoaPods/CocoaPods/issues/760)

* `pod update` prints the previous version of the updated pods.  
  [Andrea Mazzini](https://github.com/andreamazz)
  [#2008](https://github.com/CocoaPods/CocoaPods/issues/2008)

* `pod update` falls back to `pod install` if no Lockfile is present.  
  [Marius Rackwitz](https://github.com/mrackwitz)

* File references in the Pods project for development Pods now are absolute if
  the dependency is specified with an absolute paths.  
  [Samuel Ford](https://github.com/samuelwford)
  [#1042](https://github.com/CocoaPods/CocoaPods/issues/1042)

* Added `deprecated` and `deprecated_in_favor_of` attributes to Specification
  DSL.  
  [Paul Young](https://github.com/paulyoung)
  [Core#87](https://github.com/CocoaPods/Core/pull/87)

* Numerous improvements to the validator and to the linter.
  * Validate the reachability of screenshot URLs in podspecs while linting a
    specification.  
    [Kyle Fuller](https://github.com/kylef)
    [#2010](https://github.com/CocoaPods/CocoaPods/issues/2010)
  * Support HTTP redirects when linting homepage and screenshots.  
    [Boris Bügling](https://github.com/neonichu)
    [#2027](https://github.com/CocoaPods/CocoaPods/pull/2027)
  * The linter now checks `framework` and `library` attributes for invalid
    strings.  
    [Paul Williamson](https://github.com/squarefrog)
    [Fabio Pelosin](fabiopelosin)
    [Core#66](https://github.com/CocoaPods/Core/issues/66)
    [Core#96](https://github.com/CocoaPods/Core/pull/96)
    [Core#105](https://github.com/CocoaPods/Core/issues/105)
  * The Linter will not check for comments anymore.  
    [Fabio Pelosin](https://github.com/fabiopelosin)
    [Core#108](https://github.com/CocoaPods/Core/issues/108)
  * Removed legacy checks from the linter.  
    [Fabio Pelosin](https://github.com/fabiopelosin)
    [Core#108](https://github.com/CocoaPods/Core/issues/108)
  * Added logic to handle subspecs and platform scopes to linter check of
    the `requries_arc` attribute.  
    [Fabio Pelosin](https://github.com/fabiopelosin)
    [CocoaPods#2005](https://github.com/CocoaPods/CocoaPods/issues/2005)
  * The linter no longer considers empty a Specification if it only specifies the
    `resource_bundle` attribute.  
    [Joshua Kalpin](https://github.com/Kapin)
    [#63](https://github.com/CocoaPods/Core/issues/63)
    [#95](https://github.com/CocoaPods/Core/pull/95)

* `pod lib create` is now using the `configure` file instead of the
  `_CONFIGURE.rb` file.  
  [Piet Brauer](https://github.com/pietbrauer)
  [Orta Therox](https://github.com/orta)

* `pod lib create` now disallows any pod name that begins with a `.`  
  [Dustin Clark](https://github.com/clarkda)
  [#2026](https://github.com/CocoaPods/CocoaPods/pull/2026)
  [Core#97](https://github.com/CocoaPods/Core/pull/97)
  [Core#98](https://github.com/CocoaPods/Core/issues/98)

* Prevent the user from using `pod` commands as root.  
  [Kyle Fuller](https://github.com/kylef)
  [#1815](https://github.com/CocoaPods/CocoaPods/issues/1815)

* Dependencies declared with external sources now support HTTP downloads and
  have improved support for all the options supported by the downloader.  
  [Fabio Pelosin](https://github.com/fabiopelosin)

* An informative error message is presented when merge conflict is detected in
  a YAML file.  
  [Luis de la Rosa](https://github.com/luisdelarosa)
  [#69](https://github.com/CocoaPods/Core/issues/69)
  [#100](https://github.com/CocoaPods/Core/pull/100)

##### Bug Fixes

* Fixed the Podfile `default_subspec` attribute in nested subspecs.  
  [Fabio Pelosin](https://github.com/fabiopelosin)
  [#1021](https://github.com/CocoaPods/CocoaPods/issues/1021)

* Warn when including deprecated pods
  [Samuel E. Giddins](https://github.com/segiddins)
  [#2003](https://github.com/CocoaPods/CocoaPods/issues/2003)


## 0.31.1 (2014-04-01)

[CocoaPods](https://github.com/CocoaPods/CocoaPods/compare/0.31.0...0.31.1)
• [CocoaPods-Core](https://github.com/CocoaPods/Core/compare/0.31.0...0.31.1)

##### Minor Enhancements

* The specification now strips the indentation of the `prefix_header` and
  `prepare_command` to aide their declaration as a here document (similarly to
  what it already does with the description).  
  [Fabio Pelosin](https://github.com/fabiopelosin)
  [Core#51](https://github.com/CocoaPods/Core/issues/51)

##### Bug Fixes

* Fix linting for Pods which declare a private repo as the source.  
  [Boris Bügling](https://github.com/neonichu)
  [Core#82](https://github.com/CocoaPods/Core/issues/82)


## 0.31.0 (2014-03-31)

[CocoaPods](https://github.com/CocoaPods/CocoaPods/compare/0.30.0...0.31.0)
• [CocoaPods-Core](https://github.com/CocoaPods/Core/compare/0.30.0...0.31.0)

For more details, see 📝 [CocoaPods 0.31](https://blog.cocoapods.org/CocoaPods-0.31/) on our blog.

##### Enhancements

* Warnings are not promoted to errors anymore to maximise compatibility with
  existing libraries.  
  [Fabio Pelosin](https://github.com/fabiopelosin)
  [#1629](https://github.com/CocoaPods/CocoaPods/issues/1629)

* Include the versions of the Pods to the output of `pod list`.  
  [Stefan Damm](https://github.com/StefanDamm)
  [Robert Zuber](https://github.com/z00b)
  [#1617](https://github.com/CocoaPods/CocoaPods/issues/1617)

* Generated prefix header file will now have unique prefix_header_contents for
  Pods with subspecs.  
  [Luis de la Rosa](https://github.com/luisdelarosa)
  [#1449](https://github.com/CocoaPods/CocoaPods/issues/1449)

* The linter will now check the reachability of the homepage of Podspecs during
  a full lint.  
  [Richard Lee](https://github.com/dlackty)
  [Fabio Pelosin](https://github.com/fabiopelosin)
  [#1704](https://github.com/CocoaPods/CocoaPods/issues/1704)
  [Core#70](https://github.com/CocoaPods/Core/pull/70)

* Improved detection of the last version of a specification in `pod spec`
  subcommands.  
  [Laurent Sansonetti](https://github.com/lrz)
  [#1953](https://github.com/CocoaPods/CocoaPods/pull/1953)

* Display advised settings for Travis CI in the warning related presented when
  the terminal encoding is not set to UTF-8.  
  [Richard Lee](https://github.com/dlackty)
  [#1933](https://github.com/CocoaPods/CocoaPods/issues/1933)
  [#1941](https://github.com/CocoaPods/CocoaPods/pull/1941)

* Unset the `CDPATH` env variable before shelling-out to `prepare_command`.  
  [Marc Boquet](https://github.com/apalancat)
  [#1943](https://github.com/CocoaPods/CocoaPods/pull/1943)

##### Bug Fixes

* Resolve crash related to the I18n deprecation warning.  
  [Eloy Durán](https://github.com/alloy)
  [#1950](https://github.com/CocoaPods/CocoaPods/issues/1950)

* Fix compilation issues related to the native Extension of Xcodeproj.  
  [Eloy Durán](https://github.com/alloy)

* Robustness against user Git configuration and against merge commits in `pod
  repo` subcommands.  
  [Boris Bügling](https://github.com/neonichu)
  [#1949](https://github.com/CocoaPods/CocoaPods/issues/1949)
  [#1978](https://github.com/CocoaPods/CocoaPods/pull/1978)

* Gracefully inform the user if the `:head` option is not supported for a given
  download strategy.  
  [Boris Bügling](https://github.com/neonichu)
  [#1947](https://github.com/CocoaPods/CocoaPods/issues/1947)
  [#1958](https://github.com/CocoaPods/CocoaPods/pull/1958)

* Cleanup a pod directory if error occurs while downloading.  
  [Alex Rothenberg](https://github.com/alexrothenberg)
  [#1842](https://github.com/CocoaPods/CocoaPods/issues/1842)
  [#1960](https://github.com/CocoaPods/CocoaPods/pull/1960)

* No longer warn for Github repositories with OAuth authentication.  
  [Boris Bügling](https://github.com/neonichu)
  [#1928](https://github.com/CocoaPods/CocoaPods/issues/1928)
  [Core#77](https://github.com/CocoaPods/Core/pull/77)

* Fix for when using `s.version` as the `:tag` for a git repository in a
  Podspec.  
  [Joel Parsons](https://github.com/joelparsons)
  [#1721](https://github.com/CocoaPods/CocoaPods/issues/1721)
  [Core#72](https://github.com/CocoaPods/Core/pull/72)

* Improved escaping of paths in Git downloader.  
  [Vladimir Burdukov](https://github.com/chipp)
  [cocoapods-downloader#14](https://github.com/CocoaPods/cocoapods-downloader/pull/14)

* Podspec without explicitly set `requires_arc` attribute no longer passes the
  lint.  
  [Richard Lee](https://github.com/dlackty)
  [#1840](https://github.com/CocoaPods/CocoaPods/issues/1840)
  [Core#71](https://github.com/CocoaPods/Core/pull/71)

* Properly quote headers in the `-isystem` compiler flag of the aggregate
  targets.  
  [Eloy Durán](https://github.com/alloy)
  [#1862](https://github.com/CocoaPods/CocoaPods/issues/1862)
  [#1894](https://github.com/CocoaPods/CocoaPods/pull/1894)

## 0.30.0 (2014-03-29)

[CocoaPods](https://github.com/CocoaPods/CocoaPods/compare/0.29.0...0.30.0)

For more details, see 📝 [CocoaPods 0.30](https://blog.cocoapods.org/CocoaPods-0.30/) on our blog.

###### Enhancements

* Radically reduce first run pod setup bandwidth by creating a shallow clone of
  the ‘master’ repo by default. Use the `--no-shallow` option to perform a full
  clone instead.  
  [Jeff Verkoeyen](https://github.com/jverkoey)
  [#1803](https://github.com/CocoaPods/CocoaPods/pull/1803)

* Improves the error message when searching with an invalid regular expression.  
  [Kyle Fuller](https://github.com/kylef)

* Improves `pod init` to save Xcode project file in Podfile when one was supplied.  
  [Kyle Fuller](https://github.com/kylef)

* Adds functionality to specify a template URL for the `pod lib create` command.  
  [Piet Brauer](https://github.com/pietbrauer)

###### Bug Fixes

* Fixes a bug with `pod repo remove` silently handling permission errors.  
  [Kyle Fuller](https://github.com/kylef)
  [#1778](https://github.com/CocoaPods/CocoaPods/issues/1778)

* `pod push` now properly checks that the repo has changed before attempting
  to commit. This only affected pods with special characters (such as `+`) in
  their names.  
  [Gordon Fontenot](https://github.com/gfontenot)
  [#1739](https://github.com/CocoaPods/CocoaPods/pull/1739)


## 0.29.0 (2013-12-25)

[CocoaPods](https://github.com/CocoaPods/CocoaPods/compare/0.28.0...0.29.0)
• [CocoaPods-core](https://github.com/CocoaPods/Core/compare/0.28.0...0.29.0)
• [cocoapods-downloader](https://github.com/CocoaPods/cocoapods-downloader/compare/0.2.0...0.3.0)

For more details, see 📝 [CocoaPods 0.29](https://blog.cocoapods.org/CocoaPods-0.29/) on our blog.

###### Breaking

* The command `podfile_info` is now a plugin offered by CocoaPods.
  As a result, the command has been removed from CocoaPods.  
  [Joshua Kalpin](https://github.com/Kapin)
  [#1589](https://github.com/CocoaPods/CocoaPods/issues/1589)

* JSON has been adopted as the format to store specifications. As a result
  the `pod ipc spec` command returns a JSON representation and the YAML
  specifications are not supported anymore. JSON specifications adopt the
  `.podspec.json` extension.
  [Fabio Pelosin](https://github.com/fabiopelosin)
  [#1568](https://github.com/CocoaPods/CocoaPods/pull/1568)

###### Enhancements

* Introduced `pod try` the easiest way to test the example project of a pod.  
  [Fabio Pelosin](https://github.com/fabiopelosin)
  [#1568](https://github.com/CocoaPods/CocoaPods/pull/1568)

* Pod headers are now provided to the user target as a system
  header. This means that any warnings in a Pod's code will show
  under its target in Xcode's build navigator, and never under the
  user target.  
  [Swizzlr](https://github.com/swizzlr)
  [#1596](https://github.com/CocoaPods/CocoaPods/pull/1596)

* Support LZMA2 compressed tarballs in the downloader.  
  [Kyle Fuller](https://github.com/kylef)
  [cocoapods-downloader#5](https://github.com/CocoaPods/cocoapods-downloader/pull/5)

* Add Bazaar support for installing directly from a repo.  
  [Fred McCann](https://github.com/fmccann)
  [#1632](https://github.com/CocoaPods/CocoaPods/pull/1632)

* The `pod search <query>` command now supports regular expressions
  for the query parameter when searching using the option `--full`.  
  [Florian Hanke](https://github.com/floere)
  [#1643](https://github.com/CocoaPods/CocoaPods/pull/1643)

* Pod lib lint now accepts multiple podspecs in the same folder.  
  [kra Larivain/OpenTable](https://github.com/opentable)
  [#1635](https://github.com/CocoaPods/CocoaPods/pull/1635)

* The `pod push` command will now silently test the upcoming CocoaPods trunk
  service. The service is only tested when pushing to the master repo and the
  test doesn't affect the normal workflow.  
  [Fabio Pelosin](https://github.com/fabiopelosin)

* The `pod search <query>` command now supports searching on cocoapods.org
  when searching using the option `--web`. Options `--ios` and `--osx` are
  fully supported.
  [Florian Hanke](https://github.com/floere)
  [#1643](https://github.com/CocoaPods/CocoaPods/pull/1682)

* The `pod search <query>` command now supports multiword queries when using
  the `--web` option.
  [Florian Hanke](https://github.com/floere)
  [#1643](https://github.com/CocoaPods/CocoaPods/pull/1682)

###### Bug Fixes

* Fixed a bug which resulted in `pod lib lint` not being able to find the
  headers.  
  [Fabio Pelosin](https://github.com/fabiopelosin)
  [#1566](https://github.com/CocoaPods/CocoaPods/issues/1566)

* Fixed the developer frameworks search paths so that
  `$(SDKROOT)/Developer/Library/Frameworks` is used for iOS and
  `$(DEVELOPER_LIBRARY_DIR)/Frameworks` is used for OS X.  
  [Kevin Wales](https://github.com/kwales)
  [#1562](https://github.com/CocoaPods/CocoaPods/pull/1562)

* When updating the pod repos, repositories with unreachable remotes
  are now ignored. This fixes an issue with certain private repositories.  
  [Joshua Kalpin](https://github.com/Kapin)
  [#1595](https://github.com/CocoaPods/CocoaPods/pull/1595)
  [#1571](https://github.com/CocoaPods/CocoaPods/issues/1571)

* The linter will now display an error if a Pod's name contains whitespace.  
  [Joshua Kalpin](https://github.com/Kapin)
  [Core#39](https://github.com/CocoaPods/Core/pull/39)
  [#1610](https://github.com/CocoaPods/CocoaPods/issues/1610)

* Having the silent flag enabled in the config will no longer cause issues
  with `pod search`. In addition, the flag `--silent` is no longer supported
  for the command.  
  [Joshua Kalpin](https://github.com/Kapin)
  [#1627](https://github.com/CocoaPods/CocoaPods/pull/1627)

* The linter will now display an error if a framework ends with `.framework`
  (i.e. `QuartzCore.framework`).  
  [Joshua Kalpin](https://github.com/Kapin)
  [#1331](https://github.com/CocoaPods/CocoaPods/issues/1336)
  [Core#45](https://github.com/CocoaPods/Core/pull/45)

* The linter will now display an error if a library ends with `.a` or `.dylib`
  (i.e. `z.dylib`). It will also display an error if it begins with `lib`
  (i.e. `libxml`).  
  [Joshua Kalpin](https://github.com/Kapin)
  [Core#44](https://github.com/CocoaPods/Core/issues/44)

* The ARCHS build setting can come back as an array when more than one
  architecture is specified.  
  [Carson McDonald](https://github.com/carsonmcdonald)
  [#1628](https://github.com/CocoaPods/CocoaPods/issues/1628)

* Fixed all issues caused by `/tmp` being a symlink to `/private/tmp`.
  This affected mostly `pod lib lint`, causing it to fail when the
  Pod used `prefix_header_*` or when the pod headers imported headers
  using the namespaced syntax (e.g. `#import <MyPod/Header.h>`).  
  [kra Larivain/OpenTable](https://github.com/opentable)
  [#1514](https://github.com/CocoaPods/CocoaPods/pull/1514)

* Fixed an incorrect path being used in the example app Podfile generated by
  `pod lib create`.
  [Eloy Durán](https://github.com/alloy)
  [cocoapods-try#5](https://github.com/CocoaPods/cocoapods-try/issues/5)


## 0.28.0 (2013-11-14)

[CocoaPods](https://github.com/CocoaPods/CocoaPods/compare/0.27.1...0.28.0)
• [CocoaPods-core](https://github.com/CocoaPods/Core/compare/0.27.1...0.28.0)
• [CLAide](https://github.com/CocoaPods/CLAide/compare/0.3.2...0.4.0)

For more details, see 📝 [CocoaPods 0.28](https://blog.cocoapods.org/CocoaPods-0.28/) on our blog.

###### Enhancements

* CLAide now supports gem plugins. An example CocoaPods plugin can be found at
  [open\_pod\_bay](https://github.com/leshill/open_pod_bay).

  As of yet there are no promises made yet on the APIs, so try to fail as
  gracefully as possible in case a CocoaPods update breaks your usage. In these
  cases, also please let us know what you would need, so we can take this into
  account when we do finalize APIs.

  [Les Hill](https://github.com/leshill)
  [CLAide#1](https://github.com/CocoaPods/CLAide/pull/1)
  [#959](https://github.com/CocoaPods/CocoaPods/issues/959)

###### Bug Fixes

* Compiling `xcassets` with `actool` now uses `UNLOCALIZED_RESOURCES_FOLDER_PATH`
  instead of `PRODUCT_NAME.WRAPPER_EXTENSION` as output directory as it is more
  accurate and allows the project to overwrite `WRAPPER_NAME`.  
  [Marc Knaup](https://github.com/fluidsonic)
  [#1556](https://github.com/CocoaPods/CocoaPods/pull/1556)

* Added a condition to avoid compiling xcassets when `WRAPPER_EXTENSION`
  is undefined, as it would be in the case of static libraries. This prevents
  trying to copy the compiled files to a directory that does not exist.  
  [Noah McCann](https://github.com/nmccann)
  [#1521](https://github.com/CocoaPods/CocoaPods/pull/1521)

* Added additional condition to check if `actool` is available when compiling
  `xcassets`. This prevents build failures of Xcode 5 projects on Travis CI (or
  lower Xcode versions).  
  [Michal Konturek](https://github.com/michalkonturek)
  [#1511](https://github.com/CocoaPods/CocoaPods/pull/1511)

* Added a condition to properly handle universal or mac apps when compiling
  xcassets. This prevents build errors in the xcassets compilation stage
  particularly when using xctool to build.  
  [Ryan Marsh](https://github.com/ryanwmarsh)
  [#1594](https://github.com/CocoaPods/CocoaPods/pull/1594)

* Vendored Libraries now correctly affect whether a podspec is considered empty.  
  [Joshua Kalpin](https://github.com/Kapin)
  [Core#38](https://github.com/CocoaPods/Core/pull/38)

* Vendored Libraries and Vendored Frameworks now have their paths validated correctly.  
  [Joshua Kalpin](https://github.com/Kapin)
  [#1567](https://github.com/CocoaPods/CocoaPods/pull/1567)

* Gists are now correctly accepted with https.  
  [Joshua Kalpin](https://github.com/Kapin)
  [Core#38](https://github.com/CocoaPods/Core/pull/38)

* The `pod push` command is now more specific about the branch it pushes to.  
  [orta](http://orta.github.io)
  [#1561](https://github.com/CocoaPods/CocoaPods/pull/1561)

* Dtrace files are now properly left unflagged when installing, regardless of configuration.  
  [Swizzlr](https://github.com/swizzlr)
  [#1560](https://github.com/CocoaPods/CocoaPods/pull/1560)

* Users are now warned if their terminal encoding is not UTF-8. This fixes an issue
  with a small percentage of pod names that are incompatible with ASCII.  
  [Joshua Kalpin](https://github.com/Kapin)
  [#1570](https://github.com/CocoaPods/CocoaPods/pull/1570)


## 0.27.1 (2013-10-24)

[CocoaPods](https://github.com/CocoaPods/CocoaPods/compare/0.26.2...0.27.1)
• [cocoapods-core](https://github.com/CocoaPods/Core/compare/0.26.2...0.27.1)
• [Xcodeproj](https://github.com/CocoaPods/Xcodeproj/compare/0.13.0...0.14.0)

For more details, see 📝 [CocoaPods 0.27 and improved installation UX](https://blog.cocoapods.org/CocoaPods-0.27-and-improved-installation-UX/) on our blog.

###### Enhancements

* The xcodeproj gem now comes bundled with prebuilt binaries for the Ruby
  versions that come with OS X 10.8 and 10.9. Users now no longer need to
  install the Xcode Command Line Tools or deal with the Ruby C header location.  
  [Eloy Durán](https://github.com/alloy)
  [Xcodeproj#88](https://github.com/CocoaPods/Xcodeproj/issues/88)

* Targets passed to the `link_with` method of the Podfile DSL no longer need
  to be explicitly passed as an array. `link_with ['target1', 'target2']` can
  now be written as `link_with 'target1', 'target2'`.  
  [Adam Sharp](https://github.com/sharplet)
  [Core#30](https://github.com/CocoaPods/Core/pull/30)

* The copy resources script now compiles xcassets resources.  
  [Ulrik Damm](https://github.com/ulrikdamm)
  [#1427](https://github.com/CocoaPods/CocoaPods/pull/1427)

* `pod repo` now support a `remove ['repo_name']` command.  
  [Joshua Kalpin](https://github.com/Kapin)
  [#1493](https://github.com/CocoaPods/CocoaPods/issues/1493)
  [#1484](https://github.com/CocoaPods/CocoaPods/issues/1484)

###### Bug Fixes

* The architecture is now set in the build settings of the user build
  configurations.  
  [Fabio Pelosin](https://github.com/fabiopelosin)
  [#1450](https://github.com/CocoaPods/CocoaPods/issues/1462)
  [#1462](https://github.com/CocoaPods/CocoaPods/issues/1462)

* Fixed a crash related to CocoaPods being unable to resolve an unique build
  setting of an user target with custom build configurations.  
  [Fabio Pelosin](https://github.com/fabiopelosin)
  [#1462](https://github.com/CocoaPods/CocoaPods/issues/1462)
  [#1463](https://github.com/CocoaPods/CocoaPods/issues/1463)
  [#1457](https://github.com/CocoaPods/CocoaPods/issues/1457)

* Fixed a defect which prevented subspecs from being dependant on a pod with a
  name closely matching the name of one of the subspec's parents.  
  [Noah McCann](https://github.com/nmccann)
  [#29](https://github.com/CocoaPods/Core/pull/29)

* The developer dir relative to the SDK is not added anymore if testing
  frameworks are detected in OS X targets, as it doesn't exists, avoiding the
  presentation of the relative warning in Xcode.  
  [Fabio Pelosin](https://github.com/fabiopelosin)


## 0.26.2 (2013-10-09)

[CocoaPods](https://github.com/CocoaPods/CocoaPods/compare/0.26.1...0.26.2)
• [cocoapods-core](https://github.com/CocoaPods/Core/compare/0.26.1...0.26.2)
• [Xcodeproj](https://github.com/CocoaPods/Xcodeproj/compare/0.11.1...0.13.0)

###### Bug Fixes

* Fixed a crash which was causing a failure in `pod lib create` if the name of
  the Pod included spaces. As spaces are not supported now this is gracefully
  handled with an informative message.  
  [Kyle Fuller](https://github.com/kylef)
  [#1456](https://github.com/CocoaPods/CocoaPods/issues/1456)

* If an user target doesn't specify an architecture the value specified for the
  project is used in CocoaPods targets.  
  [Fabio Pelosin](https://github.com/fabiopelosin)
  [#1450](https://github.com/CocoaPods/CocoaPods/issues/1450)

* The Pods project now properly configures ARC on all build configurations.  
  [Fabio Pelosin](https://github.com/fabiopelosin)
  [#1454](https://github.com/CocoaPods/CocoaPods/issues/1454)


## 0.26.1 (2013-10-08)

[CocoaPods](https://github.com/CocoaPods/CocoaPods/compare/0.25.0...0.26.1)
• [cocoapods-core](https://github.com/CocoaPods/Core/compare/0.25.0...0.26.1)
• [Xcodeproj](https://github.com/CocoaPods/Xcodeproj/compare/0.11.1...0.12.0)

For more details, see 📝 [CocoaPods 0.26](https://blog.cocoapods.org/CocoaPods-0.26/) on our blog.

###### Enhancements

* CocoaPods now creates and hides the schemes of its targets after every
  installation. The schemes are not shared because the flag which keeps track
  whether they should be visible is a user only flag. The schemes are still
  present and to debug a single Pod it is possible to make its scheme visible
  in the Schemes manager of Xcode. This is rarely needed though because the
  user targets trigger the compilation of the Pod targets.  
  [Fabio Pelosin](https://github.com/fabiopelosin)
  [#1185](https://github.com/CocoaPods/CocoaPods/pull/1185)

* Installations which don't integrate a user target (lint subcommands and
  `--no-integrate` option) now set the architecture of OS X Pod targets to
  `$(ARCHS_STANDARD_64_BIT)` (Xcode 4 default value for new targets). This
  fixes lint issues with Xcode 4.  
  [Fabio Pelosin](https://github.com/fabiopelosin)
  [#1185](https://github.com/CocoaPods/CocoaPods/pull/1185)

* Further improvements to the organization of the Pods project  

  - The project is now is sorted by name with groups at the bottom.
  - Source files are now stored in the root group of the spec, subspecs are not
    stored in a `Subspec` group anymore and the products of the Pods all are
    stored in the products group of the project.
  - The frameworks are referenced relative to the Developer directory and
    namespaced per platform.

  [Fabio Pelosin](https://github.com/fabiopelosin)
  [#1389](https://github.com/CocoaPods/CocoaPods/pull/1389)
  [#1420](https://github.com/CocoaPods/CocoaPods/pull/1420)

* Added the `documentation_url` DSL attribute to the specifications.  
  [Fabio Pelosin](https://github.com/fabiopelosin)
  [#1273](https://github.com/CocoaPods/CocoaPods/pull/1273)

###### Bug Fixes

* The search paths of vendored frameworks and libraries now are always
  specified relatively.  
  [Fabio Pelosin](https://github.com/fabiopelosin)
  [#1405](https://github.com/CocoaPods/CocoaPods/pull/1405)

* Fix an issue where CocoaPods would fail to work when used with an older
  version of the Active Support gem. This fix raises the dependency version to
  the earliest compatible version of Active Support.  
  [Kyle Fuller](https://github.com/kylef)
  [#1407](https://github.com/CocoaPods/CocoaPods/issues/1407)

* CocoaPods will not attempt to load anymore all the version of a specification
  preventing crashes if those are incompatible.  
  [Fabio Pelosin](https://github.com/fabiopelosin)
  [#1272](https://github.com/CocoaPods/CocoaPods/pull/1272)


## 0.25.0 (2013-09-20)

[CocoaPods](https://github.com/CocoaPods/CocoaPods/compare/0.24.0...0.25.0)
• [cocoapods-core](https://github.com/CocoaPods/Core/compare/0.24.0...0.25.0)
• [Xcodeproj](https://github.com/CocoaPods/Xcodeproj/compare/0.10.1...0.11.0)

###### Enhancements

* Added support for Xcode 5.

  The generated Pods Xcode project is now compatible with `arm64` projects and
  is updated to use Xcode 5’s default settings removing all warnings.

  **NOTE to users migrating projects from Xcode 4, or are still using Xcode 4:**
  1. The Pods Xcode project now sets the `ONLY_ACTIVE_ARCH` build setting to
     `YES` in the `Debug` configuration. You _will_ have to set the same on your
     project/target, otherwise the build _will_ fail.
  2. Ensure your project/target has an `ARCHS` value set, otherwise the build
     _will_ fail.
  3. When building a **iOS** project from the command-line, with the `xcodebuild`
     tool that comes with Xcode 4, you’ll need to completely disable this setting
     by appending to your build command: `ONLY_ACTIVE_ARCH=NO`.

  [#1352](https://github.com/CocoaPods/CocoaPods/pull/1352)

* Speed up project generation in `pod install` and `pod update`.

* The pre and post install hooks that have been deprecated now include the name
  and version of the spec that’s using them.

###### Bug Fixes

* Only create a single resource bundle for all targets. Prior to this change a
  resource bundle included into multiple targets within the project would create
  duplicately named targets in the Pods Xcode project, causing duplicately named
  Schemes to be created on each invocation of `pod install`. All targets that
  reference a given resource bundle now have dependencies on a single common
  target.

  [Blake Watters](https://github.com/blakewatters)
  [#1338](https://github.com/CocoaPods/CocoaPods/issues/1338)

* Solved outstanding issues with CocoaPods resource bundles and Archive builds:
  1. The rsync task copies symlinks into the App Bundle, producing an invalid
     app. This change add `--copy-links` to the rsync invocation to ensure the
     target files are copied rather than the symlink.
  2. The Copy Resources script uses `TARGET_BUILD_DIR` which points to the App
     Archiving folder during an Archive action. Switching to
     `BUILT_PRODUCTS_DIR` instead ensures that the path is correct for all
     actions and configurations.

  [Blake Watters](https://github.com/blakewatters)
  [#1309](https://github.com/CocoaPods/CocoaPods/issues/1309)
  [#1329](https://github.com/CocoaPods/CocoaPods/issues/1329)

* Ensure resource bundles are copied to installation location on install actions
  [Chris Gummer](https://github.com/chrisgummer)
  [#1364](https://github.com/CocoaPods/CocoaPods/issues/1364)

* Various bugfixes in Xcodeproj, refer to its [CHANGELOG](https://github.com/CocoaPods/Xcodeproj/blob/0.11.0/CHANGELOG.md)
  for details.


## 0.24.0 (2013-09-04)

[CocoaPods](https://github.com/CocoaPods/CocoaPods/compare/0.23.0...0.24.0)
• [cocoapods-core](https://github.com/CocoaPods/Core/compare/0.23.0...0.24.0)
• [Xcodeproj](https://github.com/CocoaPods/Xcodeproj/compare/0.8.1...0.9.0)
• [cocoapods-downloader](https://github.com/CocoaPods/cocoapods-downloader/compare/0.1.1...0.2.0)

###### Enhancements

* Added `pod init` command which generates a Podfile according to the
  targets of the project stored in the working directory and to the templates
  stored in the `~/.cocoapods/templates` folder. Two templates are supported:
    - the `Podfile.default` template for regular targets.
    - and the `Podfile.test` template for test targets.
  [Ian Ynda-Hummel](https://github.com/ianyh)
  [#1106](https://github.com/CocoaPods/CocoaPods/issues/1106)
  [#1045](https://github.com/CocoaPods/CocoaPods/issues/1045)

* CocoaPods will now leverage the [xcproj](https://github.com/0xced/xcproj)
  command line tool if available in the path of the user to touch saved
  projects. This will result in projects being serialized in the exact format
  used by Xcode eliminating merge conflicts and other related issues. To learn
  more about how to install xcproj see its
  [readme](https://github.com/0xced/xcproj).
  [Cédric Luthi](https://github.com/0xced)
  [#1275](https://github.com/CocoaPods/CocoaPods/issues/1275)

* Rationalized and cleaned up Pods project group structure and path specification.

* Create all necessary build configurations for *Pods.xcodeproj* at the project level. If the user’s project has more than just *Debug* and *Release* build configurations, they may be explicitly specified in the Podfile:  
`xcodeproj 'MyApp', 'App Store' => :release, 'Debug' => :debug, 'Release' => :release`  
  If build configurations aren’t specified in the Podfile then they will be automatically picked from the user’s project in *Release* mode.  
  These changes will ensure that the `libPods.a` static library is not stripped for all configurations, as explained in [#1217](https://github.com/CocoaPods/CocoaPods/pull/1217).  
  [Cédric Luthi](https://github.com/0xced)  
  [#1294](https://github.com/CocoaPods/CocoaPods/issues/1294)

* Added basic support for Bazaar repositories.  
  [Fred McCann](https://github.com/fmccann)  
  [cocoapods-downloader#4](https://github.com/CocoaPods/cocoapods-downloader/pull/4)

###### Bug Fixes

* Fixed crash in `pod spec cat`.

* Use the `TARGET_BUILD_DIR` environment variable for installing resource bundles.  
  [Cédric Luthi](https://github.com/0xced)  
  [#1268](https://github.com/CocoaPods/CocoaPods/issues/1268)  

* CoreData versioned models are now properly handled respecting the contents of
  the `.xccurrentversion` file.  
  [Ashton-W](https://github.com/Ashton-W)  
  [#1288](https://github.com/CocoaPods/CocoaPods/issues/1288),
  [Xcodeproj#83](https://github.com/CocoaPods/Xcodeproj/pull/83)  

* OS X frameworks are now copied to the Resources folder using rsync to
  properly overwrite existing files.  
  [Nikolaj Schumacher](https://github.com/nschum)  
  [#1063](https://github.com/CocoaPods/CocoaPods/issues/1063)

* User defined build configurations are now added to the resource bundle
  targets.  
  [#1309](https://github.com/CocoaPods/CocoaPods/issues/1309)


## 0.23.0 (2013-08-08)


## 0.23.0.rc1 (2013-08-02)

[CocoaPods](https://github.com/CocoaPods/CocoaPods/compare/0.22.3...0.23.0.rc1)
• [cocoapods-core](https://github.com/CocoaPods/Core/compare/0.22.3...0.23.0.rc1)
• [Xcodeproj](https://github.com/CocoaPods/Xcodeproj/compare/0.8.1...0.9.0)
• [cocoapods-downloader](https://github.com/CocoaPods/cocoapods-downloader/compare/0.1.1...0.1.2)

###### Enhancements

* Added `prepare_command` attribute to Specification DSL. The prepare command
  will replace the `pre_install` hook. The `post_install` hook has also been
  deprecated.
  [#1247](https://github.com/CocoaPods/CocoaPods/issues/1247)

  The reason we provided Ruby hooks at first, was because we wanted to offer
  the option to make any required configuration possible. By now, however, we
  have a pretty good idea of the use-cases and are therefore locking down the
  freedom that was once available. In turn, we’re adding attributes that can
  replace the most common use-cases. _(See the enhancements directly following
  this entry for more info)._

  The second reason we need to lock this down is because this is the last
  remaining obstacle to fully serialize specifications, which we need in order
  to move to a ‘spec push’ web-service in the future.

* Added `resource_bundles` attribute to the Specification DSL.  
  [#743](https://github.com/CocoaPods/CocoaPods/issues/743)
  [#1186](https://github.com/CocoaPods/CocoaPods/issues/1186)

* Added `vendored_frameworks` attribute to the Specification DSL.  
  [#809](https://github.com/CocoaPods/CocoaPods/issues/809)
  [#1075](https://github.com/CocoaPods/CocoaPods/issues/1075)

* Added `vendored_libraries` attribute to the Specification DSL.  
  [#809](https://github.com/CocoaPods/CocoaPods/issues/809)
  [#1075](https://github.com/CocoaPods/CocoaPods/issues/1075)

* Restructured `.cocoapods` folder to contain repos in a subdirectory.  
  [Ian Ynda-Hummel](https://github.com/ianyh)
  [#1150](https://github.com/CocoaPods/CocoaPods/issues/1150)  

* Improved `pod spec create` template.  
  [#1223](https://github.com/CocoaPods/CocoaPods/issues/1223)

* Added copy&paste-friendly dependency to `pod search`.  
  [#1073](https://github.com/CocoaPods/CocoaPods/issues/1073)

* Improved performance of the installation of Pods with git
  sources which specify a tag.  
  [#1077](https://github.com/CocoaPods/CocoaPods/issues/1077)

* Core Data `xcdatamodeld` files are now properly referenced from the Pods
  project.  
  [#1155](https://github.com/CocoaPods/CocoaPods/issues/1155)

* Removed punctuation check from the specification validations.  
  [#1242](https://github.com/CocoaPods/CocoaPods/issues/1242)

* Deprecated the `documentation` attribute of the Specification DSL.  
  [Core#20](https://github.com/CocoaPods/Core/issues/20)

###### Bug Fixes

* Fix copy resource script issue related to filenames with spaces.  
  [Denis Hennessy](https://github.com/dhennessy)
  [#1231](https://github.com/CocoaPods/CocoaPods/issues/1231)  



## 0.22.3 (2013-07-23)

[CocoaPods](https://github.com/CocoaPods/CocoaPods/compare/0.22.2...0.22.3)

###### Enhancements

* Add support for .xcdatamodel resource files (in addition to .xcdatamodeld).
  [#1201](https://github.com/CocoaPods/CocoaPods/pull/1201)

###### Bug Fixes

* Always exlude `USE_HEADERMAP` from the user’s project.
  [#1216](https://github.com/CocoaPods/CocoaPods/issues/1216)

* Use correct template repo when using the `pod lib create` command.
  [#1214](https://github.com/CocoaPods/CocoaPods/issues/1214)

* Fixed issue with `pod push` failing when the podspec is unchanged. It will now
  report `[No change] ExamplePod (0.1.0)` and continue to push other podspecs if
  they exist. [#1199](https://github.com/CocoaPods/CocoaPods/pull/1199)

* Set STRIP_INSTALLED_PRODUCT = NO in the generated Pods project. This allows
  Xcode to include symbols from CocoaPods in dSYMs during Archive builds.
  [#1217](https://github.com/CocoaPods/CocoaPods/pull/1217)

* Ensure the resource script doesn’t fail due to the resources list file not
  existing when trying to delete it.
  [#1198](https://github.com/CocoaPods/CocoaPods/pull/1198)

* Fix handling of spaces in paths when compiling xcdatamodel(d) files.
  [#1201](https://github.com/CocoaPods/CocoaPods/pull/1201)



## 0.22.2 (2013-07-11)

[CocoaPods](https://github.com/CocoaPods/CocoaPods/compare/0.22.1...0.22.2)
• [cocoapods-core](https://github.com/CocoaPods/Core/compare/0.22.1...0.22.2)
• [Xcodeproj](https://github.com/CocoaPods/Xcodeproj/compare/0.8.0...0.8.1)

###### Enhancements

* The build settings of the Pods project and of its target have been updated to
  be in line with the new defaults of the future versions of Xcode.

###### Bug fixes

* Specifications defining build setting with the `[*]` syntax are now properly
  handled.
  [#1171](https://github.com/CocoaPods/CocoaPods/issues/1171)

* The name of the files references are now properly set fixing a minor
  regression introduced by CocoaPods 0.22.1 and matching more closely Xcode
  behaviour.

* The validator now builds the Pods target instead of the first target actually
  performing the validation.

* Build settings defined through the `xcconfig` attribute of a `podspec` are now
  stripped of duplicate values when merged in an aggregate target.
  [#1189](https://github.com/CocoaPods/CocoaPods/issues/1189)


## 0.22.1 (2013-07-03)

[CocoaPods](https://github.com/CocoaPods/CocoaPods/compare/0.22.0...0.22.1)
• [cocoapods-core](https://github.com/CocoaPods/Core/compare/0.22.0...0.22.1)

###### Bug fixes

* Fixed a crash related to target dependencies and subspecs.
  [#1168](https://github.com/CocoaPods/CocoaPods/issues/1168)


## 0.22.0 (2013-07-03)

[CocoaPods](https://github.com/CocoaPods/CocoaPods/compare/0.21.0...0.22.0)
• [cocoapods-core](https://github.com/CocoaPods/Core/compare/0.21.0...0.22.0)
• [Xcodeproj](https://github.com/CocoaPods/Xcodeproj/compare/0.7.1...0.8.0)

###### Enhancements

* Added the `pod lib create` subcommand which allows to create a new Pod
  adhering to the best practices. The template is still a bit primitive
  and we encourage users to provide feedback by submitting patches and issues
  to https://github.com/CocoaPods/CocoaPods.
  [#850](https://github.com/CocoaPods/CocoaPods/issues/850)

* Added the `pod lib lint` subcommand which allows to lint the Pod stored
  in the working directory (a pod spec in the root is needed). This subcommand
  is equivalent to the deprecated `pod spec lint --local`.
  [#850](https://github.com/CocoaPods/CocoaPods/issues/850)

* The dependencies of the targets of the Pods project are now made explicit.
  [#1165](https://github.com/CocoaPods/CocoaPods/issues/1165)

* The size of the cache used for the git repos is now configurable. For more
  details see
  https://github.com/CocoaPods/CocoaPods/blob/master/lib/cocoapods/config.rb#L7-L25
  [#1159](https://github.com/CocoaPods/CocoaPods/issues/1159)

* The copy resources shell script now aborts if any error occurs.
  [#1098](https://github.com/CocoaPods/CocoaPods/issues/1098)

* The output of shell script build phases no longer includes environment
  variables to reduce noise.
  [#1122](https://github.com/CocoaPods/CocoaPods/issues/1122)

* CocoaPods no longer sets the deprecated `ALWAYS_SEARCH_USER_PATHS` build
  setting.

###### Bug fixes

* Pods whose head state changes now are correctly detected and reinstalled.
  [#1160](https://github.com/CocoaPods/CocoaPods/issues/1160)

* Fixed the library reppresentation of the hooks which caused issues with the
  `#copy_resources_script_path` method.
  [#1157](https://github.com/CocoaPods/CocoaPods/issues/1157)

* Frameworks symlinks are not properly preserved by the copy resources script.
  Thanks to Thomas Dohmke (ashtom) for the fix.
  [#1063](https://github.com/CocoaPods/CocoaPods/issues/1063)

## 0.21.0 (2013-07-01)

[CocoaPods](https://github.com/CocoaPods/CocoaPods/compare/0.21.0.rc1...0.21.0)
• [cocoapods-core](https://github.com/CocoaPods/Core/compare/0.21.0.rc1...0.21.0)
• [Xcodeproj](https://github.com/CocoaPods/Xcodeproj/compare/0.7.0...0.7.1)

###### Bug fixes

* Fixed a linter issue related to the dedicated targets change.
  [#1130](https://github.com/CocoaPods/CocoaPods/issues/1130)

* Fixed xcconfig issues related to Pods including a dot in the name.
  [#1152](https://github.com/CocoaPods/CocoaPods/issues/1152)


## 0.21.0.rc1 (2013-06-18)

[CocoaPods](https://github.com/CocoaPods/CocoaPods/compare/0.20.2...0.21.0.rc1)
• [cocoapods-core](https://github.com/CocoaPods/Core/compare/0.20.2...0.21.0.rc1)
• [Xcodeproj](https://github.com/CocoaPods/Xcodeproj/compare/0.6.0...0.7.0)

###### Enhancements

* Pods are now built in dedicated targets. This enhancement isolates the build
  environment of each Pod from other ones eliminating pollution issues. It also
  introduces an important architectural improvement which lays the foundation
  for the upcoming CocoaPods features. Stay tuned! This feature has been
  implemented by [Jeremy Slater](https://github.com/jasl8r).
  [#1011](https://github.com/CocoaPods/CocoaPods/issues/1011)
  [#983](https://github.com/CocoaPods/CocoaPods/issues/983)
  [#841](https://github.com/CocoaPods/CocoaPods/issues/841)

* Reduced external dependencies and deprecation of Rake::FileList.
  [#1080](https://github.com/CocoaPods/CocoaPods/issues/1080)

###### Bug fixes

* Fixed crash due to Podfile.lock containing multiple version requirements for
  a Pod. [#1076](https://github.com/CocoaPods/CocoaPods/issues/1076)

* Fixed a build error due to the copy resources script using the same temporary
  file for multiple targets.
  [#1099](https://github.com/CocoaPods/CocoaPods/issues/1099)

## 0.20.2 (2013-05-26)

[CocoaPods](https://github.com/CocoaPods/CocoaPods/compare/0.20.1...0.20.2)

###### Bug fixes

* Ensure that, in a sandbox-pod env, RubyGems loads the CocoaPods gem on system
  Ruby (1.8.7).
  [#939](https://github.com/CocoaPods/CocoaPods/issues/939#issuecomment-18396063)
* Allow sandbox-pod to execute any tool inside the Xcode.app bundle.
* Allow sandbox-pod to execute any tool inside a rbenv prefix.

## 0.20.1 (2013-05-23)

[CocoaPods](https://github.com/CocoaPods/CocoaPods/compare/0.20.0...0.20.1)
• [CLAide](https://github.com/CocoaPods/CLAide/compare/0.3.0...0.3.2)

###### Bug fixes

* Made sandbox-pod executable visible as it wasn't correctly configured in the
  gemspec.
* Made sandbox-pod executable actually work when installed as a gem. (In which
  case every executable is wrapped in a wrapper bin script and the DATA constant
  can no longer be used.)
* Required CLAide 0.3.2 as 0.3.0 didn't include all the files in the gemspec
  and 0.3.1 was not correctly processed by RubyGems.

## 0.20.0 (2013-05-23)

[CocoaPods](https://github.com/CocoaPods/CocoaPods/compare/0.19.1...0.20.0)
• [cocoapods-core](https://github.com/CocoaPods/Core/compare/0.19.1...0.20.0)
• [cocoapods-downloader](https://github.com/CocoaPods/CLAide/compare/0.1.0...0.1.1)
• [Xcodeproj](https://github.com/CocoaPods/Xcodeproj/compare/0.5.5...0.6.0)
• [CLAide](https://github.com/CocoaPods/CLAide/compare/0.2.0...0.3.0)

###### Enhancements

* Introduces an experimental sandbox feature.
  [#939](https://github.com/CocoaPods/CocoaPods/issues/939)

  Let’s face it, even though we have a great community that spends an amazing
  amount of time on curating the specifications, the internet can be a hostile
  place and the community is growing too large to take a naive approach any
  longer.

  As such, we have started leveraging OS X’s sandbox facilities to disallow
  unsanctioned operations. This is still very experimental and therefore has to
  be used explicitely, for now, but that does **not** mean we don’t want you to
  start using it and **report issues**.

  To use the sandbox, simply use the `sandbox-pod` command instead. E.g.:

        $ sandbox-pod install

  In case of issues, be sure to check `/var/log/system.log` for ‘deny’ messages.
  For instance, here’s an example where the sandbox denies read access to `/`:

        May 16 00:23:35 Khaos kernel[0]: Sandbox: ruby(98430) deny file-read-data /

  **NOTE**: _The above example is actually one that we know of. We’re not sure
  yet which process causes this, but there shouldn’t be a need for any process
  to read data from the root path anyways._

  **NOTE 2**: _At the moment the sandbox is not compatible with the `:path` option
  when referencing Pods that are not stored within the directory of the Podfile._

* The naked `pod` command now defaults to `pod install`.
  [#958](https://github.com/CocoaPods/CocoaPods/issues/958)

* CocoaPods will look for the Podfile in the ancestors paths if one is
  not available in the working directory.
  [#940](https://github.com/CocoaPods/CocoaPods/issues/940)

* Documentation generation has been removed from CocoaPods as it graduated
  to CocoaDocs. This decision was taken because CocoaDocs is a much better
  solution which doesn't clutter Xcode's docsets while still allowing
  access to the docsets with Xcode and with Dash. Removing this feature
  keeps the installer leaner and easier to develop and paves the way for the
  upcoming sandbox. Private pods can use pre install hook to generate the
  documentation. If there will be enough demand this feature might be
  reintegrated as plugin (see
  [#1037](https://github.com/CocoaPods/CocoaPods/issues/1037)).

* Improved performance of the copy resources script and thus build time of
  the integrated targets. Contribution by [@onato](https://github.com/onato)
  [#1050](https://github.com/CocoaPods/CocoaPods/issues/1050).

* The changelog for the current version is printed after CocoaPods is
  installed/updated.
  [#853](https://github.com/CocoaPods/CocoaPods/issues/853).


###### Bug fixes

* Inheriting `inhibit_warnings` per pod is now working
  [#1032](https://github.com/CocoaPods/CocoaPods/issues/1032)
* Fix copy resources script for iOS < 6 and OS X < 10.8 by removing the
  `--reference-external-strings-file`
  flag. [#1030](https://github.com/CocoaPods/CocoaPods/pull/1030)
* Fixed issues with the `:head` option of the Podfile.
  [#1046](https://github.com/CocoaPods/CocoaPods/issues/1046)
  [#1039](https://github.com/CocoaPods/CocoaPods/issues/1039)

## 0.19.1 (2013-04-30)

[CocoaPods](https://github.com/CocoaPods/CocoaPods/compare/0.19.0...0.19.1)
• [cocoapods-core](https://github.com/CocoaPods/Core/compare/0.19.0...0.19.1)

###### Bug fixes

* Project-level preprocessor macros are not overwritten anymore.
  [#903](https://github.com/CocoaPods/CocoaPods/issues/903)
* A Unique hash instances for the build settings of the Pods target is now
  created resolving interferences in the hooks.
  [#1014](https://github.com/CocoaPods/CocoaPods/issues/1014)

## 0.19.0 (2013-04-30)

[CocoaPods](https://github.com/CocoaPods/CocoaPods/compare/0.18.1...0.19.0)
• [cocoapods-core](https://github.com/CocoaPods/Core/compare/0.18.1...0.19.0)

###### Enhancements

* Compile time introspection. Macro definitions which allow to inspect the
  installed Pods and their version have been introduced in the build
  environment of the Pod libraries
  ([example](https://gist.github.com/fabiopelosin/5348551)).
* CocoaPods now defines the `COCOAPODS=1` macro in the Pod and the Client
  targets. This is useful for libraries which conditionally expose interfaces.
  [#903](https://github.com/CocoaPods/CocoaPods/issues/903)
* Added support for the `private_header_files` attribute of the Specification
  DSL.
  [#998](https://github.com/CocoaPods/CocoaPods/issues/998)
* CocoaPods now defines the deployment target of the Pods project computed as
  the minimum deployment target of the Pods libraries.
  [#556](https://github.com/CocoaPods/CocoaPods/issues/556)
* Added `pod podfile-info` command. Shows list of used Pods and their info
  in a project or supplied Podfile.
  Options: `--all` - with dependencies. `--md` - in Markdown.
  [#855](https://github.com/CocoaPods/CocoaPods/issues/855)
* Added `pod help` command. You can still use the old format
  with --help flag.
  [#957](https://github.com/CocoaPods/CocoaPods/pull/957)
* Restored support for Podfiles named `CocoaPods.podfile`. Moreover, the
  experimental YAML format of the Podfile now is associated with files named
  `CocoaPods.podfile.yaml`.
  [#1004](https://github.com/CocoaPods/CocoaPods/pull/1004)

###### Deprecations

* The `:local` flag in Podfile has been renamed to `:path` and the old syntax
  has been deprecated.
  [#971](https://github.com/CocoaPods/CocoaPods/issues/971)

###### Bug fixes

* Fixed issue related to `pod outdated` and external sources.
  [#954](https://github.com/CocoaPods/CocoaPods/issues/954)
* Fixed issue with .svn folders in copy resources script.
  [#972](https://github.com/CocoaPods/CocoaPods/issues/972)

## 0.18.1 (2013-04-10)

[CocoaPods](https://github.com/CocoaPods/CocoaPods/compare/0.18.0...0.18.1)
• [cocoapods-core](https://github.com/CocoaPods/Core/compare/0.18.0...0.18.)

###### Bug fixes

* Fixed a bug introduced in 0.18 which cause compilation issue due to the
  quoting of the inherited value in the xcconfigs.
  [#956](https://github.com/CocoaPods/CocoaPods/issues/956)
* Robustness against user targets including build files with missing file
  references.
  [#938](https://github.com/CocoaPods/CocoaPods/issues/938)
* Partially fixed slow performance from the command line
  [#919](https://github.com/CocoaPods/CocoaPods/issues/919)


## 0.18.0 (2013-04-08)

[CocoaPods](https://github.com/CocoaPods/CocoaPods/compare/0.17.2...0.18.0)
• [cocoapods-core](https://github.com/CocoaPods/Core/compare/0.17.2...0.18.0)
• [Xcodeproj](https://github.com/CocoaPods/Xcodeproj/compare/0.5.2...0.5.5)

###### Enhancements

* Added the ability to inhibit warnings per pod.
  Just pass `:inhibit_warnings => true` inline.
  This feature has been implemented by Marin Usalj (@mneorr).
  [#10](https://github.com/CocoaPods/Core/pull/10)
  [#934](https://github.com/CocoaPods/CocoaPods/pull/934)
* Inhibiting warnings will also suppress the warnings of the static analyzer.
* A new build phase has been added to check that your
  installation is in sync with the `Podfile.lock` and fail the build otherwise.
  The new build phase will not be added automatically to targets already
  integrated with CocoaPods, for integrating targets manually see [this
  comment](https://github.com/CocoaPods/CocoaPods/pull/946#issuecomment-16042419).
  This feature has been implemented by Ullrich Schäfer (@stigi).
  [#946](https://github.com/CocoaPods/CocoaPods/pull/946)
* The `pod search` commands now accepts the `--ios` and the `--osx` arguments
  to filter the results by platform.
  [#625](https://github.com/CocoaPods/CocoaPods/issues/625)
* The developer frameworks are automatically added if `SenTestingKit` is
  detected. There is no need to specify them in specifications anymore.
  [#771](https://github.com/CocoaPods/CocoaPods/issues/771)
* The `--no-update` argument of the `install`, `update`, `outdated` subcommands
  has been renamed to `--no-repo-update`.
  [#913](https://github.com/CocoaPods/CocoaPods/issues/913)

###### Bug fixes

* Improved handling for Xcode projects containing non ASCII characters.
  Special thanks to Cédric Luthi (@0xced), Vincent Isambart (@vincentisambart),
  and Manfred Stienstra (@Manfred) for helping to develop the workaround.
  [#926](https://github.com/CocoaPods/CocoaPods/issues/926)
* Corrected improper configuration of the PODS_ROOT xcconfig variable in
  non-integrating installations.
  [#918](https://github.com/CocoaPods/CocoaPods/issues/918)
* Improved support for pre-release versions using dashes.
  [#935](https://github.com/CocoaPods/CocoaPods/issues/935)
* Documentation sets are now namespaced by pod solving improper attribution.
  [#659](https://github.com/CocoaPods/CocoaPods/issues/659)


## 0.17.2 (2013-04-03)

[CocoaPods](https://github.com/CocoaPods/CocoaPods/compare/0.17.1...0.17.2)
• [cocoapods-core](https://github.com/CocoaPods/Core/compare/0.17.1...0.17.2)

###### Bug fixes

* Fix crash related to the specification of the workspace as a relative path.
  [#920](https://github.com/CocoaPods/CocoaPods/issues/920)
* Fix an issue related to the `podspec` dsl directive of the Podfile for
  specifications with internal dependencies.
  [#928](https://github.com/CocoaPods/CocoaPods/issues/928)
* Fix crash related to search from the command line.
  [#929](https://github.com/CocoaPods/CocoaPods/issues/929)

###### Ancillary enhancements

* Enabled the FileList deprecation warning in the Linter.
* CocoaPods will raise if versions requirements are specified for dependencies
  with external sources.
* The exclude patterns now handle folders automatically.


## 0.17.1 (2013-03-30)

[CocoaPods](https://github.com/CocoaPods/CocoaPods/compare/0.17.0...0.17.1)
• [cocoapods-core](https://github.com/CocoaPods/Core/compare/0.17.0...0.17.1)

###### Bug fixes

* Always create the CACHE_ROOT directory when performing a search.
  [#917](https://github.com/CocoaPods/CocoaPods/issues/917)

## 0.17.0 (2013-03-29)

[CocoaPods](https://github.com/CocoaPods/CocoaPods/compare/0.17.0.rc7...0.17.0)
• [cocoapods-core](https://github.com/CocoaPods/Core/compare/0.17.0.rc7...0.17.0)

#### GM

###### Bug fixes

* Don’t break when specifying doc options, but not appledoc ones.
  [#906](https://github.com/CocoaPods/CocoaPods/issues/906)
* Sort resolved specifications.
  [#907](https://github.com/CocoaPods/CocoaPods/issues/907)
* Subspecs do not need to include HEAD information.
  [#905](https://github.com/CocoaPods/CocoaPods/issues/905)

###### Ancillary enhancements

* Allow the analyzer to do its work without updating sources.
  [motion-cocoapods#50](https://github.com/HipByte/motion-cocoapods/pull/50)

#### rc7

[CocoaPods](https://github.com/CocoaPods/CocoaPods/compare/0.17.0.rc6...0.17.0.rc7)
• [cocoapods-core](https://github.com/CocoaPods/Core/compare/0.17.0.rc6...0.17.0.rc7)

###### Bug fixes

- Fixed an issue which lead to the missing declaration of the plural directives
  of the Specification DSL.
  [#816](https://github.com/CocoaPods/CocoaPods/issues/816)
- The resolver now respects the order of specification of the target
  definitions.
- Restore usage of cache file to store a cache for expensive stats.
- Moved declaration of `Pod::FileList` to CocoaPods-core.

###### Ancillary enhancements

- Fine tuned the Specification linter and the health reporter of repositories.
- Search results are sorted.

#### rc6

[CocoaPods](https://github.com/CocoaPods/CocoaPods/compare/0.17.0.rc5...0.17.0.rc6)
• [cocoapods-core](https://github.com/CocoaPods/Core/compare/0.17.0.rc5...0.17.0.rc6)

###### Bug fixes

- CocoaPods updates the repositories by default.
  [#872](https://github.com/CocoaPods/CocoaPods/issues/872)
- Fixed a crash which was present when the Podfile specifies a workspace.
  [#871](https://github.com/CocoaPods/CocoaPods/issues/871)
- Fix for a bug which lead to a broken installation in paths containing
  brackets and other glob metacharacters.
  [#862](https://github.com/CocoaPods/CocoaPods/issues/862)
- Fix for a bug related to the case of the paths which lead to clean all files
  in the directories of the Pods.


###### Ancillary enhancements

- CocoaPods now maintains a search index which is updated incrementally instead
  of analyzing all the specs every time. The search index can be updated
  manually with the `pod ipc update-search-index` command.
- Enhancements to the `pod repo lint` command.
- CocoaPods will not create anymore the pre commit hook in the master repo
  during setup. If already created it is possible remove it deleting the
  `~/.cocoapods/master/.git/hooks/pre-commit` path.
- Improved support for linting and validating specs repo.

#### rc5

[CocoaPods](https://github.com/CocoaPods/CocoaPods/compare/0.17.0.rc4...0.17.0.rc5)
• [cocoapods-core](https://github.com/CocoaPods/Core/compare/0.17.0.rc4...0.17.0.rc5)

###### Bug fixes

- The `--no-clean` argument is not ignored anymore by the installer.
- Proper handling of file patterns ending with a slash.
- More user errors are raised as an informative.

#### rc4

[CocoaPods](https://github.com/CocoaPods/CocoaPods/compare/0.17.0.rc3...0.17.0.rc4)

###### Bug fixes

- Restored compatibility with `Podfile::TargetDefinition#copy_resources_script_name`
  in the Podfile hooks.
- Updated copy resources script so that it will use base internationalization
  [#846](https://github.com/CocoaPods/CocoaPods/issues/846)
- Robustness against an empty configuration file.
- Fixed a crash with `pod push`
  [#848](https://github.com/CocoaPods/CocoaPods/issues/848)
- Fixed an issue which lead to the creation of a Pods project which would
  crash Xcode.
  [#854](https://github.com/CocoaPods/CocoaPods/issues/854)
- Fixed a crash related to a `PBXVariantGroup` present in the frameworks build
  phase of client targets.
  [#859](https://github.com/CocoaPods/CocoaPods/issues/859)


###### Ancillary enhancements

- The `podspec` option of the `pod` directive of the Podfile DSL now accepts
  folders.

#### rc3

[CocoaPods](https://github.com/CocoaPods/CocoaPods/compare/0.17.0.rc2...0.17.0.rc3
• [Xcodeproj](https://github.com/CocoaPods/Xcodeproj/compare/0.5.0...0.5.1))

###### Bug fixes

- CocoaPods will not crash anymore if the license file indicated on the spec
  doesn't exits.
- Pre install hooks are called before the Pods are cleaned.
- Fixed and issue which prevent the inclusion of OTHER_CFLAGS and
  OTHER_CPLUSPLUSFLAGS  in the release builds of the Pods project.
- Fixed `pod lint --local`
- Fixed the `--allow-warnings` of `pod push`
  [#835](https://github.com/CocoaPods/CocoaPods/issues/835)
- Added `copy_resources_script_name` to the library representation used in the
  hooks.
  [#837](https://github.com/CocoaPods/CocoaPods/issues/837)

###### Ancillary enhancements

- General improvements to `pod ipc`.
- Added `pod ipc repl` subcommand.

#### rc2

[CocoaPods](https://github.com/CocoaPods/CocoaPods/compare/0.17.0.rc1...0.17.0.rc2)
• [cocoapods-core](https://github.com/CocoaPods/Core/compare/0.17.0.rc1...0.17.0.rc2)

###### Bug fixes

- Restored output coloring.
- Fixed a crash related to subspecs
  [#819](https://github.com/CocoaPods/CocoaPods/issues/819)
- Git repos were not cached for dependencies with external sources.
  [#820](https://github.com/CocoaPods/CocoaPods/issues/820)
- Restored support for directories for the preserve_patterns specification
  attribute.
  [#823](https://github.com/CocoaPods/CocoaPods/issues/823)

#### rc1

[CocoaPods](https://github.com/CocoaPods/CocoaPods/compare/0.16.4...0.17.0.rc1)
• [Xcodeproj](https://github.com/CocoaPods/Xcodeproj/compare/0.4.3...0.5.0)
• [cocoapods-core](https://github.com/CocoaPods/Core)
• [cocoapods-downloader](https://github.com/CocoaPods/cocoapods-downloader)

###### __Notice__

At some point in future the master repo will be switched to the YAML format of
specifications. This means that specifications with hooks (or any other kind of
dynamic logic) will not be accepted. Please let us know if there is need for
other DSL attributes or any other kind of support.

Currently the following specifications fail to load as they depended on the
CocoaPods internals and need to be updated:

- LibComponentLogging-pods/0.0.1/LibComponentLogging-pods.podspec
- RestKit/0.9.3/RestKit.podspec
- Three20/1.0.11/Three20.podspec
- ARAnalytics/1.1/ARAnalytics.podspec

Other specifications, might present compatibility issues for the reasons
presented below.

###### __Breaking__

- Subspecs do **not** inherit the files patterns from the parent spec anymore.
  This feature made the implementation more complicated and was not easy to
  explain to podspecs maintainers. Compatibility can be easily fixed by adding
  a 'Core' subspec.
- Support for inline podspecs has been removed.
- The support for Rake::FileList is being deprecated, in favor of a more
  consistent DSL. Rake::FileList also presented issues because it would access
  the file system as soon as it was converted to an array.
- The hooks architecture has been re-factored and might present
  incompatibilities (please open an issue if appropriate).
- The `requires_arc` attribute default value is transitioning from `false` to
  `true`. In the meanwhile a value is needed to pass the lint.
- Deprecated `copy_header_mapping` hook.
- Deprecated `exclude_header_search_paths` attribute.
- External sources are not supported in the dependencies of specifications
  anymore. Actually they never have been supported, they just happened to work.

###### DSL

- Podfile:
  - It is not needed to specify the platform anymore (unless not integrating)
    as CocoaPods now can infer the platform from the integrated targets.
- Specification:
  - `preferred_dependency` has been renamed to `default_subspec`.
  - Added `exclude_files` attribute.
  - Added `screenshots` attribute.
  - Added default values for attributes like `source_files`.

###### Enhancements

- Released preview [documentation](http://docs.cocoapods.org).
- CocoaPods now has support for working in teams and not committing the Pods
  folder, as it will keep track of the status of the Pods folder.
  [#552](https://github.com/CocoaPods/CocoaPods/issues/552)
- Simplified installation: no specific version of ruby gems is required anymore.
- The workspace is written only if needed greatly reducing the occasions in
  which Xcode asks to revert.
- The Lockfile is sorted reducing the SCM noise.
  [#591](https://github.com/CocoaPods/CocoaPods/issues/591)
- Added Podfile, Frameworks, and Resources to the Pods project.
  [#647](https://github.com/CocoaPods/CocoaPods/issues/647)
  [#588](https://github.com/CocoaPods/CocoaPods/issues/588)
- Adds new subcommand `pod spec cat NAME` to print a spec file to standard output.
- Specification hooks are only called when the specification is installed.
- The `--no-clean` option of the `pod spec lint` command now displays the Pods
  project for inspection.
- It is now possible to specify default values for the configuration in
  `~/.cocoapods/config.yaml` ([default values](https://github.com/CocoaPods/CocoaPods/blob/master/lib/cocoapods/config.rb#L17)).
- CocoaPods now checks the checksums of the installed specifications and
  reinstalls them if needed.
- Support for YAML formats of the Podfile and the Specification.
- Added new command `pod ipc` to provide support for inter process
  communication through YAML formats.
- CocoaPods now detects if the folder of a Pod is empty and reinstalls it.
  [#534](https://github.com/CocoaPods/CocoaPods/issues/534)
- Install hooks and the `prefix_header_contents` attribute are supported in subspecs.
  [#617](https://github.com/CocoaPods/CocoaPods/issues/617)
- Dashes are now supported in the versions of the Pods.
  [#293](https://github.com/CocoaPods/CocoaPods/issues/293)

###### Bug fixes

- CocoaPods is not confused anymore by target definitions with different activated subspec.
  [#535](https://github.com/CocoaPods/CocoaPods/issues/535)
- CocoaPods is not confused anymore by to dependencies from external sources.
  [#548](https://github.com/CocoaPods/CocoaPods/issues/548)
- The git cache will always update against the remote if a tag is requested,
  resolving issues where library maintainers where updating the tag after a
  lint and would be confused by CocoaPods using the cached commit for the tag.
  [#407](https://github.com/CocoaPods/CocoaPods/issues/407)
  [#596](https://github.com/CocoaPods/CocoaPods/issues/596)

###### Codebase

- Major clean up and refactor of the whole code base.
- Extracted the core classes into
  [cocoapods-core](https://github.com/CocoaPods/Core) gem.
- Extracted downloader into
  [cocoapods-downloader](https://github.com/CocoaPods/cocoapods-downloader).
- Extracted command-line command & option handling into
  [CLAide](https://github.com/CocoaPods/CLAide).

## 0.16.4 (2013-02-25)

[CocoaPods](https://github.com/CocoaPods/CocoaPods/compare/0.16.3...0.16.4)

###### Enhancements

- Add explicit flattening option to `Downloader:Http`: `:flatten => true`.
  [#814](https://github.com/CocoaPods/CocoaPods/pull/814)
  [#812](https://github.com/CocoaPods/CocoaPods/issues/812)
  [#1314](https://github.com/CocoaPods/Specs/pull/1314)

###### Bug fixes

- Explicitely require `date` in the gemspec for Ruby 2.0.0.
  [34da3f7](https://github.com/CocoaPods/CocoaPods/commit/34da3f792b2a36fafacd4122e29025c9cf2ff38d)

## 0.16.3 (2013-02-20)

[CocoaPods](https://github.com/CocoaPods/CocoaPods/compare/0.16.2...0.16.3) • [Xcodeproj](https://github.com/CocoaPods/Xcodeproj/compare/0.4.3...0.5.0)

###### Bug fixes

- Only flatten tarballs, **not** zipballs, from HTTP sources. A zipball can
  contain single directories in the root that should be preserved, for instance
  a framework bundle. This reverts part of the change in 0.16.1.
  **NOTE** This will break some podspecs that were changed after 0.16.1.
  [#783](https://github.com/CocoaPods/CocoaPods/pull/783)
  [#727](https://github.com/CocoaPods/CocoaPods/issues/727)
- Never consider aggregate targets in the user’s project for integration.
  [#729](https://github.com/CocoaPods/CocoaPods/issues/729)
  [#784](https://github.com/CocoaPods/CocoaPods/issues/784)
- Support comments on all build phases, groups and targets in Xcode projects.
  [#51](https://github.com/CocoaPods/Xcodeproj/pull/51)
- Ensure default Xcode project values are copied before being used.
  [b43087c](https://github.com/CocoaPods/Xcodeproj/commit/b43087cb342d8d44b491e702faddf54a222b23c3)
- Block assertions in Release builds.
  [#53](https://github.com/CocoaPods/Xcodeproj/pull/53)
  [#803](https://github.com/CocoaPods/CocoaPods/pull/803)
  [#802](https://github.com/CocoaPods/CocoaPods/issues/802)


###### Enhancements

- Compile Core Data model files.
  [#795](https://github.com/CocoaPods/CocoaPods/pull/795)
- Add `Xcodeproj::Differ`, which shows differences between Xcode projects.
  [308941e](https://github.com/CocoaPods/Xcodeproj/commit/308941eeaa3bca817742c774fd584cc5ab1c8f84)


## 0.16.2 (2013-02-02)

[CocoaPods](https://github.com/CocoaPods/CocoaPods/compare/0.16.1...0.16.2) • [Xcodeproj](https://github.com/CocoaPods/Xcodeproj/compare/0.4.1...0.4.3)

###### Bug fixes

- Quote storyboard and xib paths in ‘copy resource’ script.
  [#740](https://github.com/CocoaPods/CocoaPods/pull/740)
- Fix use of `podspec` directive in Podfile with no options specified.
  [#768](https://github.com/CocoaPods/CocoaPods/pull/768)
- Generate Mac OS X Pods target with the specified deployment target.
  [#757](https://github.com/CocoaPods/CocoaPods/issues/757)
- Disable libSystem objects for ARC libs that target older platforms.
  This applies when the deployment target is set to < iOS 6.0 or OS X 10.8,
  or not specified at all.
  [#352](https://github.com/CocoaPods/Specs/issues/352)
  [#1161](https://github.com/CocoaPods/Specs/pull/1161)
- Mark header source files as ‘Project’ not ‘Public’.
  [#747](https://github.com/CocoaPods/CocoaPods/issues/747)
- Add `PBXGroup` as acceptable `PBXFileReference` value.
  [#49](https://github.com/CocoaPods/Xcodeproj/pull/49)
- Make `xcodeproj show` without further arguments actually work.
  [#45](https://github.com/CocoaPods/Xcodeproj/issues/45)

###### Enhancements

- Added support for pre-download over Mercurial.
  [#750](https://github.com/CocoaPods/CocoaPods/pull/750)

## 0.16.1 (2013-01-13)

[CocoaPods](https://github.com/CocoaPods/CocoaPods/compare/0.16.0...0.16.1) • [Xcodeproj](https://github.com/CocoaPods/Xcodeproj/compare/0.4.0...0.4.1)

###### Bug fixes

- After unpacking source from a HTTP location, move the source into the parent
  dir if the archive contained only one child. This is done to make it
  consistent with how source from other types of locations are described in a
  podspec.
  **NOTE** This might break some podspecs that assumed the incorrect layout.
  [#727](https://github.com/CocoaPods/CocoaPods/issues/727)
  [#728](https://github.com/CocoaPods/CocoaPods/pull/728)
- Remove duplicate option in `pod update` command.
  [#725](https://github.com/CocoaPods/CocoaPods/issues/725)
- Memory fixes in Xcodeproj.
  [#43](https://github.com/CocoaPods/Xcodeproj/pull/43)

###### Xcodeproj Enhancements

- Sort contents of xcconfig files by setting name.
  [#591](https://github.com/CocoaPods/CocoaPods/issues/591)
- Add helpers to get platform name, deployment target, and frameworks build phases
- Take SDKROOT into account when adding frameworks.

## 0.16.0 (2012-11-22)

[CocoaPods](https://github.com/CocoaPods/CocoaPods/compare/0.16.0.rc5...master)

###### Enhancements

- Use Rake 0.9.4
  [#657](https://github.com/CocoaPods/CocoaPods/issues/657)

## 0.16.0.rc5 (2012-11-14)

[CocoaPods](https://github.com/CocoaPods/CocoaPods/compare/0.16.0.rc4...0.16.0.rc5)

###### Deprecated

- The usage of specifications defined in a Podfile is deprecated. Use the
  `:podspec` option with a file path instead. Complete removal will most
  probably happen in 0.17.0.
  [#549](https://github.com/CocoaPods/CocoaPods/issues/549)
  [#616](https://github.com/CocoaPods/CocoaPods/issues/616)
  [#525](https://github.com/CocoaPods/CocoaPods/issues/525)

###### Bug fixes

- Always consider inline podspecs as needing installation.
- Fix detection when the lib has already been integrated with the user’s target.
  [#643](https://github.com/CocoaPods/CocoaPods/issues/643)
  [#614](https://github.com/CocoaPods/CocoaPods/issues/614)
  [#613](https://github.com/CocoaPods/CocoaPods/issues/613)

## 0.16.0.rc4 (2012-11-14)

[CocoaPods](https://github.com/CocoaPods/CocoaPods/compare/0.16.0.rc3...0.16.0.rc4)

###### Bug fixes

- Fix for Rake 0.9.3
  [#657](https://github.com/CocoaPods/CocoaPods/issues/657)

## 0.16.0.rc3 (2012-11-02)

[CocoaPods](https://github.com/CocoaPods/CocoaPods/compare/0.16.0.rc2...0.16.0.rc3) • [Xcodeproj](https://github.com/CocoaPods/Xcodeproj/compare/0.4.0.rc1...0.4.0.rc6)

###### Enhancements

- Added support for copying frameworks to the app bundle.
  [#597](https://github.com/CocoaPods/CocoaPods/pull/597)

###### Bug fixes

- Ignore PBXReferenceProxy while integrating into user project.
  [#626](https://github.com/CocoaPods/CocoaPods/issues/626)
- Added support for PBXAggregateTarget and PBXLegacyTarget.
  [#615](https://github.com/CocoaPods/CocoaPods/issues/615)
- Added support for PBXReferenceProxy.
  [#612](https://github.com/CocoaPods/CocoaPods/issues/612)

## 0.16.0.rc2 (2012-10-21)

[CocoaPods](https://github.com/CocoaPods/CocoaPods/compare/0.16.0.rc1...0.16.0.rc2)

###### Bug fixes

- Fix for uninitialized constant Xcodeproj::Constants error.

## 0.16.0.rc1 (2012-10-21)

[CocoaPods](https://github.com/CocoaPods/CocoaPods/compare/0.15.2...0.16.0.rc1) • [Xcodeproj](https://github.com/CocoaPods/Xcodeproj/compare/0.3.5...0.4.0.rc1)

###### Enhancements

- Xcodeproj partial rewrite.
  [#565](https://github.com/CocoaPods/CocoaPods/issues/565)
  [#561](https://github.com/CocoaPods/CocoaPods/pull/561)
  - Performance improvements in the `Generating support files` phase.
  - Better support for editing existing projects and sorting groups.

## 0.15.2 (2012-10-19)

[CocoaPods](https://github.com/CocoaPods/CocoaPods/compare/0.15.1...0.15.2)

###### Enhancements

- Added support for `.hh` headers.
  [#576](https://github.com/CocoaPods/CocoaPods/pull/576)

###### Bug fixes

- Restored support for running CocoaPods without a terminal.
  [#575](https://github.com/CocoaPods/CocoaPods/issues/575)
  [#577](https://github.com/CocoaPods/CocoaPods/issues/577)
- The git cache now always uses a barebones repo preventing a number of related issues.
  [#581](https://github.com/CocoaPods/CocoaPods/issues/581)
  [#569](https://github.com/CocoaPods/CocoaPods/issues/569)
- Improved fix for the issue that lead to empty directories for Pods.
  [#572](https://github.com/CocoaPods/CocoaPods/issues/572)
  [#602](https://github.com/CocoaPods/CocoaPods/issues/602)
- Xcodeproj robustness against invalid values, such as malformed UTF8.
  [#592](https://github.com/CocoaPods/CocoaPods/issues/592)

## 0.15.1 (2012-10-04)

[CocoaPods](https://github.com/CocoaPods/CocoaPods/compare/0.15.0...0.15.1)

###### Enhancements

- Show error if syntax error in Podfile or Podfile.lock.

###### Bug fixes

- Fixed an issue that lead to empty directories for Pods.
  [#519](https://github.com/CocoaPods/CocoaPods/issues/519)
  [#568](https://github.com/CocoaPods/CocoaPods/issues/568)
- Fixed a crash related to the RubyGems version informative.
  [#570](https://github.com/CocoaPods/CocoaPods/issues/570)
- Fixed a crash for `pod outdated`.
  [#567](https://github.com/CocoaPods/CocoaPods/issues/567)
- Fixed an issue that lead to excessively slow sets computation.

## 0.15.0 (2012-10-02)

[CocoaPods](https://github.com/CocoaPods/CocoaPods/compare/0.14.0...0.15.0) • [Xcodeproj](https://github.com/CocoaPods/Xcodeproj/compare/0.3.3...0.3.4)

###### Enhancements

- Pod `install` will update the specs repo only if needed.
  [#533](https://github.com/CocoaPods/CocoaPods/issues/533)
- CocoaPods now searches for the highest version of a Pod on all the repos.
  [#85](https://github.com/CocoaPods/CocoaPods/issues/85)
- Added a pre install hook to the Podfile and to root specifications.
  [#486](https://github.com/CocoaPods/CocoaPods/issues/486)
- Support for `header_mappings_dir` attribute in subspecs.
- Added support for linting a Podspec using the files from its folder `pod spec
  lint --local`
- Refactored UI.
- Added support for Podfiles named `CocoaPods.podfile` which allows to
  associate an editor application in Mac OS X.
  [#528](https://github.com/CocoaPods/CocoaPods/issues/528)
- Added config option to disable the new version available message.
  [#448](https://github.com/CocoaPods/CocoaPods/issues/448)
- Added support for extracting `.tar.bz2` files
  [#522](https://github.com/CocoaPods/CocoaPods/issues/522)
- Improved feedback for errors of repo subcommands.
  [#505](https://github.com/CocoaPods/CocoaPods/issues/505)


###### Bug fixes

- Subspecs namespacing has been restored.
  [#541](https://github.com/CocoaPods/CocoaPods/issues/541)
- Improvements to the git cache that should be more robust.
  [#517](https://github.com/CocoaPods/CocoaPods/issues/517)
  - In certain conditions pod setup would execute twice.
- The git cache now is updated if a branch is not found
  [#514](https://github.com/CocoaPods/CocoaPods/issues/514)
- Forcing UTF-8 encoding on licenses generation in Ruby 1.9.
  [#530](https://github.com/CocoaPods/CocoaPods/issues/530)
- Added support for `.hpp` headers.
  [#244](https://github.com/CocoaPods/CocoaPods/issues/244)

## 0.14.0 (2012-09-10)

[CocoaPods](https://github.com/CocoaPods/CocoaPods/compare/0.14.0.rc2...0.14.0) • [Xcodeproj](https://github.com/CocoaPods/Xcodeproj/compare/0.3.2...0.3.3)

###### Bug fixes

- In certain conditions the spec of an external would have been overridden
  by the spec in the root of a Pod.
  [#489](https://github.com/CocoaPods/CocoaPods/issues/489)
- CocoaPods now uses a recent version of Octokit.
  [#490](https://github.com/CocoaPods/CocoaPods/issues/490)
- Fixed a bug that caused Pods with preferred dependencies to be always
  installed.
  [Specs#464](https://github.com/CocoaPods/CocoaPods/issues/464)
- Fixed Xcode 4.4+ artwork warning.
  [Specs#508](https://github.com/CocoaPods/CocoaPods/issues/508)

## 0.14.0.rc2 (2012-08-30)

[CocoaPods](https://github.com/CocoaPods/CocoaPods/compare/0.14.0.rc1...0.14.0.rc2)

###### Bug fixes

- Fix incorrect name for Pods from external sources with preferred subspecs.
  [#485](https://github.com/CocoaPods/CocoaPods/issues/485)
- Prevent duplication of Pod with a local source and mutliple activated specs.
  [#485](https://github.com/CocoaPods/CocoaPods/issues/485)
- Fixed the `uninitialized constant Pod::Lockfile::Digest` error.
  [#484](https://github.com/CocoaPods/CocoaPods/issues/484)

## 0.14.0.rc1 (2012-08-28)

[CocoaPods](https://github.com/CocoaPods/CocoaPods/compare/0.13.0...0.14.0.rc1) • [Xcodeproj](https://github.com/CocoaPods/Xcodeproj/compare/0.3.1...0.3.2)

###### Enhancements

- Improve installation process by preserving the installed versions of Pods
  across installations and machines. A Pod is reinstalled if:
  - the version required in the Podfile changes and becomes incompatible with
    the installed one.
    [#191](https://github.com/CocoaPods/CocoaPods/issues/191)
  - the external source changes.
  - the head status changes (from disabled to enabled or vice-versa).
- Introduce `pod update` command that installs the dependencies of the Podfile
  **ignoring** the lockfile `Podfile.lock`.
  [#131](https://github.com/CocoaPods/CocoaPods/issues/131)
- Introduce `pod outdated` command that shows the pods with known updates.
- Add `:local` option for dependencies which will use the source files directly
  from a local directory. This is usually used for libraries that are being
  developed in parallel to the end product (application/library).
  [#458](https://github.com/CocoaPods/CocoaPods/issues/458),
  [#415](https://github.com/CocoaPods/CocoaPods/issues/415),
  [#156](https://github.com/CocoaPods/CocoaPods/issues/156).
- Folders of Pods which are no longer required are removed during installation.
  [#298](https://github.com/CocoaPods/CocoaPods/issues/298)
- Add meaningful error messages
  - ia podspec can’t be found in the root of an external source.
    [#385](https://github.com/CocoaPods/CocoaPods/issues/385),
    [#338](https://github.com/CocoaPods/CocoaPods/issues/338),
    [#337](https://github.com/CocoaPods/CocoaPods/issues/337).
  - a subspec name is misspelled.
    [#327](https://github.com/CocoaPods/CocoaPods/issues/327)
  - an unrecognized command and/or argument is provided.
- The subversion downloader now does an export instead of a checkout, which
  makes it play nicer with SCMs that store metadata in each directory.
  [#245](https://github.com/CocoaPods/CocoaPods/issues/245)
- Now the Podfile is added to the Pods project for convenient editing.

###### Bug fixes

- The git cache now fetches the tags from the remote if it can’t find the
  reference.
- Xcodeproj now builds on 10.6.8 and Travis CI without symlinking headers.
- Only try to install, add source files to the project, and clean a Pod once.
  [#376](https://github.com/CocoaPods/CocoaPods/issues/376)

###### Notes

- External Pods might be reinstalled due to the migration to the new
  `Podfile.lock`.
- The SCM reference of head Pods is not preserved across machines.
- Pods whose inline specification changed are not detected as modified. As a
  workaround, remove their folder stored in `Pods`.
- Pods whose specification changed are not detected as modified. As a
  workaround, remove their folder stored in `Pods`.


## 0.13.0 (2012-08-22)

[CocoaPods](https://github.com/CocoaPods/CocoaPods/compare/0.12.0...0.13.0)

###### Enhancements

- Add Podfile `podspec` which allows to use the dependencies of a podspec file.
  [#162](https://github.com/CocoaPods/CocoaPods/issues/162)
- Check if any of the build settings defined in the xcconfig files is
  overridden. [#92](https://github.com/CocoaPods/CocoaPods/issues/92)
- The Linter now checks that there are no compiler flags that disable warnings.

###### Bug fixes

- The final project isn’t affected anymore by the `inhibit_all_warnings!`
  option.
- Support for redirects while using podspec from an url.
  [#462](https://github.com/CocoaPods/CocoaPods/issues/462)


## 0.12.0 (2012-08-21)

[CocoaPods](https://github.com/CocoaPods/CocoaPods/compare/0.11.1...0.12.0)

###### Enhancements

- The documentation is generated using the public headers if they are
  specified.
- In case of a download failure the installation is aborted and the error
  message is shown.
- Git submodules are initialized only if requested.
- Don’t impose a certain structure of the user’s project by raising if no
  ‘Frameworks’ group exists.
  [#431](https://github.com/CocoaPods/CocoaPods/pull/431)
- Support for GitHub Gists in the linter.
- Allow specifying ARC settings in subspecs.
- Add Podfile `inhibit_all_warnings!` which will inhibit all warnings from the
  Pods library. [#209](https://github.com/CocoaPods/CocoaPods/issues/209)
- Make the Pods Xcode project prettier by namespacing subspecs in nested
  groups. [#466](https://github.com/CocoaPods/CocoaPods/pull/466)


## 0.11.1 (2012-08-09)

[CocoaPods](https://github.com/CocoaPods/CocoaPods/compare/0.11.0...0.11.1)

###### Bug fixes

- Fixed a crash related to subspecs without header files. [#449]
- Git submodules are loaded after the appropriate referenced is checked out and
  will be not loaded anymore in the cache. [#451]
- Fixed SVN support for the head version. [#432]


## 0.11.0 (2012-08-08)

[CocoaPods](https://github.com/CocoaPods/CocoaPods/compare/0.10.0...0.11.0)

###### Enhancements

- Added support for public headers. [#440]
- Added `pod repo lint`. [#423]
- Improved support for `:head` option and SVN repositories.
- When integrating Pods with a project without "Frameworks" group in root of
  the project, raise an informative message.
  [#431](https://github.com/CocoaPods/CocoaPods/pull/431)
- Dropped support for legacy `config.ios?` and `config.osx?`

###### Bug fixes

- Version message now correctly terminates with a 0 exit status.
- Resolved an issue that lead to git error messages in the error report.


## 0.10.0 (2012-07-29)

[CocoaPods](http://git.io/4i75YA)

###### Enhancements

- Added a `--local-only` option to `pod push` so that developers can push
  locally and test before pushing to a remote. [#405](http://git.io/0ILJEw)
- Added line number information for errors generated in the Podfile.
  [#408](http://git.io/fWQvMg)
- Pods stored in git repositories now initialize submodules.
  [#406](http://git.io/L9ssSw)

###### Bug fixes

- Removed note about the post install hook form the linter.
- Improved xcodebuild error detection in the linter.
- Ensure the git cache exists, before updating it, when trying to install the
  ‘bleeding edge’ of a pod. [#426](http://git.io/d4eqRA)
- Clean downloaded external pods **after** resolving and activating (sub)specs.
  [#414](http://git.io/i77q_w)
- Support `tar.gz` as filename in a HTTP source. [#428](http://git.io/qhwKkA)


## 0.9.2 (2012-07-16)

[CocoaPods](http://git.io/AVlRKg) • [Xcodeproj](http://git.io/xHbc0w)

###### Bug fixes

- When generating the PodsDummy class, make that class unique to each target. [#402](http://git.io/NntYiQ)
- Raise an informative error message when the platform in the `Podfile` is omitted or incorrect. [#403](http://git.io/k5EcUQ)


## 0.9.1 (2012-07-14)

[CocoaPods](http://git.io/_kqAbw)

###### Bug fixes

- CocoaPods 0.9.x needs Xcodeproj 0.3.0.


## 0.9.0 (2012-07-14)

[CocoaPods](http://git.io/kucJQw) • [Xcodeproj](http://git.io/5eLL8g)

###### Enhancements

- Force downloading the ‘bleeding edge’ version of a pod with the `:head` flag. [#392](http://git.io/t_NVRQ)
- Support for weak frameworks. [#263](http://git.io/XZDuog)
- Use double quotes when shelling out. This makes a url like `$HOME/local/lib` work. [#396](http://git.io/DnBzhA)

###### Bug fixes

- Relaxed linter to accepts pod that only specify paths to preserve (like TuneupJS).
- Gender neutralization of podfile documentation. [#384](http://git.io/MAsHXg)
- Exit early when using an old RubyGems version (< 1.4.0). These versions contain subtle bugs
  related to prerelease version comparisons. Unfortunately, OS X >= 10.7 ships with 1.3.6. [#398](http://git.io/Lr7DoA)


## 0.8.0 (2012-07-09)

[CocoaPods](http://git.io/RgMF3w) • [Xcodeproj](http://git.io/KBKE_Q)

###### Breaking change

Syntax change in Podfile: `dependency` has been replaced by `pod`.

``ruby
platform :ios
pod 'JSONKit',      '~> 1.4'
pod 'Reachability', '~> 2.0.4'
``

###### Bug fixes

- Properly quote all paths given to Git.


## 0.7.0 (2012-07-06)

[CocoaPods](http://git.io/Agia6A) • [Xcodeproj](http://git.io/mlqquw)

###### Features

- Added support for branches in git repos.
- Added support for linting remote files, i.e. `pod spec lint http://raw/file.podspec`.
- Improved `Spec create template`.
- The indentation is automatically stripped for podspecs strings.

###### Bug fixes

- The default warnings of Xcode are not overriden anymore.
- Improvements to the detection of the license files.
- Improvements to `pod spec lint`.
- CocoaPods is now case insensitive.


## 0.6.1 (2012-07-01)

[CocoaPods](http://git.io/45wFjw) • [Xcodeproj](http://git.io/rRA4XQ)

###### Bug fixes

- Switched to master branch for specs repo.
- Fixed a crash with `pod spec lint` related to `preserve_paths`.
- Fixed a bug that caused subspecs to not inherit the compiler flags of the top level specification.
- Fixed a bug that caused duplication of system framworks.


## 0.6.0 (2012-07-01)

A full list of all the changes since 0.5.1 can be found [here][6].


### Link with specific targets

CocoaPods can now integrate all the targets specified in your `Podfile`.

To specify which target, in your Xcode project, a Pods target should be linked
with, use the `link_with` method like so:

```ruby
platform :ios

workspace 'MyWorkspace'

link_with ['MyAppTarget', 'MyOtherAppTarget']
dependency 'JSONKit'

target :test, :exclusive => true do
  xcodeproj 'TestProject', 'Test' => :debug
  link_with 'TestRunnerTarget'
  dependency 'Kiwi'
end
```

_NOTE: As you can see it can take either one target name, or an array of names._

* If no explicit Xcode workspace is specified and only **one** project exists in
the same directory as the Podfile, then the name of that project is used as the
workspace’s name.

* If no explicit Xcode project is specified for a target, it will use the Xcode
project of the parent target. If no target specifies an expicit Xcode project
and there is only **one** project in the same directory as the Podfile then that
project will be used.

* If no explicit target is specified, then the Pods target will be linked with
the first target in your project. So if you only have one target you do not
need to specify the target to link with.

See [#76](https://github.com/CocoaPods/CocoaPods/issues/76) for more info.

Finally, CocoaPods will add build configurations to the Pods project for all
configurations in the other projects in the workspace. By default the
configurations are based on the `Release` configuration, to base them on the
`Debug` configuration you will have to explicitely specify them as can be seen
above in the following line:

```ruby
xcodeproj 'TestProject', 'Test' => :debug
```


### Documentation

CocoaPods will now generate documentation for every library with the
[`appledoc`][5] tool and install it into Xcode’s documentation viewer.

You can customize the settings used like so:

```ruby
s.documentation = { :appledoc => ['--product-name', 'My awesome project!'] }
```

Alternatively, you can specify a URL where an HTML version of the documentation
can be found:

```ruby
s.documentation = { :html => 'http://example.com/docs/index.html' }
```

See [#149](https://github.com/CocoaPods/CocoaPods/issues/149) and
[#151](https://github.com/CocoaPods/CocoaPods/issues/151) for more info.


### Licenses & Documentation

CocoaPods will now generate two 'Acknowledgements' files for each target specified
in your Podfile which contain the License details for each Pod used in that target
(assuming details have been specified in the Pod spec).

There is a markdown file, for general consumption, as well as a property list file
that can be added to a settings bundle for an iOS application.

You don't need to do anything for this to happen, it should just work.

If you're not happy with the default boilerplate text generated for the title, header
and footnotes in the files, it's possible to customise these by overriding the methods
that generate the text in your `Podfile` like this:

```ruby
class ::Pod::Generator::Acknowledgements
  def header_text
    "My custom header text"
  end
end
```

You can even go one step further and customise the text on a per target basis by
checking against the target name, like this:

```ruby
class ::Pod::Generator::Acknowledgements
  def header_text
    if @target_definition.label.end_with?("MyTargetName")
      "Custom header text for MyTargetName"
    else
      "Custom header text for other targets"
    end
  end
end
```

Finally, here's a list of the methods that are available to override:

```ruby
header_title
header_text
footnote_title
footnote_text
```


### Introduced two new classes: LocalPod and Sandbox.

The Sandbox represents the entire contents of the `POD_ROOT` (normally
`SOURCE_ROOT/Pods`). A LocalPod represents a pod that has been installed within
the Sandbox.

These two classes can be used as better homes for various pieces of logic
currently spread throughout the installation process and provide a better API
for working with the contents of this directory.


### Xcodeproj API

All Xcodeproj APIs are now in `snake_case`, instead of `camelCase`. If you are
manipulating the project from your Podfile's `post_install` hook, or from a
podspec, then update these method calls.


### Enhancements

* [#188](https://github.com/CocoaPods/CocoaPods/pull/188): `list` command now
  displays the specifications introduced in the master repo if it is given as an
  option the number of days to take into account.

* [#188](https://github.com/CocoaPods/CocoaPods/pull/188): Transferred search
  layout improvements and options to `list` command.

* [#166](https://github.com/CocoaPods/CocoaPods/issues/166): Added printing
  of homepage and source to search results.

* [#177](https://github.com/CocoaPods/CocoaPods/issues/177): Added `--stat`
  option to display watchers and forks for pods hosted on GitHub.

* [#177](https://github.com/CocoaPods/CocoaPods/issues/177): Introduced colors
  and tuned layout of search.

* [#112](https://github.com/CocoaPods/CocoaPods/issues/112): Introduced `--push`
  option to `$ pod setup`. It configures the master spec repository to use the private
  push URL. The change is preserved in future calls to `$ pod setup`.

* [#153](https://github.com/CocoaPods/CocoaPods/issues/153): It is no longer
  required to call `$ pod setup`.

* [#163](https://github.com/CocoaPods/CocoaPods/issues/163): Print a template
  for a new ticket when an error occurs.

* Added a new Github-specific downloader that can download repositories as a
  gzipped tarball.

* No more global state is kept during resolving of dependencies.

* Updated Xcodeproj to have a friendlier API.


### Fixes

* [#142](https://github.com/CocoaPods/CocoaPods/issues/142): Xcode 4.3.2 no longer
  supports passing the -fobj-arc flag to the linker and will fail to build. The
  addition of this flag was a workaround for a compiler bug in previous versions.
  This flag is no longer included by default - to keep using this flag, you need to
  add `set_arc_compatibility_flag!` to your Podfile.

* [#183](https://github.com/CocoaPods/CocoaPods/issues/183): Fix for
  `.DS_Store` file in `~/.cocoapods` prevents `$ pod install` from running.

* [#134](https://github.com/CocoaPods/CocoaPods/issues/134): Match
  `IPHONEOS_DEPLOYMENT_TARGET` build setting with `deployment_target` option in
  generated Pods project file.

* [#142](https://github.com/CocoaPods/CocoaPods/issues/): Add `-fobjc-arc` to
  `OTHER_LDFLAGS` if _any_ pods require ARC.

* [#148](https://github.com/CocoaPods/CocoaPods/issues/148): External encoding
  set to UTF-8 on Ruby 1.9 to fix crash caused by non-ascii characters in pod
  description.

* Ensure all header search paths are quoted in the xcconfig file.

* Added weak quoting to `ibtool` input paths.


## 0.5.0 (2011-11-22)

No longer requires MacRuby. Runs on MRI 1.8.7 (OS X system version) and 1.9.3.

A full list of all the changes since 0.3.0 can be found [here][7].


## 0.4.0

Oops, accidentally skipped this version.


## 0.3.0 (2011-11-12)

### Multiple targets

Add support for multiple static library targets in the Pods Xcode project with
different sets of depedencies. This means that you can create a separate
library which contains all dependencies, including extra ones that you only use
in, for instance, a debug or test build. [[docs][1]]

```ruby
# This Podfile will build three static libraries:
# * libPods.a
# * libPods-debug.a
# * libPods-test.a

# This dependency is included in the `default` target, which generates the
# `libPods.a` library, and all non-exclusive targets.
dependency 'SSCatalog'

target :debug do
  # This dependency is only included in the `debug` target, which generates
  # the `libPods-debug.a` library.
  dependency 'CocoaLumberjack'
end

target :test, :exclusive => true do
  # This dependency is *only* included in the `test` target, which generates
  # the `libPods-test.a` library.
  dependency 'Kiwi'
end
```

### Install libraries from anywhere

A dependency can take a git url if the repo contains a podspec file in its
root, or a podspec can be loaded from a file or HTTP location. If no podspec is
available, a specification can be defined inline in the Podfile. [[docs][2]]

```ruby
# From a spec repo.
dependency 'SSToolkit'

# Directly from the Pod’s repo (if it contains a podspec).
dependency 'SSToolkit', :git => 'https://github.com/samsoffes/sstoolkit.git'

# Directly from the Pod’s repo (if it contains a podspec) with a specific commit (or tag).
dependency 'SSToolkit', :git    => 'https://github.com/samsoffes/sstoolkit.git',
                        :commit => '2adcd0f81740d6b0cd4589af98790eee3bd1ae7b'

# From a podspec that's outside a spec repo _and_ the library’s repo. This can be a file or http url.
dependency 'SSToolkit', :podspec => 'https://raw.github.com/gist/1353347/ef1800da9c5f5d267a642b8d3950b41174f2a6d7/SSToolkit-0.1.1.podspec'

# If no podspec is available anywhere, you can define one right in your Podfile.
dependency do |s|
  s.name         = 'SSToolkit'
  s.version      = '0.1.3'
  s.platform     = :ios
  s.source       = { :git => 'https://github.com/samsoffes/sstoolkit.git', :commit => '2adcd0f81740d6b0cd4589af98790eee3bd1ae7b' }
  s.resources    = 'Resources'
  s.source_files = 'SSToolkit/**/*.{h,m}'
  s.frameworks   = 'QuartzCore', 'CoreGraphics'

  def s.post_install(target)
    prefix_header = config.project_pods_root + target.prefix_header_filename
    prefix_header.open('a') do |file|
      file.puts(%{#ifdef __OBJC__\n#import "SSToolkitDefines.h"\n#endif})
    end
  end
end
```

### Add a `post_install` hook to the Podfile class

This allows the user to customize, for instance, the generated Xcode project
_before_ it’s written to disk. [[docs][3]]

```ruby
# Enable garbage collection support for MacRuby applications.
post_install do |installer|
  installer.project.targets.each do |target|
    target.build_configurations.each do |config|
      config.build_settings['GCC_ENABLE_OBJC_GC'] = 'supported'
    end
  end
end
```

### Manifest

Generate a Podfile.lock file next to the Podfile, which contains a manifest of
your application’s dependencies and their dependencies.

```
PODS:
  - JSONKit (1.4)
  - LibComponentLogging-Core (1.1.4)
  - LibComponentLogging-NSLog (1.0.2):
    - LibComponentLogging-Core (>= 1.1.4)
  - RestKit-JSON-JSONKit (0.9.3):
    - JSONKit
    - RestKit (= 0.9.3)
  - RestKit-Network (0.9.3):
    - LibComponentLogging-NSLog
    - RestKit (= 0.9.3)
  - RestKit-ObjectMapping (0.9.3):
    - RestKit (= 0.9.3)
    - RestKit-Network (= 0.9.3)

DOWNLOAD_ONLY:
  - RestKit (0.9.3)

DEPENDENCIES:
  - RestKit-JSON-JSONKit
  - RestKit-ObjectMapping
```

### Generate Xcode projects from scratch

We no longer ship template projects with the gem, but instead generate them
programmatically. This code has moved out into its own [Xcodeproj gem][4],
allowing you to automate Xcode related tasks.




[1]: https://github.com/CocoaPods/CocoaPods/blob/master/lib/cocoapods/podfile.rb#L151
[2]: https://github.com/CocoaPods/CocoaPods/blob/master/lib/cocoapods/podfile.rb#L82
[3]: https://github.com/CocoaPods/CocoaPods/blob/master/lib/cocoapods/podfile.rb#L185
[4]: https://github.com/CocoaPods/Xcodeproj
[5]: https://github.com/tomaz/appledoc
[6]: https://github.com/CocoaPods/CocoaPods/compare/0.5.1...0.6.0
[7]: https://github.com/CocoaPods/CocoaPods/compare/0.3.10...0.5.0<|MERGE_RESOLUTION|>--- conflicted
+++ resolved
@@ -18,7 +18,6 @@
 
 ##### Bug Fixes
 
-<<<<<<< HEAD
 * Ensure cache integrity on concurrent installations.  
   [Erik Blomqvist](https://github.com/codiophile)
   [#10013](https://github.com/CocoaPods/CocoaPods/issues/10013)
@@ -26,8 +25,6 @@
 * Force a clean install if installation options change.  
   [Sebastian Shanus](https://github.com/sebastianv1)
   [#10016](https://github.com/CocoaPods/CocoaPods/pull/10016)
-=======
-* None.  
 
 
 ## 1.10.0.rc.1 (2020-09-15)
@@ -41,7 +38,6 @@
 * Fix XCFramework slice selection  
   [lowip](https://github.com/lowip)
   [#10026](https://github.com/CocoaPods/CocoaPods/issues/10026)
->>>>>>> 640c9721
 
 * Honor test spec deployment target during validation.  
   [Dimitris Koutsogiorgas](https://github.com/dnkoutso)
