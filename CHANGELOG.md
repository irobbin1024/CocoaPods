## Installation & Update

To install or update CocoaPods see this [guide](http://docs.cocoapods.org/guides/installing_cocoapods.html).

## 0.28.0
[CocoaPods](https://github.com/CocoaPods/CocoaPods/compare/0.27.1...0.28.0)
• [CocoaPods-core](https://github.com/CocoaPods/Core/compare/0.27.1...0.28.0)
• [CLAide](https://github.com/CocoaPods/CLAide/compare/0.3.2...0.4.0)

###### Enhancements

* CLAide now supports gem plugins. An example CocoaPods plugin can be found at
  [open\_pod\_bay](https://github.com/leshill/open_pod_bay).

  As of yet there are no promises made yet on the APIs, so try to fail as
  gracefully as possible in case a CocoaPods update breaks your usage. In these
  cases, also please let us know what you would need, so we can take this into
  account when we do finalize APIs.

  [Les Hill](https://github.com/leshill)
  [CLAide#1](https://github.com/CocoaPods/CLAide/pull/1)
  [#959](https://github.com/CocoaPods/CocoaPods/issues/959)

###### Bug Fixes

* Compiling `xcassets` with `actool` now uses `UNLOCALIZED_RESOURCES_FOLDER_PATH`
  instead of `PRODUCT_NAME.WRAPPER_EXTENSION` as output directory as it is more
  accurate and allows the project to overwrite `WRAPPER_NAME`.  
  [Marc Knaup](https://github.com/fluidsonic)
  [#1556](https://github.com/CocoaPods/CocoaPods/pull/1556)

* Added a condition to avoid compiling xcassets when `WRAPPER_EXTENSION`
  is undefined, as it would be in the case of static libraries. This prevents
  trying to copy the compiled files to a directory that does not exist.  
  [Noah McCann](https://github.com/nmccann)
  [#1521](https://github.com/CocoaPods/CocoaPods/pull/1521)

* Added additional condition to check if `actool` is available when compiling
  `xcassets`. This prevents build failures of Xcode 5 projects on Travis CI (or
  lower Xcode versions).  
  [Michal Konturek](https://github.com/michalkonturek)
  [#1511](https://github.com/CocoaPods/CocoaPods/pull/1511)

* Added a condition to properly handle universal or mac apps when compiling
  xcassets. This prevents build errors in the xcassets compilation stage
  particularly when using xctool to build.  
  [Ryan Marsh](https://github.com/ryanwmarsh)
  [#1594](https://github.com/CocoaPods/CocoaPods/pull/1594)

* Vendored Libraries now correctly affect whether a podspec is considered empty.  
  [Joshua Kalpin](https://github.com/Kapin)
  [Core#38](https://github.com/CocoaPods/Core/pull/38)

* Vendored Libraries and Vendored Frameworks now have their paths validated correctly.  
  [Joshua Kalpin](https://github.com/Kapin)
  [#1567](https://github.com/CocoaPods/CocoaPods/pull/1567)

* Gists are now correctly accepted with https.  
  [Joshua Kalpin](https://github.com/Kapin)
  [Core#38](https://github.com/CocoaPods/Core/pull/38)

<<<<<<< HEAD
* The `pod push` command is now more specific about the branch it pushes to.  
  [orta](http://orta.github.io)
  [#1561](https://github.com/CocoaPods/CocoaPods/pull/1561)

* Dtrace files are now properly left unflagged when installing, regardless of configuration.  
  [Swizzlr](https://github.com/swizzlr)
  [#1560](https://github.com/CocoaPods/CocoaPods/pull/1560)

* Users are now warned if their terminal encoding is not UTF-8. This fixes an issue
  with a small percentage of pod names that are incompatible with ASCII.  
  [Joshua Kalpin](https://github.com/Kapin)
  [#1570](https://github.com/CocoaPods/CocoaPods/pull/1570)
=======
* Altered Framework_Search_Paths required by SenTestingKit so that
  $(SDKROOT)/Developer/Library/Frameworks is used for iOS and 
  $(DEVELOPER_LIBRARY_DIR)/Frameworks is used for OSX
  [Kevin Wales](https://github.com/kwales)
  [#1562](https://github.com/CocoaPods/pull/1562)
>>>>>>> 3464fca6


## 0.27.1
[CocoaPods](https://github.com/CocoaPods/CocoaPods/compare/0.26.2...0.27.1)
• [cocoapods-core](https://github.com/CocoaPods/Core/compare/0.26.2...0.27.1)
• [Xcodeproj](https://github.com/CocoaPods/Xcodeproj/compare/0.13.0...0.14.0)

###### Enhancements

* The xcodeproj gem now comes bundled with prebuilt binaries for the Ruby
  versions that come with OS X 10.8 and 10.9. Users now no longer need to
  install the Xcode Command Line Tools or deal with the Ruby C header location.  
  [Eloy Durán](https://github.com/alloy)
  [Xcodeproj#88](https://github.com/CocoaPods/Xcodeproj/issues/88)

* Targets passed to the `link_with` method of the Podfile DSL no longer need
  to be explicitly passed as an array. `link_with ['target1', 'target2']` can
  now be written as `link_with 'target1', 'target2'`.  
  [Adam Sharp](https://github.com/sharplet)
  [Core#30](https://github.com/CocoaPods/Core/pull/30)

* The copy resources script now compiles xcassets resources.  
  [Ulrik Damm](https://github.com/ulrikdamm)
  [#1427](https://github.com/CocoaPods/CocoaPods/pull/1427)

* `pod repo` now support a `remove ['repo_name']` command.  
  [Joshua Kalpin](https://github.com/Kapin)
  [#1493](https://github.com/CocoaPods/CocoaPods/issues/1493)
  [#1484](https://github.com/CocoaPods/CocoaPods/issues/1484)

###### Bug Fixes

* The architecture is now set in the build settings of the user build
  configurations.  
  [Fabio Pelosin](https://github.com/irrationalfab)
  [#1450](https://github.com/CocoaPods/CocoaPods/issues/1462)
  [#1462](https://github.com/CocoaPods/CocoaPods/issues/1462)

* Fixed a crash related to CocoaPods being unable to resolve an unique build
  setting of an user target with custom build configurations.  
  [Fabio Pelosin](https://github.com/irrationalfab)
  [#1462](https://github.com/CocoaPods/CocoaPods/issues/1462)
  [#1463](https://github.com/CocoaPods/CocoaPods/issues/1463)
  [#1457](https://github.com/CocoaPods/CocoaPods/issues/1457)

* Fixed a defect which prevented subspecs from being dependant on a pod with a
  name closely matching the name of one of the subspec's parents.  
  [Noah McCann](https://github.com/nmccann)
  [#29](https://github.com/CocoaPods/Core/pull/29)

* The developer dir relative to the SDK is not added anymore if testing 
  frameworks are detected in OS X targets, as it doesn't exists, avoiding the
  presentation of the relative warning in Xcode.  
  [Fabio Pelosin](https://github.com/irrationalfab)


## 0.26.2
[CocoaPods](https://github.com/CocoaPods/CocoaPods/compare/0.26.1...0.26.2)
• [cocoapods-core](https://github.com/CocoaPods/Core/compare/0.26.1...0.26.2)
• [Xcodeproj](https://github.com/CocoaPods/Xcodeproj/compare/0.11.1...0.13.0)

###### Bug Fixes

* Fixed a crash which was causing a failure in `pod lib create` if the name of
  the Pod included spaces. As spaces are not supported now this is gracefully
  handled with an informative message.  
  [Kyle Fuller](https://github.com/kylef)
  [#1456](https://github.com/CocoaPods/CocoaPods/issues/1456)

* If an user target doesn't specify an architecture the value specified for the
  project is used in CocoaPods targets.  
  [Fabio Pelosin](https://github.com/irrationalfab)
  [#1450](https://github.com/CocoaPods/CocoaPods/issues/1450)

* The Pods project now properly configures ARC on all build configurations.  
  [Fabio Pelosin](https://github.com/irrationalfab)
  [#1454](https://github.com/CocoaPods/CocoaPods/issues/1454)


## 0.26.1
[CocoaPods](https://github.com/CocoaPods/CocoaPods/compare/0.25.0...0.26.1)
• [cocoapods-core](https://github.com/CocoaPods/Core/compare/0.25.0...0.26.1)
• [Xcodeproj](https://github.com/CocoaPods/Xcodeproj/compare/0.11.1...0.12.0)

###### Enhancements

* CocoaPods now creates and hides the schemes of its targets after every
  installation. The schemes are not shared because the flag which keeps track
  whether they should be visible is a user only flag. The schemes are still
  present and to debug a single Pod it is possible to make its scheme visible
  in the Schemes manager of Xcode. This is rarely needed though because the
  user targets trigger the compilation of the Pod targets.  
  [Fabio Pelosin](https://github.com/irrationalfab)
  [#1185](https://github.com/CocoaPods/CocoaPods/pull/1185)

* Installations which don't integrate a user target (lint subcommands and
  `--no-integrate` option) now set the architecture of OS X Pod targets to
  `$(ARCHS_STANDARD_64_BIT)` (Xcode 4 default value for new targets). This
  fixes lint issues with Xcode 4.  
  [Fabio Pelosin](https://github.com/irrationalfab)
  [#1185](https://github.com/CocoaPods/CocoaPods/pull/1185)

* Further improvements to the organization of the Pods project  

  - The project is now is sorted by name with groups at the bottom.
  - Source files are now stored in the root group of the spec, subspecs are not
    stored in a `Subspec` group anymore and the products of the Pods all are
    stored in the products group of the project.
  - The frameworks are referenced relative to the Developer directory and
    namespaced per platform.

  [Fabio Pelosin](https://github.com/irrationalfab)
  [#1389](https://github.com/CocoaPods/CocoaPods/pull/1389)
  [#1420](https://github.com/CocoaPods/CocoaPods/pull/1420)

* Added the `documentation_url` DSL attribute to the specifications.  
  [Fabio Pelosin](https://github.com/irrationalfab)
  [#1273](https://github.com/CocoaPods/CocoaPods/pull/1273)

###### Bug Fixes

* The search paths of vendored frameworks and libraries now are always
  specified relatively.  
  [Fabio Pelosin](https://github.com/irrationalfab)
  [#1405](https://github.com/CocoaPods/CocoaPods/pull/1405)

* Fix an issue where CocoaPods would fail to work when used with an older
  version of the Active Support gem. This fix raises the dependency version to
  the earliest compatible version of Active Support.  
  [Kyle Fuller](https://github.com/kylef)
  [#1407](https://github.com/CocoaPods/CocoaPods/issues/1407)

* CocoaPods will not attempt to load anymore all the version of a specification
  preventing crashes if those are incompatible.  
  [Fabio Pelosin](https://github.com/irrationalfab)
  [#1272](https://github.com/CocoaPods/CocoaPods/pull/1272)


## 0.25.0
[CocoaPods](https://github.com/CocoaPods/CocoaPods/compare/0.24.0...0.25.0)
• [cocoapods-core](https://github.com/CocoaPods/Core/compare/0.24.0...0.25.0)
• [Xcodeproj](https://github.com/CocoaPods/Xcodeproj/compare/0.10.1...0.11.0)

###### Enhancements

* Added support for Xcode 5.

  The generated Pods Xcode project is now compatible with `arm64` projects and
  is updated to use Xcode 5’s default settings removing all warnings.

  **NOTE to users migrating projects from Xcode 4, or are still using Xcode 4:**
  1. The Pods Xcode project now sets the `ONLY_ACTIVE_ARCH` build setting to
     `YES` in the `Debug` configuration. You _will_ have to set the same on your
     project/target, otherwise the build _will_ fail.
  2. Ensure your project/target has an `ARCHS` value set, otherwise the build
     _will_ fail.
  3. When building a **iOS** project from the command-line, with the `xcodebuild`
     tool that comes with Xcode 4, you’ll need to completely disable this setting
     by appending to your build command: `ONLY_ACTIVE_ARCH=NO`.

  [#1352](https://github.com/CocoaPods/CocoaPods/pull/1352)

* Speed up project generation in `pod install` and `pod update`.

* The pre and post install hooks that have been deprecated now include the name
  and version of the spec that’s using them.

###### Bug Fixes

* Only create a single resource bundle for all targets. Prior to this change a
  resource bundle included into multiple targets within the project would create
  duplicately named targets in the Pods Xcode project, causing duplicately named
  Schemes to be created on each invocation of `pod install`. All targets that
  reference a given resource bundle now have dependencies on a single common
  target.

  [Blake Watters](https://github.com/blakewatters)
  [#1338](https://github.com/CocoaPods/CocoaPods/issues/1338)

* Solved outstanding issues with CocoaPods resource bundles and Archive builds:
  1. The rsync task copies symlinks into the App Bundle, producing an invalid
     app. This change add `--copy-links` to the rsync invocation to ensure the
     target files are copied rather than the symlink.
  2. The Copy Resources script uses `TARGET_BUILD_DIR` which points to the App
     Archiving folder during an Archive action. Switching to
     `BUILT_PRODUCTS_DIR` instead ensures that the path is correct for all
     actions and configurations.

  [Blake Watters](https://github.com/blakewatters)
  [#1309](https://github.com/CocoaPods/CocoaPods/issues/1309)
  [#1329](https://github.com/CocoaPods/CocoaPods/issues/1329)

* Ensure resource bundles are copied to installation location on install actions
  [Chris Gummer](https://github.com/chrisgummer)
  [#1364](https://github.com/CocoaPods/CocoaPods/issues/1364)

* Various bugfixes in Xcodeproj, refer to its [CHANGELOG](https://github.com/CocoaPods/Xcodeproj/blob/0.11.0/CHANGELOG.md)
  for details.


## 0.24.0
[CocoaPods](https://github.com/CocoaPods/CocoaPods/compare/0.22.3...0.23.0.rc1)
• [cocoapods-core](https://github.com/CocoaPods/Core/compare/0.22.3...0.23.0.rc1)
• [Xcodeproj](https://github.com/CocoaPods/Xcodeproj/compare/0.8.1...0.9.0)
• [cocoapods-downloader](https://github.com/CocoaPods/cocoapods-downloader/compare/0.1.1...0.2.0)

###### Enhancements

* Added `pod init` command which generates a Podfile according to the
  targets of the project stored in the working directory and to the templates
  stored in the `~/.cocoapods/templates` folder. Two templates are supported: 
    - the `Podfile.default` template for regular targets.
    - and the `Podfile.test` template for test targets.
  [Ian Ynda-Hummel](https://github.com/ianyh)
  [#1106](https://github.com/CocoaPods/CocoaPods/issues/1106)
  [#1045](https://github.com/CocoaPods/CocoaPods/issues/1045)

* CocoaPods will now leverage the [xcproj](https://github.com/0xced/xcproj)
  command line tool if available in the path of the user to touch saved
  projects. This will result in projects being serialized in the exact format
  used by Xcode eliminating merge conflicts and other related issues. To learn
  more about how to install xcproj see its
  [readme](https://github.com/0xced/xcproj).
  [Cédric Luthi](https://github.com/0xced)
  [#1275](https://github.com/CocoaPods/CocoaPods/issues/1275)

* Rationalized and cleaned up Pods project group structure and path specification.

* Create all necessary build configurations for *Pods.xcodeproj* at the project level. If the user’s project has more than just *Debug* and *Release* build configurations, they may be explicitly specified in the Podfile:  
`xcodeproj 'MyApp', 'App Store' => :release, 'Debug' => :debug, 'Release' => :release`  
  If build configurations aren’t specified in the Podfile then they will be automatically picked from the user’s project in *Release* mode.  
  These changes will ensure that the `libPods.a` static library is not stripped for all configurations, as explained in [#1217](https://github.com/CocoaPods/CocoaPods/pull/1217).  
  [Cédric Luthi](https://github.com/0xced)  
  [#1294](https://github.com/CocoaPods/CocoaPods/issues/1294)

* Added basic support for Bazaar repositories.  
  [Fred McCann](https://github.com/fmccann)  
  [cocoapods-downloader#4](https://github.com/CocoaPods/cocoapods-downloader/pull/4)

###### Bug Fixes

* Fixed crash in `pod spec cat`.

* Use the `TARGET_BUILD_DIR` environment variable for installing resource bundles.  
  [Cédric Luthi](https://github.com/0xced)  
  [#1268](https://github.com/CocoaPods/CocoaPods/issues/1268)  

* CoreData versioned models are now properly handled respecting the contents of
  the `.xccurrentversion` file.  
  [Ashton-W](https://github.com/Ashton-W)  
  [#1288](https://github.com/CocoaPods/CocoaPods/issues/1288),
  [Xcodeproj#83](https://github.com/CocoaPods/Xcodeproj/pull/83)  

* OS X frameworks are now copied to the Resources folder using rsync to
  properly overwrite existing files.  
  [Nikolaj Schumacher](https://github.com/nschum)  
  [#1063](https://github.com/CocoaPods/CocoaPods/issues/1063)

* User defined build configurations are now added to the resource bundle
  targets.  
  [#1309](https://github.com/CocoaPods/CocoaPods/issues/1309)


## 0.23.0


## 0.23.0.rc1
[CocoaPods](https://github.com/CocoaPods/CocoaPods/compare/0.22.3...0.23.0.rc1)
• [cocoapods-core](https://github.com/CocoaPods/Core/compare/0.22.3...0.23.0.rc1)
• [Xcodeproj](https://github.com/CocoaPods/Xcodeproj/compare/0.8.1...0.9.0)
• [cocoapods-downloader](https://github.com/CocoaPods/cocoapods-downloader/compare/0.1.1...0.1.2)

###### Enhancements

* Added `prepare_command` attribute to Specification DSL. The prepare command
  will replace the `pre_install` hook. The `post_install` hook has also been
  deprecated.
  [#1247](https://github.com/CocoaPods/CocoaPods/issues/1247)

  The reason we provided Ruby hooks at first, was because we wanted to offer
  the option to make any required configuration possible. By now, however, we
  have a pretty good idea of the use-cases and are therefore locking down the
  freedom that was once available. In turn, we’re adding attributes that can
  replace the most common use-cases. _(See the enhancements directly following
  this entry for more info)._

  The second reason we need to lock this down is because this is the last
  remaining obstacle to fully serialize specifications, which we need in order
  to move to a ‘spec push’ web-service in the future.

* Added `resource_bundles` attribute to the Specification DSL.  
  [#743](https://github.com/CocoaPods/CocoaPods/issues/743)
  [#1186](https://github.com/CocoaPods/CocoaPods/issues/1186)

* Added `vendored_frameworks` attribute to the Specification DSL.  
  [#809](https://github.com/CocoaPods/CocoaPods/issues/809)
  [#1075](https://github.com/CocoaPods/CocoaPods/issues/1075)

* Added `vendored_libraries` attribute to the Specification DSL.  
  [#809](https://github.com/CocoaPods/CocoaPods/issues/809)
  [#1075](https://github.com/CocoaPods/CocoaPods/issues/1075)

* Restructured `.cocoapods` folder to contain repos in a subdirectory.  
  [Ian Ynda-Hummel](https://github.com/ianyh)
  [#1150](https://github.com/CocoaPods/CocoaPods/issues/1150)  

* Improved `pod spec create` template.  
  [#1223](https://github.com/CocoaPods/CocoaPods/issues/1223)

* Added copy&paste-friendly dependency to `pod search`.  
  [#1073](https://github.com/CocoaPods/CocoaPods/issues/1073)

* Improved performance of the installation of Pods with git
  sources which specify a tag.  
  [#1077](https://github.com/CocoaPods/CocoaPods/issues/1077)

* Core Data `xcdatamodeld` files are now properly referenced from the Pods
  project.  
  [#1155](https://github.com/CocoaPods/CocoaPods/issues/1155)

* Removed punctuation check from the specification validations.  
  [#1242](https://github.com/CocoaPods/CocoaPods/issues/1242)

* Deprecated the `documentation` attribute of the Specification DSL.  
  [Core#20](https://github.com/CocoaPods/Core/issues/20)

###### Bug Fixes

* Fix copy resource script issue related to filenames with spaces.  
  [Denis Hennessy](https://github.com/dhennessy)
  [#1231](https://github.com/CocoaPods/CocoaPods/issues/1231)  



## 0.22.3
[CocoaPods](https://github.com/CocoaPods/CocoaPods/compare/0.22.2...0.22.3)

###### Enhancements

* Add support for .xcdatamodel resource files (in addition to .xcdatamodeld).
  [#1201](https://github.com/CocoaPods/CocoaPods/pull/1201)

###### Bug Fixes

* Always exlude `USE_HEADERMAP` from the user’s project.
  [#1216](https://github.com/CocoaPods/CocoaPods/issues/1216)

* Use correct template repo when using the `pod lib create` command.
  [#1214](https://github.com/CocoaPods/CocoaPods/issues/1214)

* Fixed issue with `pod push` failing when the podspec is unchanged. It will now
  report `[No change] ExamplePod (0.1.0)` and continue to push other podspecs if
  they exist. [#1199](https://github.com/CocoaPods/CocoaPods/pull/1199)

* Set STRIP_INSTALLED_PRODUCT = NO in the generated Pods project. This allows
  Xcode to include symbols from CocoaPods in dSYMs during Archive builds.
  [#1217](https://github.com/CocoaPods/CocoaPods/pull/1217)

* Ensure the resource script doesn’t fail due to the resources list file not
  existing when trying to delete it.
  [#1198](https://github.com/CocoaPods/CocoaPods/pull/1198)

* Fix handling of spaces in paths when compiling xcdatamodel(d) files.
  [#1201](https://github.com/CocoaPods/CocoaPods/pull/1201)



## 0.22.2
[CocoaPods](https://github.com/CocoaPods/CocoaPods/compare/0.22.1...0.22.2)
• [cocoapods-core](https://github.com/CocoaPods/Core/compare/0.22.1...0.22.2)
• [Xcodeproj](https://github.com/CocoaPods/Xcodeproj/compare/0.8.0...0.8.1)

###### Enhancements

* The build settings of the Pods project and of its target have been updated to
  be in line with the new defaults of the future versions of Xcode.

###### Bug fixes

* Specifications defining build setting with the `[*]` syntax are now properly
  handled.
  [#1171](https://github.com/CocoaPods/CocoaPods/issues/1171)

* The name of the files references are now properly set fixing a minor
  regression introduced by CocoaPods 0.22.1 and matching more closely Xcode
  behaviour.

* The validator now builds the Pods target instead of the first target actually
  performing the validation.

* Build settings defined through the `xcconfig` attribute of a `podspec` are now
  stripped of duplicate values when merged in an aggregate target.
  [#1189](https://github.com/CocoaPods/CocoaPods/issues/1189)


## 0.22.1
[CocoaPods](https://github.com/CocoaPods/CocoaPods/compare/0.22.0...0.22.1)
• [cocoapods-core](https://github.com/CocoaPods/Core/compare/0.22.0...0.22.1)

###### Bug fixes

* Fixed a crash related to target dependencies and subspecs.
  [#1168](https://github.com/CocoaPods/CocoaPods/issues/1168)


## 0.22.0
[CocoaPods](https://github.com/CocoaPods/CocoaPods/compare/0.21.0...0.22.0)
• [cocoapods-core](https://github.com/CocoaPods/Core/compare/0.21.0...0.22.0)
• [Xcodeproj](https://github.com/CocoaPods/Xcodeproj/compare/0.7.1...0.8.0)

###### Enhancements

* Added the `pod lib create` subcommand which allows to create a new Pod
  adhering to the best practices. The template is still a bit primitive
  and we encourage users to provide feedback by submitting patches and issues
  to https://github.com/CocoaPods/CocoaPods.
  [#850](https://github.com/CocoaPods/CocoaPods/issues/850)

* Added the `pod lib lint` subcommand which allows to lint the Pod stored
  in the working directory (a pod spec in the root is needed). This subcommand
  is equivalent to the deprecated `pod spec lint --local`.
  [#850](https://github.com/CocoaPods/CocoaPods/issues/850)

* The dependencies of the targets of the Pods project are now made explicit.
  [#1165](https://github.com/CocoaPods/CocoaPods/issues/1165)

* The size of the cache used for the git repos is now configurable. For more
  details see
  https://github.com/CocoaPods/CocoaPods/blob/master/lib/cocoapods/config.rb#L7-L25
  [#1159](https://github.com/CocoaPods/CocoaPods/issues/1159)

* The copy resources shell script now aborts if any error occurs.
  [#1098](https://github.com/CocoaPods/CocoaPods/issues/1098)

* The output of shell script build phases no longer includes environment
  variables to reduce noise.
  [#1122](https://github.com/CocoaPods/CocoaPods/issues/1122)

* CocoaPods no longer sets the deprecated `ALWAYS_SEARCH_USER_PATHS` build
  setting.

###### Bug fixes

* Pods whose head state changes now are correctly detected and reinstalled.
  [#1160](https://github.com/CocoaPods/CocoaPods/issues/1160)

* Fixed the library reppresentation of the hooks which caused issues with the
  `#copy_resources_script_path` method.
  [#1157](https://github.com/CocoaPods/CocoaPods/issues/1157)

* Frameworks symlinks are not properly preserved by the copy resources script.
  Thanks to Thomas Dohmke (ashtom) for the fix.
  [#1063](https://github.com/CocoaPods/CocoaPods/issues/1063)

## 0.21.0
[CocoaPods](https://github.com/CocoaPods/CocoaPods/compare/0.21.0.rc1...0.21.0)
• [cocoapods-core](https://github.com/CocoaPods/Core/compare/0.21.0.rc1...0.21.0)
• [Xcodeproj](https://github.com/CocoaPods/Xcodeproj/compare/0.7.0...0.7.1)

###### Bug fixes

* Fixed a linter issue related to the dedicated targets change.
  [#1130](https://github.com/CocoaPods/CocoaPods/issues/1130)

* Fixed xcconfig issues related to Pods including a dot in the name.
  [#1152](https://github.com/CocoaPods/CocoaPods/issues/1152)


## 0.21.0.rc1
[CocoaPods](https://github.com/CocoaPods/CocoaPods/compare/0.20.2...0.21.0.rc1)
• [cocoapods-core](https://github.com/CocoaPods/Core/compare/0.20.2...0.21.0.rc1)
• [Xcodeproj](https://github.com/CocoaPods/Xcodeproj/compare/0.6.0...0.7.0)

###### Enhancements

* Pods are now built in dedicated targets. This enhancement isolates the build
  environment of each Pod from other ones eliminating pollution issues. It also
  introduces an important architectural improvement which lays the foundation
  for the upcoming CocoaPods features. Stay tuned! This feature has been
  implemented by [Jeremy Slater](https://github.com/jasl8r).
  [#1011](https://github.com/CocoaPods/CocoaPods/issues/1011)
  [#983](https://github.com/CocoaPods/CocoaPods/issues/983)
  [#841](https://github.com/CocoaPods/CocoaPods/issues/841)

* Reduced external dependencies and deprecation of Rake::FileList.
  [#1080](https://github.com/CocoaPods/CocoaPods/issues/1080)

###### Bug fixes

* Fixed crash due to Podfile.lock containing multiple version requirements for
  a Pod. [#1076](https://github.com/CocoaPods/CocoaPods/issues/1076)

* Fixed a build error due to the copy resources script using the same temporary
  file for multiple targets.
  [#1099](https://github.com/CocoaPods/CocoaPods/issues/1099)

## 0.20.2
[CocoaPods](https://github.com/CocoaPods/CocoaPods/compare/0.20.1...0.20.2)

###### Bug fixes

* Ensure that, in a sandbox-pod env, RubyGems loads the CocoaPods gem on system
  Ruby (1.8.7).
  [#939](https://github.com/CocoaPods/CocoaPods/issues/939#issuecomment-18396063)
* Allow sandbox-pod to execute any tool inside the Xcode.app bundle.
* Allow sandbox-pod to execute any tool inside a rbenv prefix.

## 0.20.1
[CocoaPods](https://github.com/CocoaPods/CocoaPods/compare/0.20.0...0.20.1)
• [CLAide](https://github.com/CocoaPods/CLAide/compare/0.3.0...0.3.2)

###### Bug fixes

* Made sandbox-pod executable visible as it wasn't correctly configured in the
  gemspec.
* Made sandbox-pod executable actually work when installed as a gem. (In which
  case every executable is wrapped in a wrapper bin script and the DATA constant
  can no longer be used.)
* Required CLAide 0.3.2 as 0.3.0 didn't include all the files in the gemspec
  and 0.3.1 was not correctly processed by RubyGems.

## 0.20.0
[CocoaPods](https://github.com/CocoaPods/CocoaPods/compare/0.19.1...0.20.0)
• [cocoapods-core](https://github.com/CocoaPods/Core/compare/0.19.1...0.20.0)
• [cocoapods-downloader](https://github.com/CocoaPods/CLAide/compare/0.1.0...0.1.1)
• [Xcodeproj](https://github.com/CocoaPods/Xcodeproj/compare/0.5.5...0.6.0)
• [CLAide](https://github.com/CocoaPods/CLAide/compare/0.2.0...0.3.0)

###### Enhancements

* Introduces an experimental sandbox feature.
  [#939](https://github.com/CocoaPods/CocoaPods/issues/939)

  Let’s face it, even though we have a great community that spends an amazing
  amount of time on curating the specifications, the internet can be a hostile
  place and the community is growing too large to take a naive approach any
  longer.

  As such, we have started leveraging OS X’s sandbox facilities to disallow
  unsanctioned operations. This is still very experimental and therefore has to
  be used explicitely, for now, but that does **not** mean we don’t want you to
  start using it and **report issues**.

  To use the sandbox, simply use the `sandbox-pod` command instead. E.g.:

        $ sandbox-pod install

  In case of issues, be sure to check `/var/log/system.log` for ‘deny’ messages.
  For instance, here’s an example where the sandbox denies read access to `/`:

        May 16 00:23:35 Khaos kernel[0]: Sandbox: ruby(98430) deny file-read-data /

  **NOTE**: _The above example is actually one that we know of. We’re not sure
  yet which process causes this, but there shouldn’t be a need for any process
  to read data from the root path anyways._

  **NOTE 2**: _At the moment the sandbox is not compatible with the `:path` option
  when referencing Pods that are not stored within the directory of the Podfile._

* The naked `pod` command now defaults to `pod install`.
  [#958](https://github.com/CocoaPods/CocoaPods/issues/958)

* CocoaPods will look for the Podfile in the ancestors paths if one is
  not available in the working directory.
  [#940](https://github.com/CocoaPods/CocoaPods/issues/940)

* Documentation generation has been removed from CocoaPods as it graduated
  to CocoaDocs. This decision was taken because CocoaDocs is a much better
  solution which doesn't clutter Xcode's docsets while still allowing
  access to the docsets with Xcode and with Dash. Removing this feature
  keeps the installer leaner and easier to develop and paves the way for the
  upcoming sandbox. Private pods can use pre install hook to generate the
  documentation. If there will be enough demand this feature might be
  reintegrated as plugin (see
  [#1037](https://github.com/CocoaPods/CocoaPods/issues/1037)).

* Improved performance of the copy resources script and thus build time of
  the integrated targets. Contribution by [@onato](https://github.com/onato)
  [#1050](https://github.com/CocoaPods/CocoaPods/issues/1050).

* The changelog for the current version is printed after CocoaPods is
  installed/updated.
  [#853](https://github.com/CocoaPods/CocoaPods/issues/853).


###### Bug fixes

* Inheriting `inhibit_warnings` per pod is now working
  [#1032](https://github.com/CocoaPods/CocoaPods/issues/1032)
* Fix copy resources script for iOS < 6 and OS X < 10.8 by removing the
  `--reference-external-strings-file`
  flag. [#1030](https://github.com/CocoaPods/CocoaPods/pull/1030)
* Fixed issues with the `:head` option of the Podfile.
  [#1046](https://github.com/CocoaPods/CocoaPods/issues/1046)
  [#1039](https://github.com/CocoaPods/CocoaPods/issues/1039)

## 0.19.1
[CocoaPods](https://github.com/CocoaPods/CocoaPods/compare/0.19.0...0.19.1)
• [cocoapods-core](https://github.com/CocoaPods/Core/compare/0.19.0...0.19.1)

###### Bug fixes

* Project-level preprocessor macros are not overwritten anymore.
  [#903](https://github.com/CocoaPods/CocoaPods/issues/903)
* A Unique hash instances for the build settings of the Pods target is now
  created resolving interferences in the hooks.
  [#1014](https://github.com/CocoaPods/CocoaPods/issues/1014)

## 0.19.0
[CocoaPods](https://github.com/CocoaPods/CocoaPods/compare/0.18.1...0.19.0)
• [cocoapods-core](https://github.com/CocoaPods/Core/compare/0.18.1...0.19.0)

###### Enhancements

* Compile time introspection. Macro definitions which allow to inspect the
  installed Pods and their version have been introduced in the build
  environment of the Pod libraries
  ([example](https://gist.github.com/irrationalfab/5348551)).
* CocoaPods now defines the `COCOAPODS=1` macro in the Pod and the Client
  targets. This is useful for libraries which conditionally expose interfaces.
  [#903](https://github.com/CocoaPods/CocoaPods/issues/903)
* Added support for the `private_header_files` attribute of the Specification
  DSL.
  [#998](https://github.com/CocoaPods/CocoaPods/issues/998)
* CocoaPods now defines the deployment target of the Pods project computed as
  the minimum deployment target of the Pods libraries.
  [#556](https://github.com/CocoaPods/CocoaPods/issues/556)
* Added `pod podfile-info` command. Shows list of used Pods and their info
  in a project or supplied Podfile.
  Options: `--all` - with dependencies. `--md` - in Markdown.
  [#855](https://github.com/CocoaPods/CocoaPods/issues/855)
* Added `pod help` command. You can still use the old format
  with --help flag.
  [#957](https://github.com/CocoaPods/CocoaPods/pull/957)
* Restored support for Podfiles named `CocoaPods.podfile`. Moreover, the
  experimental YAML format of the Podfile now is associated with files named
  `CocoaPods.podfile.yaml`.
  [#1004](https://github.com/CocoaPods/CocoaPods/pull/1004)

###### Deprecations

* The `:local` flag in Podfile has been renamed to `:path` and the old syntax
  has been deprecated.
  [#971](https://github.com/CocoaPods/CocoaPods/issues/971)

###### Bug fixes

* Fixed issue related to `pod outdated` and external sources.
  [#954](https://github.com/CocoaPods/CocoaPods/issues/954)
* Fixed issue with .svn folders in copy resources script.
  [#972](https://github.com/CocoaPods/CocoaPods/issues/972)

## 0.18.1
[CocoaPods](https://github.com/CocoaPods/CocoaPods/compare/0.18.0...0.18.1)
• [cocoapods-core](https://github.com/CocoaPods/Core/compare/0.18.0...0.18.)

###### Bug fixes

* Fixed a bug introduced in 0.18 which cause compilation issue due to the
  quoting of the inherited value in the xcconfigs.
  [#956](https://github.com/CocoaPods/CocoaPods/issues/956)
* Robustness against user targets including build files with missing file
  references.
  [#938](https://github.com/CocoaPods/CocoaPods/issues/938)
* Partially fixed slow performance from the command line
  [#919](https://github.com/CocoaPods/CocoaPods/issues/919)


## 0.18.0
[CocoaPods](https://github.com/CocoaPods/CocoaPods/compare/0.17.2...0.18.0)
• [cocoapods-core](https://github.com/CocoaPods/Core/compare/0.17.2...0.18.0)
• [Xcodeproj](https://github.com/CocoaPods/Xcodeproj/compare/0.5.2...0.5.5)

###### Enhancements

* Added the ability to inhibit warnings per pod.
  Just pass `:inhibit_warnings => true` inline.
  This feature has been implemented by Marin Usalj (@mneorr).
  [#10](https://github.com/CocoaPods/Core/pull/10)
  [#934](https://github.com/CocoaPods/CocoaPods/pull/934)
* Inhibiting warnings will also suppress the warnings of the static analyzer.
* A new build phase has been added to check that your
  installation is in sync with the `Podfile.lock` and fail the build otherwise.
  The new build phase will not be added automatically to targets already
  integrated with CocoaPods, for integrating targets manually see [this
  comment](https://github.com/CocoaPods/CocoaPods/pull/946#issuecomment-16042419).
  This feature has been implemented by Ullrich Schäfer (@stigi).
  [#946](https://github.com/CocoaPods/CocoaPods/pull/946)
* The `pod search` commands now accepts the `--ios` and the `--osx` arguments
  to filter the results by platform.
  [#625](https://github.com/CocoaPods/CocoaPods/issues/625)
* The developer frameworks are automatically added if `SenTestingKit` is
  detected. There is no need to specify them in specifications anymore.
  [#771](https://github.com/CocoaPods/CocoaPods/issues/771)
* The `--no-update` argument of the `install`, `update`, `outdated` subcommands
  has been renamed to `--no-repo-update`.
  [#913](https://github.com/CocoaPods/CocoaPods/issues/913)

###### Bug fixes

* Improved handling for Xcode projects containing non ASCII characters.
  Special thanks to Cédric Luthi (@0xced), Vincent Isambart (@vincentisambart),
  and Manfred Stienstra (@Manfred) for helping to develop the workaround.
  [#926](https://github.com/CocoaPods/CocoaPods/issues/926)
* Corrected improper configuration of the PODS_ROOT xcconfig variable in
  non-integrating installations.
  [#918](https://github.com/CocoaPods/CocoaPods/issues/918)
* Improved support for pre-release versions using dashes.
  [#935](https://github.com/CocoaPods/CocoaPods/issues/935)
* Documentation sets are now namespaced by pod solving improper attribution.
  [#659](https://github.com/CocoaPods/CocoaPods/issues/659)


## 0.17.2
[CocoaPods](https://github.com/CocoaPods/CocoaPods/compare/0.17.1...0.17.2)
• [cocoapods-core](https://github.com/CocoaPods/Core/compare/0.17.1...0.17.2)

###### Bug fixes

* Fix crash related to the specification of the workspace as a relative path.
  [#920](https://github.com/CocoaPods/CocoaPods/issues/920)
* Fix an issue related to the `podspec` dsl directive of the Podfile for
  specifications with internal dependencies.
  [#928](https://github.com/CocoaPods/CocoaPods/issues/928)
* Fix crash related to search from the command line.
  [#929](https://github.com/CocoaPods/CocoaPods/issues/929)

###### Ancillary enhancements

* Enabled the FileList deprecation warning in the Linter.
* CocoaPods will raise if versions requirements are specified for dependencies
  with external sources.
* The exclude patterns now handle folders automatically.


## 0.17.1
[CocoaPods](https://github.com/CocoaPods/CocoaPods/compare/0.17.0...0.17.1)
• [cocoapods-core](https://github.com/CocoaPods/Core/compare/0.17.0...0.17.1)

###### Bug fixes

* Always create the CACHE_ROOT directory when performing a search.
  [#917](https://github.com/CocoaPods/CocoaPods/issues/917)

## 0.17.0
[CocoaPods](https://github.com/CocoaPods/CocoaPods/compare/0.17.0.rc7...0.17.0)
• [cocoapods-core](https://github.com/CocoaPods/Core/compare/0.17.0.rc7...0.17.0)

#### GM

###### Bug fixes

* Don’t break when specifying doc options, but not appledoc ones.
  [#906](https://github.com/CocoaPods/CocoaPods/issues/906)
* Sort resolved specifications.
  [#907](https://github.com/CocoaPods/CocoaPods/issues/907)
* Subspecs do not need to include HEAD information.
  [#905](https://github.com/CocoaPods/CocoaPods/issues/905)

###### Ancillary enhancements

* Allow the analyzer to do its work without updating sources.
  [motion-cocoapods#50](https://github.com/HipByte/motion-cocoapods/pull/50)

#### rc7
[CocoaPods](https://github.com/CocoaPods/CocoaPods/compare/0.17.0.rc6...0.17.0.rc7)
• [cocoapods-core](https://github.com/CocoaPods/Core/compare/0.17.0.rc6...0.17.0.rc7)

###### Bug fixes

- Fixed an issue which lead to the missing declaration of the plural directives
  of the Specification DSL.
  [#816](https://github.com/CocoaPods/CocoaPods/issues/816)
- The resolver now respects the order of specification of the target
  definitions.
- Restore usage of cache file to store a cache for expensive stats.
- Moved declaration of `Pod::FileList` to CocoaPods-core.

###### Ancillary enhancements

- Fine tuned the Specification linter and the health reporter of repositories.
- Search results are sorted.

#### rc6
[CocoaPods](https://github.com/CocoaPods/CocoaPods/compare/0.17.0.rc5...0.17.0.rc6)
• [cocoapods-core](https://github.com/CocoaPods/Core/compare/0.17.0.rc5...0.17.0.rc6)

###### Bug fixes

- CocoaPods updates the repositories by default.
  [#872](https://github.com/CocoaPods/CocoaPods/issues/872)
- Fixed a crash which was present when the Podfile specifies a workspace.
  [#871](https://github.com/CocoaPods/CocoaPods/issues/871)
- Fix for a bug which lead to a broken installation in paths containing
  brackets and other glob metacharacters.
  [#862](https://github.com/CocoaPods/CocoaPods/issues/862)
- Fix for a bug related to the case of the paths which lead to clean all files
  in the directories of the Pods.


###### Ancillary enhancements

- CocoaPods now maintains a search index which is updated incrementally instead
  of analyzing all the specs every time. The search index can be updated
  manually with the `pod ipc update-search-index` command.
- Enhancements to the `pod repo lint` command.
- CocoaPods will not create anymore the pre commit hook in the master repo
  during setup. If already created it is possible remove it deleting the
  `~/.cocoapods/master/.git/hooks/pre-commit` path.
- Improved support for linting and validating specs repo.

#### rc5
[CocoaPods](https://github.com/CocoaPods/CocoaPods/compare/0.17.0.rc4...0.17.0.rc5)
• [cocoapods-core](https://github.com/CocoaPods/Core/compare/0.17.0.rc4...0.17.0.rc5)

###### Bug fixes

- The `--no-clean` argument is not ignored anymore by the installer.
- Proper handling of file patterns ending with a slash.
- More user errors are raised as an informative.

#### rc4
[CocoaPods](https://github.com/CocoaPods/CocoaPods/compare/0.17.0.rc3...0.17.0.rc4)

###### Bug fixes

- Restored compatibility with `Podfile::TargetDefinition#copy_resources_script_name`
  in the Podfile hooks.
- Updated copy resources script so that it will use base internationalization
  [#846](https://github.com/CocoaPods/CocoaPods/issues/846)
- Robustness against an empty configuration file.
- Fixed a crash with `pod push`
  [#848](https://github.com/CocoaPods/CocoaPods/issues/848)
- Fixed an issue which lead to the creation of a Pods project which would
  crash Xcode.
  [#854](https://github.com/CocoaPods/CocoaPods/issues/854)
- Fixed a crash related to a `PBXVariantGroup` present in the frameworks build
  phase of client targets.
  [#859](https://github.com/CocoaPods/CocoaPods/issues/859)


###### Ancillary enhancements

- The `podspec` option of the `pod` directive of the Podfile DSL now accepts
  folders.

#### rc3
[CocoaPods](https://github.com/CocoaPods/CocoaPods/compare/0.17.0.rc2...0.17.0.rc3
• [Xcodeproj](https://github.com/CocoaPods/Xcodeproj/compare/0.5.0...0.5.1))

###### Bug fixes

- CocoaPods will not crash anymore if the license file indicated on the spec
  doesn't exits.
- Pre install hooks are called before the Pods are cleaned.
- Fixed and issue which prevent the inclusion of OTHER_CFLAGS and
  OTHER_CPLUSPLUSFLAGS  in the release builds of the Pods project.
- Fixed `pod lint --local`
- Fixed the `--allow-warnings` of `pod push`
  [#835](https://github.com/CocoaPods/CocoaPods/issues/835)
- Added `copy_resources_script_name` to the library representation used in the
  hooks.
  [#837](https://github.com/CocoaPods/CocoaPods/issues/837)

###### Ancillary enhancements

- General improvements to `pod ipc`.
- Added `pod ipc repl` subcommand.

#### rc2
[CocoaPods](https://github.com/CocoaPods/CocoaPods/compare/0.17.0.rc1...0.17.0.rc2)
• [cocoapods-core](https://github.com/CocoaPods/Core/compare/0.17.0.rc1...0.17.0.rc2)

###### Bug fixes

- Restored output coloring.
- Fixed a crash related to subspecs
  [#819](https://github.com/CocoaPods/CocoaPods/issues/819)
- Git repos were not cached for dependencies with external sources.
  [#820](https://github.com/CocoaPods/CocoaPods/issues/820)
- Restored support for directories for the preserve_patterns specification
  attribute.
  [#823](https://github.com/CocoaPods/CocoaPods/issues/823)

#### rc1
[CocoaPods](https://github.com/CocoaPods/CocoaPods/compare/0.16.4...0.17.0.rc1)
• [Xcodeproj](https://github.com/CocoaPods/Xcodeproj/compare/0.4.3...0.5.0)
• [cocoapods-core](https://github.com/CocoaPods/Core)
• [cocoapods-downloader](https://github.com/CocoaPods/cocoapods-downloader)

###### __Notice__

At some point in future the master repo will be switched to the YAML format of
specifications. This means that specifications with hooks (or any other kind of
dynamic logic) will not be accepted. Please let us know if there is need for
other DSL attributes or any other kind of support.

Currently the following specifications fail to load as they depended on the
CocoaPods internals and need to be updated:

- LibComponentLogging-pods/0.0.1/LibComponentLogging-pods.podspec
- RestKit/0.9.3/RestKit.podspec
- Three20/1.0.11/Three20.podspec
- ARAnalytics/1.1/ARAnalytics.podspec

Other specifications, might present compatibility issues for the reasons
presented below.

###### __Breaking__

- Subspecs do **not** inherit the files patterns from the parent spec anymore.
  This feature made the implementation more complicated and was not easy to
  explain to podspecs maintainers. Compatibility can be easily fixed by adding
  a 'Core' subspec.
- Support for inline podspecs has been removed.
- The support for Rake::FileList is being deprecated, in favor of a more
  consistent DSL. Rake::FileList also presented issues because it would access
  the file system as soon as it was converted to an array.
- The hooks architecture has been re-factored and might present
  incompatibilities (please open an issue if appropriate).
- The `requires_arc` attribute default value is transitioning from `false` to
  `true`. In the meanwhile a value is needed to pass the lint.
- Deprecated `copy_header_mapping` hook.
- Deprecated `exclude_header_search_paths` attribute.
- External sources are not supported in the dependencies of specifications
  anymore. Actually they never have been supported, they just happened to work.

###### DSL

- Podfile:
  - It is not needed to specify the platform anymore (unless not integrating)
    as CocoaPods now can infer the platform from the integrated targets.
- Specification:
  - `preferred_dependency` has been renamed to `default_subspec`.
  - Added `exclude_files` attribute.
  - Added `screenshots` attribute.
  - Added default values for attributes like `source_files`.

###### Enhancements

- Released preview [documentation](http://docs.cocoapods.org).
- CocoaPods now has support for working in teams and not committing the Pods
  folder, as it will keep track of the status of the Pods folder.
  [#552](https://github.com/CocoaPods/CocoaPods/issues/552)
- Simplified installation: no specific version of ruby gems is required anymore.
- The workspace is written only if needed greatly reducing the occasions in
  which Xcode asks to revert.
- The Lockfile is sorted reducing the SCM noise.
  [#591](https://github.com/CocoaPods/CocoaPods/issues/591)
- Added Podfile, Frameworks, and Resources to the Pods project.
  [#647](https://github.com/CocoaPods/CocoaPods/issues/647)
  [#588](https://github.com/CocoaPods/CocoaPods/issues/588)
- Adds new subcommand `pod spec cat NAME` to print a spec file to standard output.
- Specification hooks are only called when the specification is installed.
- The `--no-clean` option of the `pod spec lint` command now displays the Pods
  project for inspection.
- It is now possible to specify default values for the configuration in
  `~/.cocoapods/config.yaml` ([default values](https://github.com/CocoaPods/CocoaPods/blob/master/lib/cocoapods/config.rb#L17)).
- CocoaPods now checks the checksums of the installed specifications and
  reinstalls them if needed.
- Support for YAML formats of the Podfile and the Specification.
- Added new command `pod ipc` to provide support for inter process
  communication through YAML formats.
- CocoaPods now detects if the folder of a Pod is empty and reinstalls it.
  [#534](https://github.com/CocoaPods/CocoaPods/issues/534)
- Install hooks and the `prefix_header_contents` attribute are supported in subspecs.
  [#617](https://github.com/CocoaPods/CocoaPods/issues/617)
- Dashes are now supported in the versions of the Pods.
  [#293](https://github.com/CocoaPods/CocoaPods/issues/293)

###### Bug fixes

- CocoaPods is not confused anymore by target definitions with different activated subspec.
  [#535](https://github.com/CocoaPods/CocoaPods/issues/535)
- CocoaPods is not confused anymore by to dependencies from external sources.
  [#548](https://github.com/CocoaPods/CocoaPods/issues/548)
- The git cache will always update against the remote if a tag is requested,
  resolving issues where library maintainers where updating the tag after a
  lint and would be confused by CocoaPods using the cached commit for the tag.
  [#407](https://github.com/CocoaPods/CocoaPods/issues/407)
  [#596](https://github.com/CocoaPods/CocoaPods/issues/596)

###### Codebase

- Major clean up and refactor of the whole code base.
- Extracted the core classes into
  [cocoapods-core](https://github.com/CocoaPods/Core) gem.
- Extracted downloader into
  [cocoapods-downloader](https://github.com/CocoaPods/cocoapods-downloader).
- Extracted command-line command & option handling into
  [CLAide](https://github.com/CocoaPods/CLAide).

## 0.16.4
[CocoaPods](https://github.com/CocoaPods/CocoaPods/compare/0.16.3...0.16.4)

###### Enhancements

- Add explicit flattening option to `Downloader:Http`: `:flatten => true`.
  [#814](https://github.com/CocoaPods/CocoaPods/pull/814)
  [#812](https://github.com/CocoaPods/CocoaPods/issues/812)
  [#1314](https://github.com/CocoaPods/Specs/pull/1314)

###### Bug fixes

- Explicitely require `date` in the gemspec for Ruby 2.0.0.
  [34da3f7](https://github.com/CocoaPods/CocoaPods/commit/34da3f792b2a36fafacd4122e29025c9cf2ff38d)

## 0.16.3
[CocoaPods](https://github.com/CocoaPods/CocoaPods/compare/0.16.2...0.16.3) • [Xcodeproj](https://github.com/CocoaPods/Xcodeproj/compare/0.4.3...0.5.0)

###### Bug fixes

- Only flatten tarballs, **not** zipballs, from HTTP sources. A zipball can
  contain single directories in the root that should be preserved, for instance
  a framework bundle. This reverts part of the change in 0.16.1.
  **NOTE** This will break some podspecs that were changed after 0.16.1.
  [#783](https://github.com/CocoaPods/CocoaPods/pull/783)
  [#727](https://github.com/CocoaPods/CocoaPods/issues/727)
- Never consider aggregate targets in the user’s project for integration.
  [#729](https://github.com/CocoaPods/CocoaPods/issues/729)
  [#784](https://github.com/CocoaPods/CocoaPods/issues/784)
- Support comments on all build phases, groups and targets in Xcode projects.
  [#51](https://github.com/CocoaPods/Xcodeproj/pull/51)
- Ensure default Xcode project values are copied before being used.
  [b43087c](https://github.com/CocoaPods/Xcodeproj/commit/b43087cb342d8d44b491e702faddf54a222b23c3)
- Block assertions in Release builds.
  [#53](https://github.com/CocoaPods/Xcodeproj/pull/53)
  [#803](https://github.com/CocoaPods/CocoaPods/pull/803)
  [#802](https://github.com/CocoaPods/CocoaPods/issues/802)


###### Enhancements

- Compile Core Data model files.
  [#795](https://github.com/CocoaPods/CocoaPods/pull/795)
- Add `Xcodeproj::Differ`, which shows differences between Xcode projects.
  [308941e](https://github.com/CocoaPods/Xcodeproj/commit/308941eeaa3bca817742c774fd584cc5ab1c8f84)


## 0.16.2
[CocoaPods](https://github.com/CocoaPods/CocoaPods/compare/0.16.1...0.16.2) • [Xcodeproj](https://github.com/CocoaPods/Xcodeproj/compare/0.4.1...0.4.3)

###### Bug fixes

- Quote storyboard and xib paths in ‘copy resource’ script.
  [#740](https://github.com/CocoaPods/CocoaPods/pull/740)
- Fix use of `podspec` directive in Podfile with no options specified.
  [#768](https://github.com/CocoaPods/CocoaPods/pull/768)
- Generate Mac OS X Pods target with the specified deployment target.
  [#757](https://github.com/CocoaPods/CocoaPods/issues/757)
- Disable libSystem objects for ARC libs that target older platforms.
  This applies when the deployment target is set to < iOS 6.0 or OS X 10.8,
  or not specified at all.
  [#352](https://github.com/CocoaPods/Specs/issues/352)
  [#1161](https://github.com/CocoaPods/Specs/pull/1161)
- Mark header source files as ‘Project’ not ‘Public’.
  [#747](https://github.com/CocoaPods/CocoaPods/issues/747)
- Add `PBXGroup` as acceptable `PBXFileReference` value.
  [#49](https://github.com/CocoaPods/Xcodeproj/pull/49)
- Make `xcodeproj show` without further arguments actually work.
  [#45](https://github.com/CocoaPods/Xcodeproj/issues/45)

###### Enhancements

- Added support for pre-download over Mercurial.
  [#750](https://github.com/CocoaPods/CocoaPods/pull/750)

## 0.16.1
[CocoaPods](https://github.com/CocoaPods/CocoaPods/compare/0.16.0...0.16.1) • [Xcodeproj](https://github.com/CocoaPods/Xcodeproj/compare/0.4.0...0.4.1)

###### Bug fixes

- After unpacking source from a HTTP location, move the source into the parent
  dir if the archive contained only one child. This is done to make it
  consistent with how source from other types of locations are described in a
  podspec.
  **NOTE** This might break some podspecs that assumed the incorrect layout.
  [#727](https://github.com/CocoaPods/CocoaPods/issues/727)
  [#728](https://github.com/CocoaPods/CocoaPods/pull/728)
- Remove duplicate option in `pod update` command.
  [#725](https://github.com/CocoaPods/CocoaPods/issues/725)
- Memory fixes in Xcodeproj.
  [#43](https://github.com/CocoaPods/Xcodeproj/pull/43)

###### Xcodeproj Enhancements

- Sort contents of xcconfig files by setting name.
  [#591](https://github.com/CocoaPods/CocoaPods/issues/591)
- Add helpers to get platform name, deployment target, and frameworks build phases
- Take SDKROOT into account when adding frameworks.

## 0.16.0
[CocoaPods](https://github.com/CocoaPods/CocoaPods/compare/0.16.0.rc5...master)

###### Enhancements

- Use Rake 0.9.4
  [#657](https://github.com/CocoaPods/CocoaPods/issues/657)

## 0.16.0.rc5
[CocoaPods](https://github.com/CocoaPods/CocoaPods/compare/0.16.0.rc4...0.16.0.rc5)

###### Deprecated

- The usage of specifications defined in a Podfile is deprecated. Use the
  `:podspec` option with a file path instead. Complete removal will most
  probably happen in 0.17.0.
  [#549](https://github.com/CocoaPods/CocoaPods/issues/549)
  [#616](https://github.com/CocoaPods/CocoaPods/issues/616)
  [#525](https://github.com/CocoaPods/CocoaPods/issues/525)

###### Bug fixes

- Always consider inline podspecs as needing installation.
- Fix detection when the lib has already been integrated with the user’s target.
  [#643](https://github.com/CocoaPods/CocoaPods/issues/643)
  [#614](https://github.com/CocoaPods/CocoaPods/issues/614)
  [#613](https://github.com/CocoaPods/CocoaPods/issues/613)

## 0.16.0.rc4
[CocoaPods](https://github.com/CocoaPods/CocoaPods/compare/0.16.0.rc3...0.16.0.rc4)

###### Bug fixes

- Fix for Rake 0.9.3
  [#657](https://github.com/CocoaPods/CocoaPods/issues/657)

## 0.16.0.rc3
[CocoaPods](https://github.com/CocoaPods/CocoaPods/compare/0.16.0.rc2...0.16.0.rc3) • [Xcodeproj](https://github.com/CocoaPods/Xcodeproj/compare/0.4.0.rc1...0.4.0.rc6)

###### Enhancements

- Added support for copying frameworks to the app bundle.
  [#597](https://github.com/CocoaPods/CocoaPods/pull/597)

###### Bug fixes

- Ignore PBXReferenceProxy while integrating into user project.
  [#626](https://github.com/CocoaPods/CocoaPods/issues/626)
- Added support for PBXAggregateTarget and PBXLegacyTarget.
  [#615](https://github.com/CocoaPods/CocoaPods/issues/615)
- Added support for PBXReferenceProxy.
  [#612](https://github.com/CocoaPods/CocoaPods/issues/612)

## 0.16.0.rc2
[CocoaPods](https://github.com/CocoaPods/CocoaPods/compare/0.16.0.rc1...0.16.0.rc2)

###### Bug fixes

- Fix for uninitialized constant Xcodeproj::Constants error.

## 0.16.0.rc1
[CocoaPods](https://github.com/CocoaPods/CocoaPods/compare/0.15.2...0.16.0.rc1) • [Xcodeproj](https://github.com/CocoaPods/Xcodeproj/compare/0.3.5...0.4.0.rc1)

###### Enhancements

- Xcodeproj partial rewrite.
  [#565](https://github.com/CocoaPods/CocoaPods/issues/565)
  [#561](https://github.com/CocoaPods/CocoaPods/pull/561)
  - Performance improvements in the `Generating support files` phase.
  - Better support for editing existing projects and sorting groups.

## 0.15.2

[CocoaPods](https://github.com/CocoaPods/CocoaPods/compare/0.15.1...0.15.2)

###### Enhancements

- Added support for `.hh` headers.
  [#576](https://github.com/CocoaPods/CocoaPods/pull/576)

###### Bug fixes

- Restored support for running CocoaPods without a terminal.
  [#575](https://github.com/CocoaPods/CocoaPods/issues/575)
  [#577](https://github.com/CocoaPods/CocoaPods/issues/577)
- The git cache now always uses a barebones repo preventing a number of related issues.
  [#581](https://github.com/CocoaPods/CocoaPods/issues/581)
  [#569](https://github.com/CocoaPods/CocoaPods/issues/569)
- Improved fix for the issue that lead to empty directories for Pods.
  [#572](https://github.com/CocoaPods/CocoaPods/issues/572)
  [#602](https://github.com/CocoaPods/CocoaPods/issues/602)
- Xcodeproj robustness against invalid values, such as malformed UTF8.
  [#592](https://github.com/CocoaPods/CocoaPods/issues/592)

## 0.15.1

[CocoaPods](https://github.com/CocoaPods/CocoaPods/compare/0.15.0...0.15.1)

###### Enhancements

- Show error if syntax error in Podfile or Podfile.lock.

###### Bug fixes

- Fixed an issue that lead to empty directories for Pods.
  [#519](https://github.com/CocoaPods/CocoaPods/issues/519)
  [#568](https://github.com/CocoaPods/CocoaPods/issues/568)
- Fixed a crash related to the RubyGems version informative.
  [#570](https://github.com/CocoaPods/CocoaPods/issues/570)
- Fixed a crash for `pod outdated`.
  [#567](https://github.com/CocoaPods/CocoaPods/issues/567)
- Fixed an issue that lead to excessively slow sets computation.

## 0.15.0

[CocoaPods](https://github.com/CocoaPods/CocoaPods/compare/0.14.0...0.15.0) • [Xcodeproj](https://github.com/CocoaPods/Xcodeproj/compare/0.3.3...0.3.4)

###### Enhancements

- Pod `install` will update the specs repo only if needed.
  [#533](https://github.com/CocoaPods/CocoaPods/issues/533)
- CocoaPods now searches for the highest version of a Pod on all the repos.
  [#85](https://github.com/CocoaPods/CocoaPods/issues/85)
- Added a pre install hook to the Podfile and to root specifications.
  [#486](https://github.com/CocoaPods/CocoaPods/issues/486)
- Support for `header_mappings_dir` attribute in subspecs.
- Added support for linting a Podspec using the files from its folder `pod spec
  lint --local`
- Refactored UI.
- Added support for Podfiles named `CocoaPods.podfile` which allows to
  associate an editor application in Mac OS X.
  [#528](https://github.com/CocoaPods/CocoaPods/issues/528)
- Added config option to disable the new version available message.
  [#448](https://github.com/CocoaPods/CocoaPods/issues/448)
- Added support for extracting `.tar.bz2` files
  [#522](https://github.com/CocoaPods/CocoaPods/issues/522)
- Improved feedback for errors of repo subcommands.
  [#505](https://github.com/CocoaPods/CocoaPods/issues/505)


###### Bug fixes

- Subspecs namespacing has been restored.
  [#541](https://github.com/CocoaPods/CocoaPods/issues/541)
- Improvements to the git cache that should be more robust.
  [#517](https://github.com/CocoaPods/CocoaPods/issues/517)
  - In certain conditions pod setup would execute twice.
- The git cache now is updated if a branch is not found
  [#514](https://github.com/CocoaPods/CocoaPods/issues/514)
- Forcing UTF-8 encoding on licenses generation in Ruby 1.9.
  [#530](https://github.com/CocoaPods/CocoaPods/issues/530)
- Added support for `.hpp` headers.
  [#244](https://github.com/CocoaPods/CocoaPods/issues/244)

## 0.14.0

[CocoaPods](https://github.com/CocoaPods/CocoaPods/compare/0.14.0.rc2...0.14.0) • [Xcodeproj](https://github.com/CocoaPods/Xcodeproj/compare/0.3.2...0.3.3)

###### Bug fixes

- In certain conditions the spec of an external would have been overridden
  by the spec in the root of a Pod.
  [#489](https://github.com/CocoaPods/CocoaPods/issues/489)
- CocoaPods now uses a recent version of Octokit.
  [#490](https://github.com/CocoaPods/CocoaPods/issues/490)
- Fixed a bug that caused Pods with preferred dependencies to be always
  installed.
  [Specs#464](https://github.com/CocoaPods/CocoaPods/issues/464)
- Fixed Xcode 4.4+ artwork warning.
  [Specs#508](https://github.com/CocoaPods/CocoaPods/issues/508)

## 0.14.0.rc2

[CocoaPods](https://github.com/CocoaPods/CocoaPods/compare/0.14.0.rc1...0.14.0.rc2)

###### Bug fixes

- Fix incorrect name for Pods from external sources with preferred subspecs.
  [#485](https://github.com/CocoaPods/CocoaPods/issues/485)
- Prevent duplication of Pod with a local source and mutliple activated specs.
  [#485](https://github.com/CocoaPods/CocoaPods/issues/485)
- Fixed the `uninitialized constant Pod::Lockfile::Digest` error.
  [#484](https://github.com/CocoaPods/CocoaPods/issues/484)

## 0.14.0.rc1

[CocoaPods](https://github.com/CocoaPods/CocoaPods/compare/0.13.0...0.14.0.rc1) • [Xcodeproj](https://github.com/CocoaPods/Xcodeproj/compare/0.3.1...0.3.2)

###### Enhancements

- Improve installation process by preserving the installed versions of Pods
  across installations and machines. A Pod is reinstalled if:
  - the version required in the Podfile changes and becomes incompatible with
    the installed one.
    [#191](https://github.com/CocoaPods/CocoaPods/issues/191)
  - the external source changes.
  - the head status changes (from disabled to enabled or vice-versa).
- Introduce `pod update` command that installs the dependencies of the Podfile
  **ignoring** the lockfile `Podfile.lock`.
  [#131](https://github.com/CocoaPods/CocoaPods/issues/131)
- Introduce `pod outdated` command that shows the pods with known updates.
- Add `:local` option for dependencies which will use the source files directly
  from a local directory. This is usually used for libraries that are being
  developed in parallel to the end product (application/library).
  [#458](https://github.com/CocoaPods/CocoaPods/issues/458),
  [#415](https://github.com/CocoaPods/CocoaPods/issues/415),
  [#156](https://github.com/CocoaPods/CocoaPods/issues/156).
- Folders of Pods which are no longer required are removed during installation.
  [#298](https://github.com/CocoaPods/CocoaPods/issues/298)
- Add meaningful error messages
  - ia podspec can’t be found in the root of an external source.
    [#385](https://github.com/CocoaPods/CocoaPods/issues/385),
    [#338](https://github.com/CocoaPods/CocoaPods/issues/338),
    [#337](https://github.com/CocoaPods/CocoaPods/issues/337).
  - a subspec name is misspelled.
    [#327](https://github.com/CocoaPods/CocoaPods/issues/327)
  - an unrecognized command and/or argument is provided.
- The subversion downloader now does an export instead of a checkout, which
  makes it play nicer with SCMs that store metadata in each directory.
  [#245](https://github.com/CocoaPods/CocoaPods/issues/245)
- Now the Podfile is added to the Pods project for convenient editing.

###### Bug fixes

- The git cache now fetches the tags from the remote if it can’t find the
  reference.
- Xcodeproj now builds on 10.6.8 and Travis CI without symlinking headers.
- Only try to install, add source files to the project, and clean a Pod once.
  [#376](https://github.com/CocoaPods/CocoaPods/issues/376)

###### Notes

- External Pods might be reinstalled due to the migration to the new
  `Podfile.lock`.
- The SCM reference of head Pods is not preserved across machines.
- Pods whose inline specification changed are not detected as modified. As a
  workaround, remove their folder stored in `Pods`.
- Pods whose specification changed are not detected as modified. As a
  workaround, remove their folder stored in `Pods`.


## 0.13.0

[CocoaPods](https://github.com/CocoaPods/CocoaPods/compare/0.12.0...0.13.0)

###### Enhancements

- Add Podfile `podspec` which allows to use the dependencies of a podspec file.
  [#162](https://github.com/CocoaPods/CocoaPods/issues/162)
- Check if any of the build settings defined in the xcconfig files is
  overridden. [#92](https://github.com/CocoaPods/CocoaPods/issues/92)
- The Linter now checks that there are no compiler flags that disable warnings.

###### Bug fixes

- The final project isn’t affected anymore by the `inhibit_all_warnings!`
  option.
- Support for redirects while using podspec from an url.
  [#462](https://github.com/CocoaPods/CocoaPods/issues/462)


## 0.12.0

[CocoaPods](https://github.com/CocoaPods/CocoaPods/compare/0.11.1...0.12.0)

###### Enhancements

- The documentation is generated using the public headers if they are
  specified.
- In case of a download failure the installation is aborted and the error
  message is shown.
- Git submodules are initialized only if requested.
- Don’t impose a certain structure of the user’s project by raising if no
  ‘Frameworks’ group exists.
  [#431](https://github.com/CocoaPods/CocoaPods/pull/431)
- Support for GitHub Gists in the linter.
- Allow specifying ARC settings in subspecs.
- Add Podfile `inhibit_all_warnings!` which will inhibit all warnings from the
  Pods library. [#209](https://github.com/CocoaPods/CocoaPods/issues/209)
- Make the Pods Xcode project prettier by namespacing subspecs in nested
  groups. [#466](https://github.com/CocoaPods/CocoaPods/pull/466)


## 0.11.1

[CocoaPods](https://github.com/CocoaPods/CocoaPods/compare/0.11.0...0.11.1)

###### Bug fixes

- Fixed a crash related to subspecs without header files. [#449]
- Git submodules are loaded after the appropriate referenced is checked out and
  will be not loaded anymore in the cache. [#451]
- Fixed SVN support for the head version. [#432]


## 0.11.0

[CocoaPods](https://github.com/CocoaPods/CocoaPods/compare/0.10.0...0.11.0)

###### Enhancements

- Added support for public headers. [#440]
- Added `pod repo lint`. [#423]
- Improved support for `:head` option and SVN repositories.
- When integrating Pods with a project without "Frameworks" group in root of
  the project, raise an informative message.
  [#431](https://github.com/CocoaPods/CocoaPods/pull/431)
- Dropped support for legacy `config.ios?` and `config.osx?`

###### Bug fixes

- Version message now correctly terminates with a 0 exit status.
- Resolved an issue that lead to git error messages in the error report.


## 0.10.0

[CocoaPods](http://git.io/4i75YA)

###### Enhancements

- Added a `--local-only` option to `pod push` so that developers can push
  locally and test before pushing to a remote. [#405](http://git.io/0ILJEw)
- Added line number information for errors generated in the Podfile.
  [#408](http://git.io/fWQvMg)
- Pods stored in git repositories now initialize submodules.
  [#406](http://git.io/L9ssSw)

###### Bug fixes

- Removed note about the post install hook form the linter.
- Improved xcodebuild error detection in the linter.
- Ensure the git cache exists, before updating it, when trying to install the
  ‘bleeding edge’ of a pod. [#426](http://git.io/d4eqRA)
- Clean downloaded external pods **after** resolving and activating (sub)specs.
  [#414](http://git.io/i77q_w)
- Support `tar.gz` as filename in a HTTP source. [#428](http://git.io/qhwKkA)


## 0.9.2

[CocoaPods](http://git.io/AVlRKg) • [Xcodeproj](http://git.io/xHbc0w)

###### Bug fixes

- When generating the PodsDummy class, make that class unique to each target. [#402](http://git.io/NntYiQ)
- Raise an informative error message when the platform in the `Podfile` is omitted or incorrect. [#403](http://git.io/k5EcUQ)


## 0.9.1

[CocoaPods](http://git.io/_kqAbw)

###### Bug fixes

- CocoaPods 0.9.x needs Xcodeproj 0.3.0.


## 0.9.0

[CocoaPods](http://git.io/kucJQw) • [Xcodeproj](http://git.io/5eLL8g)

###### Enhancements

- Force downloading the ‘bleeding edge’ version of a pod with the `:head` flag. [#392](http://git.io/t_NVRQ)
- Support for weak frameworks. [#263](http://git.io/XZDuog)
- Use double quotes when shelling out. This makes a url like `$HOME/local/lib` work. [#396](http://git.io/DnBzhA)

###### Bug fixes

- Relaxed linter to accepts pod that only specify paths to preserve (like TuneupJS).
- Gender neutralization of podfile documentation. [#384](http://git.io/MAsHXg)
- Exit early when using an old RubyGems version (< 1.4.0). These versions contain subtle bugs
  related to prerelease version comparisons. Unfortunately, OS X >= 10.7 ships with 1.3.6. [#398](http://git.io/Lr7DoA)


## 0.8.0

[CocoaPods](http://git.io/RgMF3w) • [Xcodeproj](http://git.io/KBKE_Q)

###### Breaking change

Syntax change in Podfile: `dependency` has been replaced by `pod`.

``ruby
platform :ios
pod 'JSONKit',      '~> 1.4'
pod 'Reachability', '~> 2.0.4'
``

###### Bug fixes

- Properly quote all paths given to Git.


## 0.7.0

[CocoaPods](http://git.io/Agia6A) • [Xcodeproj](http://git.io/mlqquw)

###### Features

- Added support for branches in git repos.
- Added support for linting remote files, i.e. `pod spec lint http://raw/file.podspec`.
- Improved `Spec create template`.
- The indentation is automatically stripped for podspecs strings.

###### Bug fixes

- The default warnings of Xcode are not overriden anymore.
- Improvements to the detection of the license files.
- Improvements to `pod spec lint`.
- CocoaPods is now case insensitive.


## 0.6.1

[CocoaPods](http://git.io/45wFjw) • [Xcodeproj](http://git.io/rRA4XQ)

###### Bug fixes

- Switched to master branch for specs repo.
- Fixed a crash with `pod spec lint` related to `preserve_paths`.
- Fixed a bug that caused subspecs to not inherit the compiler flags of the top level specification.
- Fixed a bug that caused duplication of system framworks.


## 0.6.0

A full list of all the changes since 0.5.1 can be found [here][6].


### Link with specific targets

CocoaPods can now integrate all the targets specified in your `Podfile`.

To specify which target, in your Xcode project, a Pods target should be linked
with, use the `link_with` method like so:

``ruby
platform :ios

workspace 'MyWorkspace'

link_with ['MyAppTarget', 'MyOtherAppTarget']
dependency 'JSONKit'

target :test, :exclusive => true do
  xcodeproj 'TestProject', 'Test' => :debug
  link_with 'TestRunnerTarget'
  dependency 'Kiwi'
end
``

_NOTE: As you can see it can take either one target name, or an array of names._

* If no explicit Xcode workspace is specified and only **one** project exists in
the same directory as the Podfile, then the name of that project is used as the
workspace’s name.

* If no explicit Xcode project is specified for a target, it will use the Xcode
project of the parent target. If no target specifies an expicit Xcode project
and there is only **one** project in the same directory as the Podfile then that
project will be used.

* If no explicit target is specified, then the Pods target will be linked with
the first target in your project. So if you only have one target you do not
need to specify the target to link with.

See [#76](https://github.com/CocoaPods/CocoaPods/issues/76) for more info.

Finally, CocoaPods will add build configurations to the Pods project for all
configurations in the other projects in the workspace. By default the
configurations are based on the `Release` configuration, to base them on the
`Debug` configuration you will have to explicitely specify them as can be seen
above in the following line:

```ruby
xcodeproj 'TestProject', 'Test' => :debug
```


### Documentation

CocoaPods will now generate documentation for every library with the
[`appledoc`][5] tool and install it into Xcode’s documentation viewer.

You can customize the settings used like so:

```ruby
s.documentation = { :appledoc => ['--product-name', 'My awesome project!'] }
```

Alternatively, you can specify a URL where an HTML version of the documentation
can be found:

```ruby
s.documentation = { :html => 'http://example.com/docs/index.html' }
```

See [#149](https://github.com/CocoaPods/CocoaPods/issues/149) and
[#151](https://github.com/CocoaPods/CocoaPods/issues/151) for more info.


### Licenses & Documentation

CocoaPods will now generate two 'Acknowledgements' files for each target specified
in your Podfile which contain the License details for each Pod used in that target
(assuming details have been specified in the Pod spec).

There is a markdown file, for general consumption, as well as a property list file
that can be added to a settings bundle for an iOS application.

You don't need to do anything for this to happen, it should just work.

If you're not happy with the default boilerplate text generated for the title, header
and footnotes in the files, it's possible to customise these by overriding the methods
that generate the text in your `Podfile` like this:

```ruby
class ::Pod::Generator::Acknowledgements
  def header_text
    "My custom header text"
  end
end
```

You can even go one step further and customise the text on a per target basis by
checking against the target name, like this:

```ruby
class ::Pod::Generator::Acknowledgements
  def header_text
    if @target_definition.label.end_with?("MyTargetName")
      "Custom header text for MyTargetName"
    else
      "Custom header text for other targets"
    end
  end
end
```

Finally, here's a list of the methods that are available to override:

```ruby
header_title
header_text
footnote_title
footnote_text
```


### Introduced two new classes: LocalPod and Sandbox.

The Sandbox represents the entire contents of the `POD_ROOT` (normally
`SOURCE_ROOT/Pods`). A LocalPod represents a pod that has been installed within
the Sandbox.

These two classes can be used as better homes for various pieces of logic
currently spread throughout the installation process and provide a better API
for working with the contents of this directory.


### Xcodeproj API

All Xcodeproj APIs are now in `snake_case`, instead of `camelCase`. If you are
manipulating the project from your Podfile's `post_install` hook, or from a
podspec, then update these method calls.


### Enhancements

* [#188](https://github.com/CocoaPods/CocoaPods/pull/188): `list` command now
  displays the specifications introduced in the master repo if it is given as an
  option the number of days to take into account.

* [#188](https://github.com/CocoaPods/CocoaPods/pull/188): Transferred search
  layout improvements and options to `list` command.

* [#166](https://github.com/CocoaPods/CocoaPods/issues/166): Added printing
  of homepage and source to search results.

* [#177](https://github.com/CocoaPods/CocoaPods/issues/177): Added `--stat`
  option to display watchers and forks for pods hosted on GitHub.

* [#177](https://github.com/CocoaPods/CocoaPods/issues/177): Introduced colors
  and tuned layout of search.

* [#112](https://github.com/CocoaPods/CocoaPods/issues/112): Introduced `--push`
  option to `$ pod setup`. It configures the master spec repository to use the private
  push URL. The change is preserved in future calls to `$ pod setup`.

* [#153](https://github.com/CocoaPods/CocoaPods/issues/153): It is no longer
  required to call `$ pod setup`.

* [#163](https://github.com/CocoaPods/CocoaPods/issues/163): Print a template
  for a new ticket when an error occurs.

* Added a new Github-specific downloader that can download repositories as a
  gzipped tarball.

* No more global state is kept during resolving of dependencies.

* Updated Xcodeproj to have a friendlier API.


### Fixes

* [#142](https://github.com/CocoaPods/CocoaPods/issues/142): Xcode 4.3.2 no longer
  supports passing the -fobj-arc flag to the linker and will fail to build. The
  addition of this flag was a workaround for a compiler bug in previous versions.
  This flag is no longer included by default - to keep using this flag, you need to
  add `set_arc_compatibility_flag!` to your Podfile.

* [#183](https://github.com/CocoaPods/CocoaPods/issues/183): Fix for
  `.DS_Store` file in `~/.cocoapods` prevents `$ pod install` from running.

* [#134](https://github.com/CocoaPods/CocoaPods/issues/134): Match
  `IPHONEOS_DEPLOYMENT_TARGET` build setting with `deployment_target` option in
  generated Pods project file.

* [#142](https://github.com/CocoaPods/CocoaPods/issues/): Add `-fobjc-arc` to
  `OTHER_LD_FLAGS` if _any_ pods require ARC.

* [#148](https://github.com/CocoaPods/CocoaPods/issues/148): External encoding
  set to UTF-8 on Ruby 1.9 to fix crash caused by non-ascii characters in pod
  description.

* Ensure all header search paths are quoted in the xcconfig file.

* Added weak quoting to `ibtool` input paths.


## 0.5.0

No longer requires MacRuby. Runs on MRI 1.8.7 (OS X system version) and 1.9.3.

A full list of all the changes since 0.3.0 can be found [here][7].


## 0.4.0

Oops, accidentally skipped this version.


## 0.3.0

### Multiple targets

Add support for multiple static library targets in the Pods Xcode project with
different sets of depedencies. This means that you can create a separate
library which contains all dependencies, including extra ones that you only use
in, for instance, a debug or test build. [[docs][1]]

```ruby
# This Podfile will build three static libraries:
# * libPods.a
# * libPods-debug.a
# * libPods-test.a

# This dependency is included in the `default` target, which generates the
# `libPods.a` library, and all non-exclusive targets.
dependency 'SSCatalog'

target :debug do
  # This dependency is only included in the `debug` target, which generates
  # the `libPods-debug.a` library.
  dependency 'CocoaLumberjack'
end

target :test, :exclusive => true do
  # This dependency is *only* included in the `test` target, which generates
  # the `libPods-test.a` library.
  dependency 'Kiwi'
end
```

### Install libraries from anywhere

A dependency can take a git url if the repo contains a podspec file in its
root, or a podspec can be loaded from a file or HTTP location. If no podspec is
available, a specification can be defined inline in the Podfile. [[docs][2]]

```ruby
# From a spec repo.
dependency 'SSToolkit'

# Directly from the Pod’s repo (if it contains a podspec).
dependency 'SSToolkit', :git => 'https://github.com/samsoffes/sstoolkit.git'

# Directly from the Pod’s repo (if it contains a podspec) with a specific commit (or tag).
dependency 'SSToolkit', :git    => 'https://github.com/samsoffes/sstoolkit.git',
                        :commit => '2adcd0f81740d6b0cd4589af98790eee3bd1ae7b'

# From a podspec that's outside a spec repo _and_ the library’s repo. This can be a file or http url.
dependency 'SSToolkit', :podspec => 'https://raw.github.com/gist/1353347/ef1800da9c5f5d267a642b8d3950b41174f2a6d7/SSToolkit-0.1.1.podspec'

# If no podspec is available anywhere, you can define one right in your Podfile.
dependency do |s|
  s.name         = 'SSToolkit'
  s.version      = '0.1.3'
  s.platform     = :ios
  s.source       = { :git => 'https://github.com/samsoffes/sstoolkit.git', :commit => '2adcd0f81740d6b0cd4589af98790eee3bd1ae7b' }
  s.resources    = 'Resources'
  s.source_files = 'SSToolkit/**/*.{h,m}'
  s.frameworks   = 'QuartzCore', 'CoreGraphics'

  def s.post_install(target)
    prefix_header = config.project_pods_root + target.prefix_header_filename
    prefix_header.open('a') do |file|
      file.puts(%{#ifdef __OBJC__\n#import "SSToolkitDefines.h"\n#endif})
    end
  end
end
```

### Add a `post_install` hook to the Podfile class

This allows the user to customize, for instance, the generated Xcode project
_before_ it’s written to disk. [[docs][3]]

```ruby
# Enable garbage collection support for MacRuby applications.
post_install do |installer|
  installer.project.targets.each do |target|
    target.build_configurations.each do |config|
      config.build_settings['GCC_ENABLE_OBJC_GC'] = 'supported'
    end
  end
end
```

### Manifest

Generate a Podfile.lock file next to the Podfile, which contains a manifest of
your application’s dependencies and their dependencies.

```
PODS:
  - JSONKit (1.4)
  - LibComponentLogging-Core (1.1.4)
  - LibComponentLogging-NSLog (1.0.2):
    - LibComponentLogging-Core (>= 1.1.4)
  - RestKit-JSON-JSONKit (0.9.3):
    - JSONKit
    - RestKit (= 0.9.3)
  - RestKit-Network (0.9.3):
    - LibComponentLogging-NSLog
    - RestKit (= 0.9.3)
  - RestKit-ObjectMapping (0.9.3):
    - RestKit (= 0.9.3)
    - RestKit-Network (= 0.9.3)

DOWNLOAD_ONLY:
  - RestKit (0.9.3)

DEPENDENCIES:
  - RestKit-JSON-JSONKit
  - RestKit-ObjectMapping
```

### Generate Xcode projects from scratch

We no longer ship template projects with the gem, but instead generate them
programmatically. This code has moved out into its own [Xcodeproj gem][4],
allowing you to automate Xcode related tasks.




[1]: https://github.com/CocoaPods/CocoaPods/blob/master/lib/cocoapods/podfile.rb#L151
[2]: https://github.com/CocoaPods/CocoaPods/blob/master/lib/cocoapods/podfile.rb#L82
[3]: https://github.com/CocoaPods/CocoaPods/blob/master/lib/cocoapods/podfile.rb#L185
[4]: https://github.com/CocoaPods/Xcodeproj
[5]: https://github.com/tomaz/appledoc
[6]: https://github.com/CocoaPods/CocoaPods/compare/0.5.1...0.6.0
[7]: https://github.com/CocoaPods/CocoaPods/compare/0.3.10...0.5.0<|MERGE_RESOLUTION|>--- conflicted
+++ resolved
@@ -1,6 +1,16 @@
 ## Installation & Update
 
 To install or update CocoaPods see this [guide](http://docs.cocoapods.org/guides/installing_cocoapods.html).
+
+## Master
+
+###### Bug Fixes
+
+* Fixed the developer frameworks search paths so that
+  `$(SDKROOT)/Developer/Library/Frameworks` is used for iOS and
+  `$(DEVELOPER_LIBRARY_DIR)/Frameworks` is used for OS X  
+  [Kevin Wales](https://github.com/kwales)
+  [#1562](https://github.com/CocoaPods/pull/1562)
 
 ## 0.28.0
 [CocoaPods](https://github.com/CocoaPods/CocoaPods/compare/0.27.1...0.28.0)
@@ -59,7 +69,6 @@
   [Joshua Kalpin](https://github.com/Kapin)
   [Core#38](https://github.com/CocoaPods/Core/pull/38)
 
-<<<<<<< HEAD
 * The `pod push` command is now more specific about the branch it pushes to.  
   [orta](http://orta.github.io)
   [#1561](https://github.com/CocoaPods/CocoaPods/pull/1561)
@@ -72,13 +81,6 @@
   with a small percentage of pod names that are incompatible with ASCII.  
   [Joshua Kalpin](https://github.com/Kapin)
   [#1570](https://github.com/CocoaPods/CocoaPods/pull/1570)
-=======
-* Altered Framework_Search_Paths required by SenTestingKit so that
-  $(SDKROOT)/Developer/Library/Frameworks is used for iOS and 
-  $(DEVELOPER_LIBRARY_DIR)/Frameworks is used for OSX
-  [Kevin Wales](https://github.com/kwales)
-  [#1562](https://github.com/CocoaPods/pull/1562)
->>>>>>> 3464fca6
 
 
 ## 0.27.1
