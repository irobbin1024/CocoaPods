--- conflicted
+++ resolved
@@ -5,31 +5,6 @@
 To install release candidates run `[sudo] gem install cocoapods --pre`
 
 ## Master
-<<<<<<< HEAD
-=======
-
-##### Enhancements
-
-* None.  
-
-##### Bug Fixes
-
-* None.  
-
-
-## 1.6.0 (2019-02-07)
->>>>>>> d9e51ff3
-
-##### Enhancements
-
-* None.  
-
-##### Bug Fixes
-
-* None.  
-
-
-## 1.6.0 (2019-02-07)
 
 ##### Enhancements
 
@@ -116,6 +91,17 @@
 * Treat `USER_HEADER_SEARCH_PATHS` as a plural build setting.  
   [Samuel Giddins](https://github.com/segiddins)
   [#8451](https://github.com/CocoaPods/CocoaPods/issues/8451)
+
+
+## 1.6.0 (2019-02-07)
+
+##### Enhancements
+
+* None.  
+
+##### Bug Fixes
+
+* None.  
 
 
 ## 1.6.0.rc.2 (2019-01-29)
