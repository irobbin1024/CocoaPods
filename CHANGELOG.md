# Installation & Update

To install or update CocoaPods see this [guide](http://docs.cocoapods.org/guides/installing_cocoapods.html).

To install release candidates run `[sudo] gem install cocoapods --pre`

<<<<<<< HEAD
## Master

##### Enhancements

* Warn if 'git://' protocol is used as the source of a pod  
  [Dimitris Koutsogiorgas](https://github.com/dnkoutso)
  [#7705](https://github.com/CocoaPods/CocoaPods/issues/7705)

* Remove all PBX state from targets, improve project generation performance  
  [Dimitris Koutsogiorgas](https://github.com/dnkoutso)
  [#7610](https://github.com/CocoaPods/CocoaPods/pull/7610)

* Improve performance of Pods project generator by skipping native targets for which dependent targets have already been added.
  [Jacek Suliga](https://github.com/jmkk)

* Refactor build settings generation to perform much better on large projects.  
  [Samuel Giddins](https://github.com/segiddins)

##### Bug Fixes

* Raise an error if user target `SWIFT_VERSION` is missing  
  [Dimitris Koutsogiorgas](https://github.com/dnkoutso)
  [#7770](https://github.com/CocoaPods/CocoaPods/issues/7770)

* Umbrella header import path gets wrong when `header_dir` is specified in PodSpec + try to build statically + Modular header is enabled  
  [chuganzy](https://github.com/chuganzy)
  [#7724](https://github.com/CocoaPods/CocoaPods/pull/7724)

* Do not symlink headers that belong to test specs  
  [Dimitris Koutsogiorgas](https://github.com/dnkoutso)
  [#7762](https://github.com/CocoaPods/CocoaPods/pull/7762)

* Do not build pod target if it only contains script phases  
  [Dimitris Koutsogiorgas](https://github.com/dnkoutso)
  [#7746](https://github.com/CocoaPods/CocoaPods/issues/7746)

* Do not try to integrate uncreated test native targets  
  [Dimitris Koutsogiorgas](https://github.com/dnkoutso)
  [#7394](https://github.com/CocoaPods/CocoaPods/issues/7394)

* Attempt to parse `SWIFT_VERSION` from xcconfig during target inspection  
  [Dimitris Koutsogiorgas](https://github.com/dnkoutso)
  [#7731](https://github.com/CocoaPods/CocoaPods/issues/7731)

* Do not crash when creating build settings for a missing user build configuration  
  [Dimitris Koutsogiorgas](https://github.com/dnkoutso)
  [#7698](https://github.com/CocoaPods/CocoaPods/pull/7698)

* Do not overwrite App host info plist path for multiple test specs  
  [Dimitris Koutsogiorgas](https://github.com/dnkoutso)
  [#7695](https://github.com/CocoaPods/CocoaPods/pull/7695)

* Do not include test dependencies input and output paths  
  [Dimitris Koutsogiorgas](https://github.com/dnkoutso)
  [#7688](https://github.com/CocoaPods/CocoaPods/pull/7688)

* Skip test file accessors for `uses_swift?` and `should_build?` methods  
  [Dimitris Koutsogiorgas](https://github.com/dnkoutso)
  [#7671](https://github.com/CocoaPods/CocoaPods/pull/7671)

* When integrating a vendored framework while building pods as static 
  libraries, public headers will be found via `FRAMEWORK_SEARCH_PATHS` 
  instead of via the sandbox headers store.  
  [Samuel Giddins](https://github.com/segiddins)

* Improve performance of grouping pods by configuration.  
  [Samuel Giddins](https://github.com/segiddins)

* Stop linking frameworks to static libraries to avoid warnings with the new build system.  
  [Samuel Giddins](https://github.com/segiddins)
  [#7570](https://github.com/CocoaPods/CocoaPods/pull/7570)

* Allow `EXPANDED_CODE_SIGN_IDENTITY` to be unset.  
  [Keith Smiley](https://github.com/keith)
  [#7708](https://github.com/CocoaPods/CocoaPods/issues/7708)
=======
## 1.5.3 (2018-05-25)

##### Enhancements

* None.  

##### Bug Fixes

* Fix compatibility with RubyGems 2.7.7.  
  [Samuel Giddins](https://github.com/segiddins)
  [#7765](https://github.com/CocoaPods/CocoaPods/issues/7765)
  [#7766](https://github.com/CocoaPods/CocoaPods/issues/7766)
  [#7763](https://github.com/CocoaPods/CocoaPods/issues/7763)

>>>>>>> 299c319d

## 1.5.2 (2018-05-09)

##### Enhancements

* None.  

##### Bug Fixes

* None.  


## 1.5.1 (2018-05-07)

##### Enhancements

* Improve performance of the dependency resolver by removing duplicates for dependency nodes.
  [Jacek Suliga](https://github.com/jmkk)

##### Bug Fixes

* Do not include test dependencies input and output paths.  
  [Dimitris Koutsogiorgas](https://github.com/dnkoutso)
  [#7688](https://github.com/CocoaPods/CocoaPods/pull/7688)

* Remove [system] declaration attribute from generated module maps.  
  [Dimitris Koutsogiorgas](https://github.com/dnkoutso)
  [#7589](https://github.com/CocoaPods/CocoaPods/issues/7589)

* Properly namespace Info.plist names during target installation.  
  [Dimitris Koutsogiorgas](https://github.com/dnkoutso)
  [#7611](https://github.com/CocoaPods/CocoaPods/pull/7611)

* Always generate FRAMEWORK_SEARCH_PATHS for vendored_frameworks.  
  [Paul Beusterien](https://github.com/paulb777)
  [#7591](https://github.com/CocoaPods/CocoaPods/issues/7591)

* Fix modular header access to header_dir's.  
  [Paul Beusterien](https://github.com/paulb777)
  [#7597](https://github.com/CocoaPods/CocoaPods/issues/7597)

* Fix static framework dependent target double linking without `use_frameworks`.  
  [Paul Beusterien](https://github.com/paulb777)
  [#7592](https://github.com/CocoaPods/CocoaPods/issues/7592)

* Make modular header private header access consistent with frameworks and static libraries.  
  [Paul Beusterien](https://github.com/paulb777)
  [#7596](https://github.com/CocoaPods/CocoaPods/issues/7596)

* Inhibit warnings for all dependencies during validation except for the one being validated.  
  [Dimitris Koutsogiorgas](https://github.com/dnkoutso)
  [#7434](https://github.com/CocoaPods/CocoaPods/issues/7434)

* Prevent duplicated targets from being stripped out from the framework search paths.  
  [Liquidsoul](https://github.com/liquidsoul)
  [#7644](https://github.com/CocoaPods/CocoaPods/pull/7644)

* Fix `assetcatalog_generated_info.plist` path in copy resources phase.  
  [Maxime Le Moine](https://github.com/MaximeLM)
  [#7590](https://github.com/CocoaPods/CocoaPods/issues/7590)


## 1.5.0 (2018-04-04)

##### Enhancements

* None.  

##### Bug Fixes

* Escape double quotes for module map contents  
  [Dimitris Koutsogiorgas](https://github.com/dnkoutso)
  [#7549](https://github.com/CocoaPods/CocoaPods/pull/7549)

* Fix building Swift static library test specs.  
  [Samuel Giddins](https://github.com/segiddins)

* Swift static libraries can be used in targets whose search paths are inherited.  
  [Samuel Giddins](https://github.com/segiddins)

## 1.5.0.beta.1 (2018-03-23)

##### Enhancements

* Add `--exclude-pods` option to `pod update` to allow excluding specific pods from update  
  [Oleksandr Kruk](https://github.com/0mega)
  [#7334](https://github.com/CocoaPods/CocoaPods/issues/7334)

* Add support for mixed Objective-C and Swift static frameworks  
  [Paul Beusterien](https://github.com/paulb777)
  [#7213](https://github.com/CocoaPods/CocoaPods/issues/7213)

* Improve `pod install` performance for pods with exact file paths rather than glob patterns  
  [Muhammed Yavuz Nuzumlalı](https://github.com/manuyavuz)
  [#7473](https://github.com/CocoaPods/CocoaPods/pull/7473)

* Display a message when a pods source has changed during installation  
  [Dimitris Koutsogiorgas](https://github.com/dnkoutso)
  [#7464](https://github.com/CocoaPods/CocoaPods/pull/7464)

* Add support for modular header search paths, include "legacy" support.  
  [Dimitris Koutsogiorgas](https://github.com/dnkoutso)
  [#7412](https://github.com/CocoaPods/CocoaPods/pull/7412)

* Set direct and transitive dependency header search paths for pod targets  
  [Dimitris Koutsogiorgas](https://github.com/dnkoutso)
  [#7116](https://github.com/CocoaPods/CocoaPods/pull/7116)

* Log target names missing host for libraries  
  [Keith Smiley](https://github.com/keith)
  [#7346](https://github.com/CocoaPods/CocoaPods/pull/7346)

* Add a `--no-overwrite` flag to `pod repo push` to disable overwriting
  existing specs that have already been pushed.  
  [Samuel Giddins](https://github.com/segiddins)

* Store which specs repo a pod comes from in the lockfile.  
  [Samuel Giddins](https://github.com/segiddins)

* Add `set -u` to the copy frameworks and copy resources scripts.  
  [Keith Smiley](https://github.com/keith)
  [#7180](https://github.com/CocoaPods/CocoaPods/pull/7180)

* Allow integrating into static library targets without attempting to copy 
  resources or embed frameworks unless `UNLOCALIZED_RESOURCES_FOLDER_PATH` 
  or `FRAMEWORKS_FOLDER_PATH` is set.  
  [Samuel Giddins](https://github.com/segiddins)

* Change color scheme of `pod outdated` from red-yellow-green to red-blue-green to be more colorblind friendly  
  [iv-mexx](https://github.com/iv-mexx)  
  [#7372](https://github.com/CocoaPods/CocoaPods/issues/7372)  

* Add support for integrating swift pods as static libraries.  
  [Danielle Tomlinson](https://github.com/dantoml)
  [Samuel Giddins](https://github.com/segiddins)
  [#6899](https://github.com/CocoaPods/CocoaPods/issues/6899)

* Document format of POD_NAMES in pod update  
  [mrh-is](https://github.com/mrh-is)

* Update validator to stream output as xcodebuild runs  
  [abbeycode](https://github.com/abbeycode)
  [#7040](https://github.com/CocoaPods/CocoaPods/issues/7040)
  
##### Bug Fixes

* Create a generic Info.plist file for test targets  
  Use xcode default `PRODUCT_MODULE_NAME` for generated test targets  
  [Paul Zabelin](https://github.com/paulz)
  [#7506](https://github.com/CocoaPods/CocoaPods/issues/7506)
  
* Prevent `xcassets` compilation from stomping over the apps `xcassets`  
  [Dimitris Koutsogiorgas](https://github.com/dnkoutso)
  [#7003](https://github.com/CocoaPods/CocoaPods/issues/7003)

* Fix script phase output path for `.xcasset` resources  
  [Dimitris Koutsogiorgas](https://github.com/dnkoutso)
  [#7511](https://github.com/CocoaPods/CocoaPods/issues/7511)

* Fix `PRODUCT_MODULE_NAME` for generated test targets  
  [Dimitris Koutsogiorgas](https://github.com/dnkoutso)
  [#7507](https://github.com/CocoaPods/CocoaPods/issues/7507)

* Ensure `SWIFT_VERSION` is set for test only pod targets during validation  
  [Dimitris Koutsogiorgas](https://github.com/dnkoutso)
  [#7498](https://github.com/CocoaPods/CocoaPods/issues/7498)

* Fix iOS test native target signing settings  
  [Dimitris Koutsogiorgas](https://github.com/dnkoutso)
  [#7504](https://github.com/CocoaPods/CocoaPods/pull/7504)

* Clear input/output paths if they exceed an arbitrary limit  
  [Dimitris Koutsogiorgas](https://github.com/dnkoutso)
  [#7362](https://github.com/CocoaPods/CocoaPods/issues/7362)

* Warn instead of throwing an exception when a development pod specifies an invalid license file path  
  [Eric Amorde](https://github.com/amorde)
  [#7377](https://github.com/CocoaPods/CocoaPods/issues/7377)

* Better static frameworks transitive dependency error checking  
  [Paul Beusterien](https://github.com/paulb777)
  [#7352](https://github.com/CocoaPods/CocoaPods/issues/7352)

* Always update input/output paths even if they are empty  
  [Dimitris Koutsogiorgas](https://github.com/dnkoutso)
  [#7368](https://github.com/CocoaPods/CocoaPods/pull/7368)

* Unique all available pre-release versions when displaying  
  [Samuel Giddins](https://github.com/segiddins)
  [#7353](https://github.com/CocoaPods/CocoaPods/pull/7353)

* Do not attempt compilation for pods with no sources and skipping import validation  
  [Dimitris Koutsogiorgas](https://github.com/dnkoutso)
  [#7336](https://github.com/CocoaPods/CocoaPods/issues/7336)

* Avoid adding copy resources and frameworks script phases when those phases
  would not copy anything.  
  [Keith Smiley](https://github.com/keith)
  [Samuel Giddins](https://github.com/segiddins)

* Speed up `pod install` times by up to 50% for very large project.  
  [Samuel Giddins](https://github.com/segiddins)

* Avoid dependency resolution conflicts when a pod depends upon a local pod.  
  [Samuel Giddins](https://github.com/segiddins)

* Fix legacy header search paths that broke due to #7116 and #7412.  
  [Dimitris Koutsogiorgas](https://github.com/dnkoutso)
  [#7445](https://github.com/CocoaPods/CocoaPods/pull/7445)

* Stop adding header search paths that do not contain any headers.  
  [Samuel Giddins](https://github.com/segiddins)

* Do not warn when http source uses `file:///` URI scheme  
  [Dimitris Koutsogiorgas](https://github.com/dnkoutso)
  [#7460](https://github.com/CocoaPods/CocoaPods/issues/7460)

* Remove bogus `PROVISIONING_PROFILE_SPECIFIER` value from Pods project.  
  [Ruenzuo](https://github.com/Ruenzuo)
  [#6964](https://github.com/CocoaPods/CocoaPods/issues/6964)

* Fix returning absolute paths from glob, fixes issue with static framework and public headers.  
  [Morgan McKenzie](https://github.com/rmtmckenzie)
  [#7463](https://github.com/CocoaPods/CocoaPods/issues/7463)

* Improve messages when integrating Swift pods as static libraries.  
  [Marcelo Fabri](https://github.com/marcelofabri)
  [#7495](https://github.com/CocoaPods/CocoaPods/issues/7495)

## 1.4.0 (2018-01-18)

##### Enhancements

* Show warning when Pod source uses unencrypted HTTP  
  [KrauseFx](https://github.com/KrauseFx)
  [#7293](https://github.com/CocoaPods/CocoaPods/issues/7293)

##### Bug Fixes

* Do not include test spec resources and framework paths of dependent targets into test scripts  
  [Dimitris Koutsogiorgas](https://github.com/dnkoutso)
  [#7318](https://github.com/CocoaPods/CocoaPods/pull/7318)

* Restore `development_pod_targets` public method in installer  
  [Dimitris Koutsogiorgas](https://github.com/dnkoutso)
  [#7292](https://github.com/CocoaPods/CocoaPods/pull/7292)

* Fix resolution when multiple sources provide the same pods, and there are 
  (potential) dependencies between the sources.  
  [Samuel Giddins](https://github.com/segiddins)
  [#7031](https://github.com/CocoaPods/CocoaPods/issues/7031)

* Ensure that externally-sourced (e.g. local & git) pods are allowed to resolve
  to prerelease versions.  
  [segiddins](https://github.com/segiddins)

## 1.4.0.rc.1 (2017-12-16)

##### Enhancements

* Integrate `swift_version` DSL support into pod targets  
  [Dimitris Koutsogiorgas](https://github.com/dnkoutso)
  [#7134](https://github.com/CocoaPods/CocoaPods/issues/7134)

* Add color indication to output of `pod outdated`  
  [iv-mexx](https://github.com/iv-mexx)
  [#7204](https://github.com/CocoaPods/CocoaPods/pull/7204)

* Set syntax of podspecs from development pods to Ruby when appropriate  
  [Eric Amorde](https://github.com/amorde)
  [#7278](https://github.com/CocoaPods/CocoaPods/pull/7278)

* Add support for editing the podspec, license, README, license, and docs of local development pods  
  [Eric Amorde](https://github.com/amorde)
  [#7093](https://github.com/CocoaPods/CocoaPods/pull/7093)

* Show warning when SDK provider tries to push a version with an unencrypted HTTP source  
  [KrauseFx](https://github.com/KrauseFx)
  [#7250](https://github.com/CocoaPods/CocoaPods/pull/7250)

##### Bug Fixes

* Deduplicate output path file names for resources and frameworks  
  [Eric Amorde](https://github.com/amorde)
  [#7259](https://github.com/CocoaPods/CocoaPods/issues/7259)

* Allow installation of a pod with its own Swift version on multiple targets  
  [Dimitris Koutsogiorgas](https://github.com/dnkoutso)
  [#7261](https://github.com/CocoaPods/CocoaPods/pull/7261)

* Quote framework names in OTHER_LDFLAGS  
  [Tyler Stromberg](https://github.com/AquaGeek)
  [#7185](https://github.com/CocoaPods/CocoaPods/issues/7185)

* Fix static framework archive regression from #7187  
  [Paul Beusterien](https://github.com/paulb777)
  [#7225](https://github.com/CocoaPods/CocoaPods/issues/7225)

* Install resource bundles and embed frameworks for every test target's configuration  
  [Nickolay Tarbayev](https://github.com/tarbayev)
  [#7012](https://github.com/CocoaPods/CocoaPods/issues/7012)

* Set `SWIFT_VERSION` to test native targets during validation  
  [Dimitris Koutsogiorgas](https://github.com/dnkoutso)
  [#7216](https://github.com/CocoaPods/CocoaPods/pull/7216)

* Add copied resources' paths to "Copy Pods Resources" output file list  
  [igor-makarov](https://github.com/igor-makarov)
  [#6936](https://github.com/CocoaPods/CocoaPods/issues/6936)

* Do not link system frameworks of test specs to library targets  
  [Dimitris Koutsogiorgas](https://github.com/dnkoutso)
  [#7205](https://github.com/CocoaPods/CocoaPods/pull/7205)

* Be more lenient when stripping frameworks and dSYMs for non fat binaries  
  [Dimitris Koutsogiorgas](https://github.com/dnkoutso)
  [#7196](https://github.com/CocoaPods/CocoaPods/issues/7196)
  [#5854](https://github.com/CocoaPods/CocoaPods/issues/5854)

* Do not display script phases warnings multiple times per platform  
  [Dimitris Koutsogiorgas](https://github.com/dnkoutso)
  [#7193](https://github.com/CocoaPods/CocoaPods/pull/7193)

* Fix unnecessary whole project recompilation with static frameworks  
  [Vladimir Gorbenko](https://github.com/volodg)
  [#7187](https://github.com/CocoaPods/CocoaPods/issues/7187)

* Prevent passing empty string to git when running `pod repo update --silent`  
  [Jon Sorrells](https://github.com/jonsorrells)
  [#7176](https://github.com/CocoaPods/CocoaPods/issues/7176)

* Do not propagate test spec frameworks and libraries into pod target xcconfig  
  [Dimitris Koutsogiorgas](https://github.com/dnkoutso)
  [#7172](https://github.com/CocoaPods/CocoaPods/issues/7172)

* Set language to Swift for test native targets if any dependencies use Swift  
  [Dimitris Koutsogiorgas](https://github.com/dnkoutso)
  [#7170](https://github.com/CocoaPods/CocoaPods/issues/7170)
  
* Prevent multiple script phases from stripping vendored dSYM  
  [Dimitris Koutsogiorgas](https://github.com/dnkoutso)
  [#7166](https://github.com/CocoaPods/CocoaPods/pull/7166)

* Static library headers should all be `Project` in Xcode header build phase  
  [Paul Beusterien](https://github.com/paulb777)
  [#4496](https://github.com/CocoaPods/CocoaPods/issues/4496)

* Fix archiving apps with static frameworks  
  [Paul Beusterien](https://github.com/paulb777)
  [#7158](https://github.com/CocoaPods/CocoaPods/issues/7158)

## 1.4.0.beta.2 (2017-10-24)

##### Enhancements

* Integrate execution position for shell script phases  
  [Dimitris Koutsogiorgas](https://github.com/dnkoutso)
  [#7101](https://github.com/CocoaPods/CocoaPods/pull/7101)

* Add support to integrate script phases from podspecs  
  [Dimitris Koutsogiorgas](https://github.com/dnkoutso)
  [#7092](https://github.com/CocoaPods/CocoaPods/pull/7092)

* Add support for preventing pch file generation with the skip_pch podspec attribute  
  [Paul Beusterien](https://github.com/paulb777)
  [#7044](https://github.com/CocoaPods/CocoaPods/pull/7044)

* Add app host support for test specs  
  [Dimitris Koutsogiorgas](https://github.com/dnkoutso)
  [#6953](https://github.com/CocoaPods/CocoaPods/issues/6953)

* Add support for resources in source static library frameworks  
  [Paul Beusterien](https://github.com/paulb777)
  [#7100](https://github.com/CocoaPods/CocoaPods/pull/7100)

##### Bug Fixes

* Copy .swiftmodule into static_frameworks to enable access to Swift static frameworks  
  [Paul Beusterien](https://github.com/paulb777)
  [#7140](https://github.com/CocoaPods/CocoaPods/issues/7140)

* Fix docs for prefix header paths  
  [Dimitris Koutsogiorgas](https://github.com/dnkoutso)
  [#7149](https://github.com/CocoaPods/CocoaPods/pull/7149)

* Fix integration `prefix_header_file` with test specs  
  [Dimitris Koutsogiorgas](https://github.com/dnkoutso)
  [#7147](https://github.com/CocoaPods/CocoaPods/pull/7147)

* Set the default Swift version to 3.2 during validation  
  [Victor Hugo Barros](https://github.com/heyzooi)
  [Dimitris Koutsogiorgas](https://github.com/dnkoutso)
  [#7136](https://github.com/CocoaPods/CocoaPods/pull/7136)

* Better warning message for which Swift version was used during validation  
  [Dimitris Koutsogiorgas](https://github.com/dnkoutso)
  [#7121](https://github.com/CocoaPods/CocoaPods/issues/7121)

* Fix static_framework Swift pod dependencies and implement pod access to dependent vendored_framework modules  
  [Paul Beusterien](https://github.com/paulb777)
  [#7117](https://github.com/CocoaPods/CocoaPods/issues/7117)

* Strip vendored dSYMs during embed script phase  
  [Dimitris Koutsogiorgas](https://github.com/dnkoutso)
  [#7111](https://github.com/CocoaPods/CocoaPods/issues/7111)

* Warn when a pod that was added or changed includes script phases  
  [Dimitris Koutsogiorgas](https://github.com/dnkoutso)
  [#7110](https://github.com/CocoaPods/CocoaPods/pull/7110)

* Build pod targets with script phases and integrate them properly  
  [Dimitris Koutsogiorgas](https://github.com/dnkoutso)
  [#7104](https://github.com/CocoaPods/CocoaPods/pull/7104)

* Do not set a `CODE_SIGN_IDENTITY` for macOS app hosts or xctest bundles  
  [Dimitris Koutsogiorgas](https://github.com/dnkoutso)
  [#7103](https://github.com/CocoaPods/CocoaPods/pull/7103)

* Fix framework and resources paths caching  
  [Dimitris Koutsogiorgas](https://github.com/dnkoutso)
  [#7068](https://github.com/CocoaPods/CocoaPods/pull/7068)

* Build subspecs in static frameworks without error  
  [Paul Beusterien](https://github.com/paulb777)
  [#7058](https://github.com/CocoaPods/CocoaPods/pull/7058)

* Ensure `SYMROOT` is properly set for all user configurations  
  [Dimitris Koutsogiorgas](https://github.com/dnkoutso)
  [#7081](https://github.com/CocoaPods/CocoaPods/issues/7081)

## 1.4.0.beta.1 (2017-09-24)

##### Enhancements

* Do not force include the master spec repo if plugins provide sources  
  [Eric Amorde](https://github.com/amorde)
  [#7033](https://github.com/CocoaPods/CocoaPods/pull/7033)

* Add custom shell script integration from Podfile  
  [Dimitris Koutsogiorgas](https://github.com/dnkoutso)
  [#6820](https://github.com/CocoaPods/CocoaPods/pull/6820)

* Show full requirement trees when a version conflict is encountered during 
  dependency resolution.  
  [Samuel Giddins](https://github.com/segiddins)

* Add support for source static library frameworks  
  [Paul Beusterien](https://github.com/paulb777)
  [#6811](https://github.com/CocoaPods/CocoaPods/pull/6811)

* Add Private Header support to static frameworks  
  [Paul Beusterien](https://github.com/paulb777)
  [#6969](https://github.com/CocoaPods/CocoaPods/pull/6969)

* For source static frameworks, include frameworks from dependent targets and libraries in OTHER_LDFLAGS  
  [Paul Beusterien](https://github.com/paulb777)
  [#6988](https://github.com/CocoaPods/CocoaPods/pull/6988)

##### Bug Fixes

* Deduplicate test specs correctly from pod variants and targets  
  [Dimitris Koutsogiorgas](https://github.com/dnkoutso)
  [#7036](https://github.com/CocoaPods/CocoaPods/pull/7036)

* Do not merge `pod_target_xcconfig` from test specs into non test xcconfigs  
  [Dimitris Koutsogiorgas](https://github.com/dnkoutso)
  [#7037](https://github.com/CocoaPods/CocoaPods/pull/7037)

* Wrap `$PODS_CONFIGURATION_BUILD_DIR` and `$PODS_BUILD_DIR` with curlies  
  [Dimitris Koutsogiorgas](https://github.com/dnkoutso)
  [#7048](https://github.com/CocoaPods/CocoaPods/pull/7048)

* Fix common paths sometimes calculating incorrectly  
  [amorde](https://github.com/amorde)
  [#7028](https://github.com/CocoaPods/CocoaPods/pull/7028)

* Do not code sign OSX targets for testing bundles  
  [Justin Martin](https://github.com/justinseanmartin)
  [#7027](https://github.com/CocoaPods/CocoaPods/pull/7027)

* Ensure a unique ID is generated for each resource bundle  
  [Justin Martin](https://github.com/justinseanmartin)
  [#7015](https://github.com/CocoaPods/CocoaPods/pull/7015)

* Do not include settings from file accessors of test specs into aggregate xcconfigs  
  [Dimitris Koutsogiorgas](https://github.com/dnkoutso)
  [#7019](https://github.com/CocoaPods/CocoaPods/pull/7019)

* Use the resolver to identify which pod targets are test only  
  [Dimitris Koutsogiorgas](https://github.com/dnkoutso)
  [Justin Martin](https://github.com/justinseanmartin)
  [#7014](https://github.com/CocoaPods/CocoaPods/pull/7014)

* Perform code signing on xctest bundles in the Pods project generated by a test spec  
  [Justin Martin](https://github.com/justinseanmartin)
  [#7013](https://github.com/CocoaPods/CocoaPods/pull/7013)

* Exclude test resource and framework paths from aggregate targets  
  [Dimitris Koutsogiorgas](https://github.com/dnkoutso)
  [#7000](https://github.com/CocoaPods/CocoaPods/pull/7000)

* Wrap platform warning message with quotes  
  [Dimitris Koutsogiorgas](https://github.com/dnkoutso)
  [#6968](https://github.com/CocoaPods/CocoaPods/pull/6968)

* Wire dependencies for pod targets not part of any aggregate target  
  [Dimitris Koutsogiorgas](https://github.com/dnkoutso)
  [#6948](https://github.com/CocoaPods/CocoaPods/pull/6948)

* Fix validation warnings when using --swift-version  
  [Danielle Tomlinson](https://github.com/dantoml)
  [#6971](https://github.com/CocoaPods/CocoaPods/pull/6971)

* Fix xcconfig boolean merging when substrings include yes or no  
  [Paul Beusterien](https://github.com/paulb777)
  [#6997](https://github.com/CocoaPods/CocoaPods/pull/6997)

* Filter out subset dependent targets from FRAMEWORK_SEARCH_PATHS  
  [Paul Beusterien](https://github.com/paulb777)
  [#7002](https://github.com/CocoaPods/CocoaPods/pull/7002)

* Propagate HEADER_SEARCH_PATHS settings from search paths  
  [Paul Beusterien](https://github.com/paulb777)
  [#7006](https://github.com/CocoaPods/CocoaPods/pull/7006)

## 1.3.1 (2017-08-02)

##### Enhancements

* None.

##### Bug Fixes

* Do not use `--delete` when copying resources to app target folder  
  [Dimitris Koutsogiorgas](https://github.com/dnkoutso)
  [#6927](https://github.com/CocoaPods/CocoaPods/issues/6927)

## 1.3.0 (2017-08-02)

##### Enhancements

* None.  

##### Bug Fixes

* Ensure transitive dependencies are linked to test targets  
  [Dimitris Koutsogiorgas](https://github.com/dnkoutso)
  [#6917](https://github.com/CocoaPods/CocoaPods/pull/6917)

* Properly install pod targets with test specs within subspecs  
  [Dimitris Koutsogiorgas](https://github.com/dnkoutso)
  [#6915](https://github.com/CocoaPods/CocoaPods/pull/6915)

* Add `--skip-tests` support `push` to push command  
  [Dimitris Koutsogiorgas](https://github.com/dnkoutso)
  [#6893](https://github.com/CocoaPods/CocoaPods/pull/6893)

## 1.3.0.rc.1 (2017-07-27)

##### Enhancements

* None.  

##### Bug Fixes

* Cache result of resource and framework paths  
  [Dimitris Koutsogiorgas](https://github.com/dnkoutso)
  [#6893](https://github.com/CocoaPods/CocoaPods/pull/6893)

* Ensure source urls are set when spec has subspecs with dependencies  
  [Dimitris Koutsogiorgas](https://github.com/dnkoutso)
  [#6888](https://github.com/CocoaPods/CocoaPods/pull/6888)

## 1.3.0.beta.3 (2017-07-19)

##### Enhancements

* Protect rsync tmp files from being deleted if two targets sync at the same time  
  [Justin Martin](https://github.com/justinseanmartin)
  [#6873](https://github.com/CocoaPods/CocoaPods/pull/6873)

* Include test schemes within library schemes  
  [Dimitris Koutsogiorgas](https://github.com/dnkoutso)
  [#6765](https://github.com/CocoaPods/CocoaPods/issues/6765)

* Truncate extra groups in Development Pods when they are parents of all files  
  [Eric Amorde](https://github.com/amorde)
  [#6814](https://github.com/CocoaPods/CocoaPods/pull/6814)

* Do not re-write generated files that have not changed  
  [Dimitris Koutsogiorgas](https://github.com/dnkoutso)
  [dingjingpisces2015](https://github.com/dingjingpisces2015)
  [#6825](https://github.com/CocoaPods/CocoaPods/pull/6825)

##### Bug Fixes

* Set the test xcconfig file to resource bundles used only by tests  
  [Dimitris Koutsogiorgas](https://github.com/dnkoutso)
  [#6886](https://github.com/CocoaPods/CocoaPods/pull/6886)

* Integrate test targets to embed frameworks and resources  
  [Dimitris Koutsogiorgas](https://github.com/dnkoutso)
  [#6828](https://github.com/CocoaPods/CocoaPods/pull/6828)

* Ensure resource bundle and test dependencies are set for test native targets  
  [Dimitris Koutsogiorgas](https://github.com/dnkoutso)
  [#6829](https://github.com/CocoaPods/CocoaPods/pull/6829)

* Provide a better error message when references are missing for non-source files
  [David Airapetyan](https://github.com/davidair)
  [#4887](https://github.com/CocoaPods/CocoaPods/issues/4887)

* Select unique module_name(s) across host target's and embedded targets' pod targets  
  [Anand Biligiri](https://github.com/abiligiri)
  [#6711](https://github.com/CocoaPods/CocoaPods/issues/6711)

## 1.3.0.beta.2 (2017-06-22)

##### Enhancements
* Add inputs and outputs for resources script phase  
  [Dimitris Koutsogiorgas](https://github.com/dnkoutso)
  [#6806](https://github.com/CocoaPods/CocoaPods/pull/6806)

* Simplify logic around framework input and output paths  
  [Dimitris Koutsogiorgas](https://github.com/dnkoutso)
  [#6803](https://github.com/CocoaPods/CocoaPods/pull/6803)

* Add inputs and outputs to check manifest lock and embed framework script phases  
  [Dimitris Koutsogiorgas](https://github.com/dnkoutso)
  [#6797](https://github.com/CocoaPods/CocoaPods/issues/6797)

##### Bug Fixes

* Remove 0.34 migration for a small boost in `pod install` time  
  [Dimitris Koutsogiorgas](https://github.com/dnkoutso)
  [#6783](hhttps://github.com/CocoaPods/CocoaPods/pull/6783)

* Use a cache when figuring out if a pod target is test only  
  [Dimitris Koutsogiorgas](https://github.com/dnkoutso)
  [#6787](https://github.com/CocoaPods/CocoaPods/pull/6787)

## 1.3.0.beta.1 (2017-06-06)

##### Enhancements

* Add validator support to run test specs during lint  
  [Dimitris Koutsogiorgas](https://github.com/dnkoutso)
  [#6753](https://github.com/CocoaPods/CocoaPods/pull/6753)

* Fix to include proper runtime search paths for test native targets  
  [Dimitris Koutsogiorgas](https://github.com/dnkoutso)
  [#6727](https://github.com/CocoaPods/CocoaPods/pull/6727)

* Aggregate targets should not include pod targets only used by tests  
  [Dimitris Koutsogiorgas](https://github.com/dnkoutso)
  [#6726](https://github.com/CocoaPods/CocoaPods/pull/6726)

* Add support for test target creation in the pods project generator  
  [Dimitris Koutsogiorgas](https://github.com/dnkoutso)
  [#6703](https://github.com/CocoaPods/CocoaPods/pull/6703) 

* Copy dSYM for vendored frameworks.  
  [Dimitris Koutsogiorgas](https://github.com/dnkoutso)
  [#1698](https://github.com/CocoaPods/CocoaPods/issues/1698) 

* Prevents need for .swift-version file in Objective-C pods  
  [Austin Emmons](https://github.com/atreat)
  [#6742](https://github.com/CocoaPods/CocoaPods/issues/6742) 

* Add a ipc command `podfile_json` converts a Podfile to JSON  
  [Dacaiguoguo](https://github.com/dacaiguoguogmail)
  [#6779](https://github.com/CocoaPods/CocoaPods/pull/6779)

##### Bug Fixes

* Link `swiftSwiftOnoneSupport` for test xcconfigs  
  [Dimitris Koutsogiorgas](https://github.com/dnkoutso)
  [#6769](https://github.com/CocoaPods/CocoaPods/pull/6769)

* Do not double add search paths to test xcconfig from parent  
  [Dimitris Koutsogiorgas](https://github.com/dnkoutso)
  [#6768](https://github.com/CocoaPods/CocoaPods/pull/6768)

* Ensure product name for tests is not overridden by custom build settings  
  [Dimitris Koutsogiorgas](https://github.com/dnkoutso)
  [#6766](https://github.com/CocoaPods/CocoaPods/pull/6766)

* Do not use the same product name for test targets  
  [Dimitris Koutsogiorgas](https://github.com/dnkoutso)
  [#6762](https://github.com/CocoaPods/CocoaPods/pull/6762)

* Use unique temp folder during lint for parallel execution    
  [Dimitris Koutsogiorgas](https://github.com/dnkoutso)
  [#5117](https://github.com/CocoaPods/CocoaPods/issues/5117)

* Stop adding `$(inherited)` for every static library linked  
  [Dimitris Koutsogiorgas](https://github.com/dnkoutso)
  [#6756](https://github.com/CocoaPods/CocoaPods/pull/6756)

* Settings for dependent targets should include the parent target for test xcconfigs  
  [Dimitris Koutsogiorgas](https://github.com/dnkoutso)
  [#6755](https://github.com/CocoaPods/CocoaPods/pull/6755)

* Only check for valid Swift version for pod targets that use Swift  
  [Dimitris Koutsogiorgas](https://github.com/dnkoutso)
  [#6733](https://github.com/CocoaPods/CocoaPods/pull/6733) 

* Fix pod install error from 1.2.1 when working with static lib-only projects.  
  [Ben Asher](https://github.com/benasher44)
  [#6673](https://github.com/CocoaPods/CocoaPods/issues/6673)

* Use `git!` when executing `push` command in order to raise informative and set exit code.  
  [Dimitris Koutsogiorgas](https://github.com/dnkoutso)
  [#6700](https://github.com/CocoaPods/CocoaPods/pull/6700) 

* Make copy resources echoes always return true to work around issue where Xcode stops handling build script output greater than ~440 characters (rdar://30607704).  
  [postmechanical](https://github.com/postmechanical)
  [#6595](https://github.com/CocoaPods/CocoaPods/issues/6595)

* Inherit pod defined values for `SWIFT_ACTIVE_COMPILATION_CONDITIONS`.    
  [Louis D'hauwe](https://github.com/louisdh)
  [#6629](https://github.com/CocoaPods/CocoaPods/pull/6629)
  
* Delete extraneous files in rsync destination.  
  [jgavris](https://github.com/jgavris)
  [#6694](https://github.com/CocoaPods/CocoaPods/pull/6694)
  
## 1.2.1 (2017-04-11)

##### Enhancements

* None.  

##### Bug Fixes

* No master specs cloning when not needed for `pod lib lint`.  
  [Alfredo Delli Bovi](https://github.com/adellibovi)
  [#6154](https://github.com/CocoaPods/CocoaPods/issues/6154)


## 1.2.1.rc.1 (2017-04-05)

##### Enhancements

* None.  

##### Bug Fixes

* Fix generating `LD_RUNPATH_SEARCH_PATHS` without `use_frameworks!` but consuming a vendored dynamic artifact.  
  [Dimitris Koutsogiorgas](https://github.com/dnkoutso)
  [#6596](https://github.com/CocoaPods/CocoaPods/issues/6596)

* Fix building with static lib subprojects (previously only supported framework subprojects).  
  [Ben Asher](https://github.com/benasher44)
  [#5830](https://github.com/CocoaPods/CocoaPods/issues/5830)
  [#6306](https://github.com/CocoaPods/CocoaPods/issues/6306)

* Fix regression from #6457 to ensure a correct error message is given when a spec is not found.  
  [Dimitris Koutsogiorgas](https://github.com/dnkoutso)
  [#6457](https://github.com/CocoaPods/CocoaPods/issues/6457)

* Provide a better error message if a podspec is found but cannot be parsed.  
  [Dimitris Koutsogiorgas](https://github.com/dnkoutso)
  [#6457](https://github.com/CocoaPods/CocoaPods/issues/6457)

* Only share pod target xcscheme if present during validation.  
  [Dimitris Koutsogiorgas](https://github.com/dnkoutso)
  [#6558](https://github.com/CocoaPods/CocoaPods/pull/6558)

* Properly compile storyboard for watch device family.  
  [Dimitris Koutsogiorgas](https://github.com/dnkoutso)
  [#6516](https://github.com/CocoaPods/CocoaPods/issues/6516)

* Support git progress for `pod repo update` and `pod install --repo-update`  
  [Alfredo Delli Bovi](https://github.com/adellibovi)
  [#6525](https://github.com/CocoaPods/CocoaPods/issues/6525)

* Return new exit code (31) when spec not found  
  [Alfredo Delli Bovi](https://github.com/adellibovi)
  [#6033](https://github.com/CocoaPods/CocoaPods/issues/6033)

* Provide better error message when spec not found  
  [Alfredo Delli Bovi](https://github.com/adellibovi)
  [#6033](https://github.com/CocoaPods/CocoaPods/issues/6033)


## 1.2.1.beta.1 (2017-03-08)

##### Enhancements

* Use red text when pod installation fails 
  [Dimitris Koutsogiorgas](https://github.com/dnkoutso)
  [#6534](https://github.com/CocoaPods/CocoaPods/issues/6534)
  
* Provide installation option to disable multiple pod sources warnings.  
  [Dimitris Koutsogiorgas](https://github.com/dnkoutso)
  [#6497](https://github.com/CocoaPods/CocoaPods/pull/6497)

* Use the colored2 gem instead of colored.  
  [Orta Therox](https://github.com/orta)
  [xcodeproj#463](https://github.com/CocoaPods/Xcodeproj/pull/463)

* Cache results of dynamic_binary?  
  [Ken Wigginton](https://github.com/hailstorm350)
  [#6434](https://github.com/CocoaPods/CocoaPods/pull/6434)

* Created `NOMENCLATURE.md` to keep a glossary of the most common terms used in cocoapods.
  [Rob Contreras](https://github.com/robcontreras)
  [#2379](https://github.com/CocoaPods/CocoaPods/pull/2379)

##### Bug Fixes

* Ensure Core Data models get added to the compile sources phase for header generation.  
  [Ben Asher](https://github.com/benasher44)
  [#6259](https://github.com/CocoaPods/CocoaPods/issues/6259)

* Do not crash when attempting to install pod with no supported targets.  
  [Dimitris Koutsogiorgas](https://github.com/dnkoutso)
  [#6465](https://github.com/CocoaPods/CocoaPods/issues/6465)

* Correctly handle `OTHER_LDFLAGS` for targets with inherit search paths and source pods.  
  [Justin Martin](https://github.com/justinseanmartin)
  [Dimitris Koutsogiorgas](https://github.com/dnkoutso)
  [#6481](https://github.com/CocoaPods/CocoaPods/pull/6481)

* Uses `${PODS_PODFILE_DIR_PATH}` for generated manifest lock script phase.  
  [Dimitris Koutsogiorgas](https://github.com/dnkoutso)
  [#5499](https://github.com/CocoaPods/CocoaPods/issues/5499)

* Do not generate `UIRequiredDeviceCapabilities` for `tvOS` Info.plists.  
  [Dimitris Koutsogiorgas](https://github.com/dnkoutso)
  [#6193](https://github.com/CocoaPods/CocoaPods/issues/6193)

* Fix integration with vendored static frameworks and libraries.  
  [Dimitris Koutsogiorgas](https://github.com/dnkoutso)
  [#6477](https://github.com/CocoaPods/CocoaPods/pull/6477)

* Use `${SRCROOT}` rather than `${PODS_ROOT}` in the generated manifest lock script phase.  
  [Dimitris Koutsogiorgas](https://github.com/dnkoutso)
  [#5499](https://github.com/CocoaPods/CocoaPods/issues/5499)
  
* Fix build phase resource references to point at PBXVariantGroups where relevant.  
  [Wes Campaigne](https://github.com/Westacular)
  [Dimitris Koutsogiorgas](https://github.com/dnkoutso)
  [#6373](https://github.com/CocoaPods/CocoaPods/issues/6373)

* Correctly set runtime search paths for OSX unit test bundles when using frameworks.  
  [Dimitris Koutsogiorgas](https://github.com/dnkoutso)
  [#6435](https://github.com/CocoaPods/CocoaPods/pull/6435)
  
* Add `--skip-import-validation` to skip linking a pod during lint.  
  [Samuel Giddins](https://github.com/segiddins)
  [Dimitris Koutsogiorgas](https://github.com/dnkoutso)
  [#5670](https://github.com/CocoaPods/CocoaPods/issues/5670)

* Updated the colored2 gem (previous version removed from rubygems.org).  
  [Ben Asher](https://github.com/benasher44)
  [#6533](https://github.com/CocoaPods/CocoaPods/pull/6533)

## 1.2.0 (2017-01-28)

##### Enhancements

* None.  

##### Bug Fixes

* Do not link static frameworks to targets that use `inherit! search_paths`.  
  [Dimitris Koutsogiorgas](https://github.com/dnkoutso)
  [#6065](https://github.com/CocoaPods/CocoaPods/issues/6065)


## 1.2.0.rc.1 (2017-01-13)

##### Enhancements

* Show git progress when downloading the CocoaPods Specs repo.  
  [Danielle Tomlinson](https://github.com/dantoml)
  [#5937](https://github.com/CocoaPods/CocoaPods/issues/5937)

* Move Installer target verification into the Xcode namespace 
  [Danielle Tomlinson](https://github.com/DanToml)
  [#5607](https://github.com/CocoaPods/CocoaPods/pull/5607)

##### Bug Fixes

* None.  


## 1.2.0.beta.3 (2016-12-28)

##### Enhancements

* `pod repo push` now accepts the `--swift-version` argument.  
  [Dimitris Koutsogiorgas](https://github.com/dnkoutso)
  [#6217](https://github.com/CocoaPods/CocoaPods/issues/6217)

* Output Swift targets when multiple versions of Swift are detected.  
  [Justin Martin](https://github.com/justinseanmartin) & [Dimitris Koutsogiorgas](https://github.com/dnkoutso)
  [#6191](https://github.com/CocoaPods/CocoaPods/issues/6191)

* [update] adding --sources to specify to only update pods from a repo  
  [Mark Schall](https://github.com/maschall)
  [#5809](https://github.com/CocoaPods/CocoaPods/pull/5809)

* Add aggregated search paths targets to vendored build settings  
  [Chris Ortman](https://github.com/chrisortman)
  [Johannes Plunien](https://github.com/plu)
  [#5512](https://github.com/CocoaPods/CocoaPods/issues/5512)

* Use fetch and reset rather than a pull when updating specs repos.  
  [Danielle Tomlinson](https://github.com/dantoml)
  [#6206](https://github.com/CocoaPods/CocoaPods/pull/6206)

##### Bug Fixes

* Fix default LD_RUNPATH_SEARCH_PATHS for host targets.  
  [Dimitris Koutsogiorgas](https://github.com/dnkoutso)
  [#6006](https://github.com/CocoaPods/CocoaPods/issues/6006)

* Fix codesigning issues when targets have spaces.   
  [Sam Gammon](https://github.com/sgammon)
  [#6153](https://github.com/CocoaPods/CocoaPods/issues/6153)

* Raise an exception if unable to find a reference for a path and handle symlink references.  
  [Dimitris Koutsogiorgas](https://github.com/dnkoutso)
  [#5427](https://github.com/CocoaPods/CocoaPods/issues/5427)

* Re-escaped backslashes in embed_frameworks generator  
  [Harlan Haskins](https://github.com/harlanhaskins)
  [#6121](https://github.com/CocoaPods/CocoaPods/issues/6121)

* Escape spaces in CONFIGURATION_BUILD_DIR when creating header folders symlink  
  [Dmitry Obukhov](https://github.com/stel)
  [#6146](https://github.com/CocoaPods/CocoaPods/pull/6146)

* Fail gracefully when downloading a podspec in `pod spec lint` fails.  
  [Samuel Giddins](https://github.com/segiddins)

* Remove the `const_missing` hack for `Pod::SourcesManager`.  
  [Samuel Giddins](https://github.com/segiddins)

* Fixed code signing issue causing lint failure on macOS.  
  [Paul Cantrell](https://github.com/pcantrell)
  [#5645](https://github.com/CocoaPods/CocoaPods/issues/5645)

* Raise an exception when using a git version prior to 1.8.5.  
  [Danielle Tomlinson](https://github.com/dantoml)
  [#6078](https://github.com/CocoaPods/CocoaPods/issues/6078)

* Fix framework support for frameworks in sub-projects.  
  [Ben Asher](https://github.com/benasher44)
  [#6123](https://github.com/CocoaPods/CocoaPods/issues/6123)

* Remove errors that prevent host/extension target mismatches, which Xcode will warn about.
  [Ben Asher](https://github.com/benasher44)
  [#6173](https://github.com/CocoaPods/CocoaPods/issues/6173)


## 1.2.0.beta.1 (2016-10-28)

##### Enhancements

* Generate `PODS_TARGET_SRCROOT` build setting for each pod target.  
  [Dimitris Koutsogiorgas](https://github.com/dnkoutso)
  [#5375](https://github.com/CocoaPods/CocoaPods/issues/5375)

* Add support for running CocoaPods on Linux.  
  [Samuel Giddins](https://github.com/segiddins)

* Use native Ruby ASCII plist parsing and serialization, removing dependencies
  on FFI, Xcode, and macOS.  
  [Samuel Giddins](https://github.com/segiddins)

* Run codesigning in parallel in the embed frameworks build phase when
 `COCOAPODS_PARALLEL_CODE_SIGN` is set to `true`.  
  [Ben Asher](https://github.com/benasher44)
  [#6088](https://github.com/CocoaPods/CocoaPods/pull/6088)

##### Bug Fixes

* Add target-device tvOS in copy_resources generator.  
  [Konrad Feiler](https://github.com/Bersaelor)
  [#6052](https://github.com/CocoaPods/CocoaPods/issues/6052)

* Read the correct `SWIFT_VERSION` when generating target XCConfigs.  
  [Ben Asher](https://github.com/benasher44)
  [#6067](https://github.com/CocoaPods/CocoaPods/issues/6067)

* Don't explicitly set `ALWAYS_EMBED_SWIFT_STANDARD_LIBRARIES` to NO.  
  [Ben Asher](https://github.com/benasher44)
  [#6064](https://github.com/CocoaPods/CocoaPods/issues/6064)

* Redefine FOUNDATION_EXPORT for C-only pods in umbrella header.  
  [Chris Ballinger](https://github.com/chrisballinger)
  [#6024](https://github.com/CocoaPods/CocoaPods/issues/6024)


## 1.1.1 (2016-10-20)

##### Enhancements

* None.  

##### Bug Fixes

* Strip newlines from .swift-version files.  
  [Danielle Tomlinson](https://github.com/dantoml)
  [#6059](https://github.com/CocoaPods/CocoaPods/pull/6059)


## 1.1.0 (2016-10-19)

##### Enhancements

* Use host target for frameworks of XPC services.  
  [Ingmar Stein](https://github.com/IngmarStein)
  [#6029](https://github.com/CocoaPods/CocoaPods/pull/6029)

* Use Swift 3.0 by default during validation.  
  [Danielle Tomlinson](https://github.com/dantoml)
  [#6042](https://github.com/CocoaPods/CocoaPods/pull/6042)

* Exit with non-zero exit status if pod repo update fails  
  [Uku Loskit](https://github.com/UkuLoskit)
  [#6037](https://github.com/CocoaPods/CocoaPods/issues/6037)

* The validator has an API for accessing which version of Swift was used.  
  [Orta Therox](https://github.com/orta)
  [#6049](https://github.com/CocoaPods/CocoaPods/pull/6049)

##### Bug Fixes

* None.  

* Redefine FOUNDATION_EXPORT for C-only pods in umbrella header.  
  [Chris Ballinger](https://github.com/chrisballinger)
  [#6024](https://github.com/CocoaPods/CocoaPods/issues/6024)

## 1.1.0.rc.3 (2016-10-11)

##### Enhancements

* Cache result of inhibit_warnings and include_in_build_config to speed up pod install.  
  [Dimitris Koutsogiorgas](https://github.com/dnkoutso)
  [#5934](https://github.com/CocoaPods/CocoaPods/pull/5934)

* Tell users about the .swift-version file on validation failures.  
  [Danielle Tomlinson](https://github.com/dantoml)
  [#5951](https://github.com/CocoaPods/CocoaPods/pull/5951)

* Improve performance of PathList.read_file_system  
  [Heath Borders](https://github.com/hborders)
  [#5890](https://github.com/CocoaPods/CocoaPods/issues/5890)

* Cache result of uses_swift and should_build to speed up pod install.  
  [Dimitris Koutsogiorgas](https://github.com/dnkoutso)
  [#5837](https://github.com/CocoaPods/CocoaPods/pull/5837)

* Remove uses of `cd` in generated scripts  
  [Ben Asher](https://github.com/benasher44)
  [#5959](https://github.com/CocoaPods/CocoaPods/pull/5959)

* Error with helpful message when integrating a pod into targets that have mismatched Swift versions.  
  [Ben Asher](https://github.com/benasher44)
  [#5984](https://github.com/CocoaPods/CocoaPods/pull/5984)

* Allow users to share pods between Objective-C and Swift targets.  
  [Danielle Tomlinson](https://github.com/dantoml)
  [#5984](https://github.com/CocoaPods/CocoaPods/pull/5984)

* Allow setting the linting Swift version via `--swift-version=VERSION`  
  [Danielle Tomlinson](https://github.com/dantoml)
  [#5989](https://github.com/CocoaPods/CocoaPods/pull/5989)

* Greenify pod install success message  
  [Stephen Hayes](https://github.com/schayes04)
  [#5713](https://github.com/CocoaPods/CocoaPods/issues/5713)

* Update EMBEDDED_CONTENT_CONTAINS_SWIFT flag behaviour based on xcode version.  
  [codymoorhouse](https://github.com/codymoorhouse)
  [#5732](https://github.com/CocoaPods/CocoaPods/issues/5732)

##### Bug Fixes

* Remove special handling for messages apps  
  [Ben Asher](https://github.com/benasher44)
  [#5860](https://github.com/CocoaPods/CocoaPods/issues/5860)

* Ensure messages apps have an embed frameworks build phase  
  [Ben Asher](https://github.com/benasher44)
  [#5860](https://github.com/CocoaPods/CocoaPods/issues/5860)

* Fix linting of private pods when using libraries.  
  [Stefan Pühringer](https://github.com/b-ray)
  [#5891](https://github.com/CocoaPods/CocoaPods/issues/5891)


## 1.1.0.rc.2 (2016-09-13)

##### Enhancements

* Use the SWIFT_VERSION when linting pods. To lint with Swift 3.0
  add a Swift Version file. `echo "3.0" >> .swift-version`.   
  [Danielle Tomlinson](https://github.com/dantoml)
  [#5841](https://github.com/CocoaPods/CocoaPods/pull/5841)

##### Bug Fixes

* Correctly pass Pod:VERSION in `pod lib create`.  
  [Danielle Tomlinson](https://github.com/dantoml)
  [#5840](https://github.com/CocoaPods/CocoaPods/issues/5840)


## 1.1.0.rc.1 (2016-09-10)

##### Enhancements

*  

##### Bug Fixes

* Wrap generated import headers with __OBJC__ to fix C only pods.   
  [Dimitris Koutsogiorgas](https://github.com/dnkoutso)
  [#5291](https://github.com/CocoaPods/CocoaPods/issues/5291)

* Prevent crash when generating acknowledgements when license type is not specified.  
  [Marcelo Fabri](https://github.com/marcelofabri)
  [#5826](https://github.com/CocoaPods/CocoaPods/issues/5826)

* Pass full path to App.xcworkspace for spec validation, and use `git -C` for `pod repo push` git ops.  
  [Ben Asher](https://github.com/benasher44)
  [#5805](https://github.com/CocoaPods/CocoaPods/issues/5805)


## 1.1.0.beta.2 (2016-09-03)

##### Enhancements

* Remove references to the pre-1.0 Migrator.  
  [Danielle Tomlinson](https://github.com/dantoml)
  [#5635](https://github.com/CocoaPods/CocoaPods/pull/5635)  

* Improve performance of dependency resolution.
  [yanzhiwei147](https://github.com/yanzhiwei147)
  [#5510](https://github.com/CocoaPods/CocoaPods/pull/5510)

* Add support for building Messages applications.  
  [Ben Asher](https://github.com/benasher44)
  [#5726](https://github.com/CocoaPods/CocoaPods/pull/5726)

* Improved messaging when missing host targets for embedded targets.
  Improved support for framework-only projects.  
  [Ben Asher](https://github.com/benasher44)
  [#5733](https://github.com/CocoaPods/CocoaPods/pull/5733)

* Set ALWAYS_EMBED_SWIFT_STANDARD_LIBRARIES when appropriate.  
  [Ben Asher](https://github.com/benasher44)
  [#5732](https://github.com/CocoaPods/CocoaPods/pull/5732)

* Verify that embedded target platform and swift version matches the host.  
  [Ben Asher](https://github.com/benasher44)
  [#5747](https://github.com/CocoaPods/CocoaPods/pull/5747)

* Pass the version of CocoaPods to `pod lib create`'s configure script.  
  [orta](https://github.com/orta)
  [#5787](https://github.com/CocoaPods/CocoaPods/pull/5787)

* Improve host target detection for embedded targets
  in sub-projects.  
  [Ben Asher](https://github.com/benasher44)
  [#5622](https://github.com/CocoaPods/CocoaPods/issues/5622)

##### Bug Fixes

* Hash scope suffixes if they are over 50 characters to prevent file paths from being too long.  
  [Danielle Tomlinson](https://github.com/dantoml)
  [#5491](https://github.com/CocoaPods/CocoaPods/issues/5491)

* Fix codesigning identity on watchOS and tvOS targets.    
  [Danielle Tomlinson](https://github.com/dantoml)
  [#5686](https://github.com/CocoaPods/CocoaPods/issues/5686)

* Fix SWIFT_VERSION not being read when only defined at the project level.    
  [Ben Asher](https://github.com/benasher44)
  [#5700](https://github.com/CocoaPods/CocoaPods/issues/5700) and [#5737](https://github.com/CocoaPods/CocoaPods/issues/5737)

* Fix analyzer checking the compatibility of an embedded target with a host that has not been added the Podfile.  
  [Ben Asher](https://github.com/benasher44)
  [#5783](https://github.com/CocoaPods/CocoaPods/issues/5783)

## 1.1.0.beta.1 (2016-07-11)

##### Enhancements

* Move Pods Project generation to an `Xcode` Namespace.  
  [Daniel Tomlinson](https://github.com/dantoml)
  [#5480](https://github.com/CocoaPods/CocoaPods/pull/5480)

* Add the ability to inhibit swift warnings.  
  [Peter Ryszkiewicz](https://github.com/pRizz)
  [#5414](https://github.com/CocoaPods/CocoaPods/pull/5414)

* Use `git ls-remote` to skip full clones for branch dependencies.  
  [Juan Civile](https://github.com/champo)
  [#5376](https://github.com/CocoaPods/CocoaPods/issues/5376)

* [repo/push] --use-json to convert podspecs to JSON format when pushing.  
  [Mark Schall](https://github.com/maschall)
  [#5568](https://github.com/CocoaPods/CocoaPods/pull/5568)

* Set 'Allow app extension API only' for Messages extensions.  
  [Boris Bügling](https://github.com/neonichu)
  [#5558](https://github.com/CocoaPods/CocoaPods/issues/5558)

* Accept `pod repo push` with URL instead of only repo name.  
  [Mark Schall](https://github.com/maschall)
  [#5572](https://github.com/CocoaPods/CocoaPods/pull/5572)

* [Installer] Set the SWIFT_VERSION for CocoaPods generated targets.  
  [Danielle Tomlinson](https://github.com/DanToml)
  [#5540](https://github.com/CocoaPods/CocoaPods/pull/5540)

* Print message when skipping user project integration.  
  [Danielle Tomlinson](https://github.com/dantoml)
  [#5517](https://github.com/CocoaPods/CocoaPods/issues/5517)

* Show GitHub Issues that could be related to exceptions.  
  [Orta Therox](https://github.com/orta)
  [#4817](https://github.com/CocoaPods/CocoaPods/issues/4817)

* Improve handling of app extensions, watch os 1 extensions
  and framework targets.  
  [Ben Asher](https://github.com/benasher44)
  [#4203](https://github.com/CocoaPods/CocoaPods/issues/4203)

* Add a license type to generated acknowledgements file in plist.  
  [Naoto Kaneko](https://github.com/naoty)
  [#5436](https://github.com/CocoaPods/CocoaPods/pull/5436)

##### Bug Fixes

* Fix local pod platform conflict error message.  
  [Muhammed Yavuz Nuzumlalı](https://github.com/manuyavuz)
  [#5052](https://github.com/CocoaPods/CocoaPods/issues/5052)

* Avoid use of `activesupport` version 5 to stay compatible with macOS system
  Ruby.  
  [Boris Bügling](https://github.com/neonichu)
  [#5602](https://github.com/CocoaPods/CocoaPods/issues/5602)

* Fix installing pods with `use_frameworks` when deduplication is disabled.  
  [Samuel Giddins](https://github.com/segiddins)
  [#5481](https://github.com/CocoaPods/CocoaPods/issues/5481)

* Running `pod setup --silent` will now properly silence git output while
  updating the repository.  
  [Samuel Giddins](https://github.com/segiddins)

* Fix linting pods that depend upon `XCTest`.  
  [Samuel Giddins](https://github.com/segiddins)
  [#5321](https://github.com/CocoaPods/CocoaPods/issues/5321)

* Use `require` instead of `autoload` to solve an issue with loading
  `fourflusher`.  
  [Boris Bügling](https://github.com/neonichu)
  [#5445](https://github.com/CocoaPods/CocoaPods/issues/5445)

* Resolve cyclic dependencies when creating pod targets.  
  [Juan Civile](https://github.com/champo)
  [#5362](https://github.com/CocoaPods/CocoaPods/issues/5362)

* Fix embedding frameworks in UI Testing bundles.  
  [Daniel Tomlinson](https://github.com/dantoml)
  [#5250](https://github.com/CocoaPods/CocoaPods/issues/5250)

* Ensure attempting to print a path in the error report doesn't itself error.  
  [Samuel Giddins](https://github.com/)
  [#5541](https://github.com/CocoaPods/CocoaPods/issues/5541)

* Fix linting with Xcode 8.  
  [Boris Bügling](https://github.com/neonichu)
  [#5529](https://github.com/CocoaPods/CocoaPods/issues/5529)

* Fix linting with Xcode 8 by disabling it entirely.  
  [Boris Bügling](https://github.com/neonichu)
  [#5528](https://github.com/CocoaPods/CocoaPods/issues/5528)

* Error during install when there are duplicate library names.  
  [Daniel Tomlinson](https://github.com/dantoml)
  [#4014](https://github.com/CocoaPods/CocoaPods/issues/4014)

* Make the `Check Pods Manifest.lock` script write errors to STDERR and improve
  POSIX shell compatibility.  
  [Simon Warta](https://github.com/webmaster128)
  [#5595](https://github.com/CocoaPods/CocoaPods/pull/5595)


## 1.0.1 (2016-06-02)

##### Enhancements

* None.

##### Bug Fixes

* Symlink the header folders in the framework bundle's root directory
  by a new shell script build phase if `header_mappings_dir` is used
  with frameworks.  
  [Marius Rackwitz](https://github.com/mrackwitz)
  [#5313](https://github.com/CocoaPods/CocoaPods/issues/5313)

* Removed emojis in Build Phases names — as it seems that some third party tools have trouble with them.  
  [Olivier Halligon](https://github.com/AliSoftware)
  [#5382](https://github.com/CocoaPods/CocoaPods/pull/5382)

* Ensure `Set` is defined before using it.  
  [Samuel Giddins](https://github.com/segiddins)
  [#5287](https://github.com/CocoaPods/CocoaPods/issues/5287)

* Add --target-device to ibtool invocation for XIBs
  [Juan Civile](https://github.com/champo)
  [#5282](https://github.com/CocoaPods/CocoaPods/issues/5282)

* Fix error when executables cannot be found.
  [Jan Berkel](https://github.com/jberkel)
  [#5319](https://github.com/CocoaPods/CocoaPods/pull/5319)

* Avoid removing all files when root directory contains unicode characters.  
  [Marc Boquet](https://github.com/marcboquet)
  [#5294](https://github.com/CocoaPods/CocoaPods/issues/5294)

* Guarding from crash if pod lib create has a + character in the name.  
  [William Entriken](https://github.com/fulldecent)
  [CocoaPods/pod-template#69](https://github.com/CocoaPods/pod-template/issues/69)

* Use target product types to determine whether a target is a test target when
  running `pod init`.  
  [Samuel Giddins](https://github.com/segiddins)
  [#5378](https://github.com/CocoaPods/CocoaPods/issues/5378)


## 1.0.0 (2016-05-10)

##### Enhancements

* Validate that resource bundles declared in the podspec contain resources.  
  [Samuel Giddins](https://github.com/segiddins)
  [#5218](https://github.com/CocoaPods/CocoaPods/issues/5218)

* Improvements to the error messaging around missing dependencies.  
  [Orta Therox](https://github.com/orta)
  [#5260](https://github.com/CocoaPods/CocoaPods/issues/5260)

* Make sharing schemes for development pods an installation option
  (`share_schemes_for_development_pods`) and disable sharing schemes
  by default.  
  [Samuel Giddins](https://github.com/segiddins)

##### Bug Fixes

* Fix search paths inheritance when there are transitive dependencies.  
  [Samuel Giddins](https://github.com/segiddins)
  [#5264](https://github.com/CocoaPods/CocoaPods/issues/5264)


## 1.0.0.rc.2 (2016-05-04)

##### Enhancements

* None.  

##### Bug Fixes

* Handle when an abstract target has no declared platform without crashing.  
  [Samuel Giddins](https://github.com/segiddins)
  [#5236](https://github.com/CocoaPods/CocoaPods/issues/5236)

* Don't recurse into child directories to find podspecs when running
  `pod spec lint`.  
  [Samuel Giddins](https://github.com/segiddins)
  [#5244](https://github.com/CocoaPods/CocoaPods/issues/5244)


## 1.0.0.rc.1 (2016-04-30)

##### Enhancements

* The `pod init` command now uses target inheritance for test targets
  in the generated Podfile.  
  [Orta Therox](https://github.com/orta)
  [#4714](https://github.com/CocoaPods/CocoaPods/issues/4714)

* Support customized build directories by letting user xcconfig definitions
  rely on the new overridable alias build variable `PODS_BUILD_DIR`.  
  [Marius Rackwitz](https://github.com/mrackwitz)
  [#5217](https://github.com/CocoaPods/CocoaPods/issues/5217)

##### Bug Fixes

* Fix for `pod repo push --help` throwing an error.  
  [Boris Bügling](https://github.com/neonichu)
  [#5214](https://github.com/CocoaPods/CocoaPods/pull/5214)

* The warning for not having utf-8 set as the default encoding for a
  terminal now properly respects the `--no-ansi` argument.  
  [Joshua Kalpin](https://github.com/Kapin)
  [#5199](https://github.com/CocoaPods/CocoaPods/pull/5199)


## 1.0.0.beta.8 (2016-04-15)

##### Enhancements

* None.  

##### Bug Fixes

* Headers from vendored frameworks no longer end up in the `HEADER_SEARCH_PATH`
  when using frameworks. They are now assumed to be already present as modular
  headers in the framework itself.  
  [Mark Spanbroek](https://github.com/markspanbroek)
  [#5146](https://github.com/CocoaPods/CocoaPods/pull/5146)

* Access to the `Pod::SourcesManager` constant has been restored, though its use
  is considered deprecated and subject to removal at any time. Migrate to use
  `Pod::Config.instance.sources_manager` in some manner as soon as possible.  
  [Samuel Giddins](https://github.com/segiddins)

* Running `pod repo update --silent` will now properly silence git output while
  updating the repository.  
  [Samuel Giddins](https://github.com/segiddins)


## 1.0.0.beta.7 (2016-04-15)

##### Enhancements

* When an unknown build configuration is mentioned in the Podfile, CocoaPods
  will suggest the build configurations found in the user project.  
  [Samuel Giddins](https://github.com/segiddins)
  [#5113](https://github.com/CocoaPods/CocoaPods/issues/5113)

* Improved the error message when a matching spec cannot be found,
  mentioning that now `pod repo update` is not implicit when running `pod
  install`.  
  [Orta Therox](https://github.com/orta)
  [#5135](https://github.com/CocoaPods/CocoaPods/issues/5135)

* Add support for sharded specs directories.  
  [Samuel Giddins](https://github.com/segiddins)
  [#5002](https://github.com/CocoaPods/CocoaPods/issues/5002)

* Pass the build setting `OTHER_CODE_SIGN_FLAGS` to codesign for the generated
  embed frameworks build phase's script, as Xcode does when signing natively.  
  [Václav Slavík](https://github.com/vslavik)
  [#5087](https://github.com/CocoaPods/CocoaPods/pull/5087)

##### Bug Fixes

* Sort files from `Dir.glob` explicitly to produce same result on case sensitive
  file system as result on case insensitive file system.  
  [Soutaro Matsumoto](https://github.com/soutaro)

* Fix build path for resource bundles.  
  [Marius Rackwitz](https://github.com/mrackwitz)
  [#5034](https://github.com/CocoaPods/CocoaPods/issues/5034)

* Rely on `TARGET_BUILD_DIR` instead of `CONFIGURATION_BUILD_DIR` in the
  generated embed resources build phase's script, so that UI test targets can
  be run.  
  [seaders](https://github.com/seaders)
  [#5133](https://github.com/CocoaPods/CocoaPods/issues/5133)

* Ensure that a `CFBundleVersion` is set for resource bundles' Info.plist
  files.  
  [Samuel Giddins](https://github.com/segiddins)
  [#4897](https://github.com/CocoaPods/CocoaPods/issues/4897)


## 1.0.0.beta.6 (2016-03-15)

##### Breaking

* Running `pod install` doesn't imply an automatic spec repo update.  
  The old behavior can be achieved by passing in the option `--repo-update`
  or running `pod repo update`.  
  [Marius Rackwitz](https://github.com/mrackwitz)
  [#5004](https://github.com/CocoaPods/CocoaPods/issues/5004)

* Remove the configuration variable `skip_repo_update` as the default behavior
  varies now between `pod install` and `pod (update|outdated)`.  
  [Marius Rackwitz](https://github.com/mrackwitz)
  [#5017](https://github.com/CocoaPods/CocoaPods/issues/5017)

##### Enhancements

* The master specs repo will no longer perform 'no-op' git fetches. This should
  help to reduce the load on GitHub's servers.  
  [Daniel Tomlinson](https://github.com/DanielTomlinson)
  [#5005](https://github.com/CocoaPods/CocoaPods/issues/5005)
  [#4989](https://github.com/CocoaPods/CocoaPods/issues/4989)

* The specs repos will no longer support shallow clones to reduce CPU load
  on git servers. Pre-existing shallow clones of the `master` repo will
  automatically be upgraded to deep clones when the repo is updated.  
  [Samuel Giddins](https://github.com/segiddins)
  [#5016](https://github.com/CocoaPods/CocoaPods/issues/5016)

* The validator will check that all `public_header_files` and
  `private_header_files` are also present in `source_files`.  
  [Samuel Giddins](https://github.com/segiddins)
  [#4936](https://github.com/CocoaPods/CocoaPods/issues/4936)

##### Bug Fixes

* The master specs repository can no longer be added via `pod repo add`, but
  instead must be done via `pod setup`.  
  [Samuel Giddins](https://github.com/segiddins)

* Print a friendly error message when the platform for a target cannot be
  inferred.  
  [Samuel Giddins](https://github.com/segiddins)
  [#4790](https://github.com/CocoaPods/CocoaPods/issues/4790)

* Rely on `TARGET_BUILD_DIR` instead of `CONFIGURATION_BUILD_DIR` in the
  generated embed frameworks build phase's script, so that UI test targets can
  be run.  
  [Marius Rackwitz](https://github.com/mrackwitz)
  [#5022](https://github.com/CocoaPods/CocoaPods/issues/5022)

* Fix build paths for resources bundles.  
  [Marius Rackwitz](https://github.com/mrackwitz)
  [#5028](https://github.com/CocoaPods/CocoaPods/pull/5028)

* Validate that a Podfile does not declare the same target twice.  
  [Samuel Giddins](https://github.com/segiddins)
  [#5029](https://github.com/CocoaPods/CocoaPods/issues/5029)


## 1.0.0.beta.5 (2016-03-08)

##### Breaking

* Development pods will no longer be implicitly unlocked. This makes CocoaPods respect
  constraints related to dependencies of development pods in the lockfile.

  If you change the constraints of a dependency of your development pod and want to
  override the locked version, you will have to use
  `pod update ${DEPENDENCY_NAME}` manually.  
  [Muhammed Yavuz Nuzumlalı](https://github.com/manuyavuz)
  [#4211](https://github.com/CocoaPods/CocoaPods/issues/4211)
  [#4577](https://github.com/CocoaPods/CocoaPods/issues/4577)
  [#4580](https://github.com/CocoaPods/CocoaPods/issues/4580)

##### Enhancements

* Add the :package: emoji in front of CocoaPods Script Build Phases
  to quickly and visually differentiate them from other phases.  
  [Olivier Halligon](https://github.com/AliSoftware)
  [#4985](https://github.com/CocoaPods/CocoaPods/issues/4985)

* Enable syntax highlighting on the Podfile in the generated
  `Pods.xcodeproj`.  
  [Samuel Giddins](https://github.com/segiddins)
  [#4962](https://github.com/CocoaPods/CocoaPods/issues/4962)

##### Bug Fixes

* Fixes paths passed for resources bundles in the copy resources script.  
  [Marius Rackwitz](https://github.com/mrackwitz)
  [#4954](https://github.com/CocoaPods/CocoaPods/pull/4954)

* Fix saying the `master` specs repo exists when it has not been set up.  
  [Samuel Giddins](https://github.com/segiddins)
  [#4955](https://github.com/CocoaPods/CocoaPods/issues/4955)

* Move `${TARGET_DEVICE_ARGS}` out of the quotations for `--sdk` in the
  `Copy Pods Resources` build phase.  
  [seaders](https://github.com/seaders) [#4940](https://github.com/CocoaPods/CocoaPods/issues/4940)

* Handle when `$PATH` isn't set.  
  [Samuel Giddins](https://github.com/segiddins)

* Module maps that are set per-platform will be installed for the correct
  platform.  
  [Samuel Giddins](https://github.com/segiddins)
  [#4968](https://github.com/CocoaPods/CocoaPods/issues/4968)


## 1.0.0.beta.4 (2016-02-24)

##### Enhancements

* Allow deduplication to take effect even when the same pod is used with
  different sets of subspecs across different platforms.
  This changes the general naming scheme scoped pod targets. They are
  suffixed now on base of what makes them different among others for the
  same root spec instead of being prefixed by the dependent target.  
  [Marius Rackwitz](https://github.com/mrackwitz)
  [#4146](https://github.com/CocoaPods/CocoaPods/pull/4146)

* Pass `COCOAPODS_VERSION` as environment variable when invoking the
  `prepare_command`.  
  [Marius Rackwitz](https://github.com/mrackwitz)
  [#4933](https://github.com/CocoaPods/CocoaPods/pull/4933)

##### Bug Fixes

* Pods are built by default in another scoping level of the build products
  directory identified by their name to prevent name clashes among
  dependencies.  
  [Marius Rackwitz](https://github.com/mrackwitz)
  [#4146](https://github.com/CocoaPods/CocoaPods/pull/4146)

* Fix mixed integrations where static libraries are used along frameworks
  from different target definitions in one Podfile.  
  [Marius Rackwitz](https://github.com/mrackwitz)
  [#4146](https://github.com/CocoaPods/CocoaPods/pull/4146)

* Pass target device arguments to `ibtool` in the copy resources script, fixing
  compilation of storyboards when targeting versions of iOS prior to iOS 8.  
  [seaders](https://github.com/seaders)
  [#4913](https://github.com/CocoaPods/CocoaPods/issues/4913)

* Fix `pod repo lint` when passed a path argument.  
  [Boris Bügling](https://github.com/neonichu)
  [#4883](https://github.com/CocoaPods/CocoaPods/issues/4883)


## 1.0.0.beta.3 (2016-02-03)

##### Breaking

* Rename the `xcodeproj` Podfile directive to `project`.  
  [Marius Rackwitz](https://github.com/mrackwitz)
  [Core#298](https://github.com/CocoaPods/Core/issues/298)

##### Enhancements

* None.  

##### Bug Fixes

* Don't try to embed project headers into frameworks.  
  [Marius Rackwitz](https://github.com/mrackwitz)
  [#4819](https://github.com/CocoaPods/CocoaPods/issues/4819)

* Fix a crash in the analyzer when target deduplication is deactivated.  
  [Marius Rackwitz](https://github.com/mrackwitz)
  [#4751](https://github.com/CocoaPods/CocoaPods/issues/4751)

* Handle CoreData mapping models with recursive resource globs.  
  [Eric Firestone](https://github.com/efirestone)
  [#4809](https://github.com/CocoaPods/CocoaPods/pull/4809)

* Generate valid xcconfig when target name includes spaces.  
  [Dimitris Koutsogiorgas](https://github.com/dnkoutso)
  [#4783](https://github.com/CocoaPods/CocoaPods/issues/4783)

* Properly add resource files to resources build phase.  
  [Eric Firestone](https://github.com/efirestone)
  [#4762](https://github.com/CocoaPods/CocoaPods/issues/4762)

* Fix suggestion of sudo when it actually isn't needed.  
  [Marcel Jackwerth](https://github.com/sirlantis)

* Set the `TARGET_DEVICE_FAMILY` to support both iPhone and iPad for iOS
  resource bundle targets.  
  [Andy Rifken](https://github.com/arifken)

* Share user schemes of `Pods.xcodeproj` after generating deterministic UUIDS.  
  [Samuel Giddins](https://github.com/segiddins)

* Only attempt to `import` a framework during linting if the pod has source
  files, and is thus being built by CocoaPods.  
  [Samuel Giddins](https://github.com/segiddins)
  [#4823](https://github.com/CocoaPods/CocoaPods/issues/4823)

* Determine whether an external source needs to be fetched when updating a
  dependency regardless of subspec names.  
  [Samuel Giddins](https://github.com/segiddins)
  [#4821](https://github.com/CocoaPods/CocoaPods/issues/4821)


## 1.0.0.beta.2 (2016-01-05)

##### Enhancements

* Present a friendly error suggesting running `pod install` when there are
  missing local podspecs when running `pod outdated`.  
  [Samuel Giddins](https://github.com/segiddins)
  [#4716](https://github.com/CocoaPods/CocoaPods/issues/4716)

* Don't warn about setting base config when identical to current config.  
  [Jed Lewison](https://github.com/jedlewison)
  [#4722](https://github.com/CocoaPods/CocoaPods/issues/4722)

* Add `user_targets` method to the `UmbrellaTargetDescription` in the
  post-install hooks context.  
  [Samuel Giddins](https://github.com/segiddins)

##### Bug Fixes

* Always fetch a `:podspec` dependency's podspec when it is missing in the
  `Pods` directory.  
  [Samuel Giddins](https://github.com/segiddins)
  [#4717](https://github.com/CocoaPods/CocoaPods/issues/4717)

* The `Info.plist` file will now be generated properly for resource bundles,
  setting the proper `CFBundlePackageType` and omitting the `CFBundleExecutable`
  key.  
  [Samuel Giddins](https://github.com/segiddins)
  [Xcodeproj#259](https://github.com/CocoaPods/Xcodeproj/issues/259)

* Fix crash when deintegrating due to major version change and there are
  multiple root-level Xcode projects.  
  [Samuel Giddins](https://github.com/segiddins)

* Ensure the `sandbox_root` attribute is set on the pre-install hooks context.  
  [Samuel Giddins](https://github.com/segiddins)


## 1.0.0.beta.1 (2015-12-30)

##### Breaking

* The `link_with` Podfile DSL method has been removed in favor of target
  inheritance.  
  [Samuel Giddins](https://github.com/segiddins)

* The `:exclusive => true` Podfile DSL target option has been removed in favor
  of the `inherit! :search_paths` directive.  
  [Samuel Giddins](https://github.com/segiddins)

* The specification of `:head` dependencies has been removed.  
  [Samuel Giddins](https://github.com/segiddins)
  [#4673](https://github.com/CocoaPods/CocoaPods/issues/4673)

* The deprecated `:local` dependency option has been removed in favor of the
  equivalent `:path` option.  
  [Samuel Giddins](https://github.com/segiddins)

* The deprecated `dependency` method in the Podfile DSL has been removed in
  favor of the equivalent `pod` method.  
  [Samuel Giddins](https://github.com/segiddins)

* The deprecated `preferred_dependency` method in the Specification DSL has been
  removed in favor of the equivalent `default_subspecs` method.  
  [Samuel Giddins](https://github.com/segiddins)

* The `docset_url` Specification attribute has been removed.  
  [Samuel Giddins](https://github.com/segiddins)
  [Core#284](https://github.com/CocoaPods/Core/issues/284)

* Build configuration names are no longer set as pre-processor defines, but
  rather `POD_CONFIGURATION_$CONFIGURATION_NAME` is defined in order to lessen
  conflicts with pod code.  
  [#4143](https://github.com/CocoaPods/CocoaPods/issues/4143)

##### Highlighted Enhancements That Need Testing

* The Podfile DSL has been cleaned up, with the removal of confusing options and
  the introduction of abstract targets, search paths-only inheritance, the
  specification of installation options, and the removal of head dependencies.  
  [Samuel Giddins](https://github.com/segiddins)
  [#840](https://github.com/CocoaPods/CocoaPods/issues/840)

##### Enhancements

* Add the ability to add a custom commit message when pushing a spec.
  [Bart Jacobs](https://github.com/bartjacobs)
  [#4583](https://github.com/CocoaPods/CocoaPods/issues/4583)

* Added support for `pod env` to print the pod environment without having to crash.  
  [Hemal Shah](https://github.com/hemal)
  [#3660](https://github.com/CocoaPods/CocoaPods/issues/3660)

* Add support for specifying :source with a pod dependency.  
  [Eric Firestone](https://github.com/efirestone)
  [#4486](https://github.com/CocoaPods/CocoaPods/pull/4486)

* Ask user to run `pod install` when a resource not found during in copy resources script.  
  [Muhammed Yavuz Nuzumlalı](https://github.com/manuyavuz)

* Add support to track `.def` sources.
* Add support to track `.def` files as headers.
  [Dimitris Koutsogiorgas](https://github.com/dnkoutso)
  [#338](https://github.com/CocoaPods/Xcodeproj/pull/338)

* `Pod::Installer::PostInstallHooksContext` now offers access to the `sandbox`
  object.  
  [Marcelo Fabri](https://github.com/marcelofabri)
  [#4487](https://github.com/CocoaPods/CocoaPods/pull/4487)

* Improve sorting algorithm for `pod search`.  
  [Muhammed Yavuz Nuzumlalı](https://github.com/manuyavuz)
  [cocoapods-search#12](https://github.com/CocoaPods/cocoapods-search/issues/12)

* Improve `pod search` performance while using _`--full`_ flag.  
  [Muhammed Yavuz Nuzumlalı](https://github.com/manuyavuz)
  [cocoapods-search#8](https://github.com/CocoaPods/cocoapods-search/issues/8)

* Improve message when there is no spec in repos for dependency set in Podfile.  
  [Muhammed Yavuz Nuzumlalı](https://github.com/manuyavuz)
  [#4430](https://github.com/CocoaPods/CocoaPods/issues/4430)

* Reduce the number of times the user's Xcode project is opened, speeding up
  installation.  
  [Samuel Giddins](https://github.com/segiddins)
  [#4374](https://github.com/CocoaPods/CocoaPods/issues/4374)

* Improving the performance of Pod::Installer::Analyzer#generate_pod_targets  
  [Daniel Ribeiro](https://github.com/danielribeiro)
  [#4399](https://github.com/CocoaPods/CocoaPods/pull/4399)

* Framework pods that have a `header_mappings_dirs` set will now produce
  frameworks with headers that respect the nesting.  
  [Samuel Giddins](https://github.com/segiddins)

* The validator will now ensure that pods with a `header_mappings_dirs` have all
  of their headers inside that directory.  
  [Samuel Giddins](https://github.com/segiddins)

* Pods will be validated with the `-Wincomplete-umbrella` compiler flag to
  ensure module maps are valid.  
  [Samuel Giddins](https://github.com/segiddins)
  [#3428](https://github.com/CocoaPods/CocoaPods/issues/3428)

* The validator will now attempt to build an app that imports the pod.  
  [Samuel Giddins](https://github.com/segiddins)
  [#2095](https://github.com/CocoaPods/CocoaPods/issues/2095)
  [#2134](https://github.com/CocoaPods/CocoaPods/issues/2134)

* The `Info.plist` file's `CFBundleIdentifier` is now set via the
  `PRODUCT_BUNDLE_IDENTIFIER` build setting, consistent with Xcode 7.  
  [Samuel Giddins](https://github.com/segiddins)
  [#4426](https://github.com/CocoaPods/CocoaPods/issues/4426)

* Externally-sourced pods will now have their specifications quickly linted.  
  [Samuel Giddins](https://github.com/segiddins)

* Set the deployment target on pods to be that which is defined in the
  podspec.  
  [Samuel Giddins](https://github.com/segiddins)
  [#4354](https://github.com/CocoaPods/CocoaPods/issues/3454)

* Set a deployment target for resource bundle targets.  
  [Samuel Giddins](https://github.com/segiddins)
  [#3347](https://github.com/CocoaPods/CocoaPods/issues/3347)

* Targets that are no longer integrated with CocoaPods will be properly
  de-integrated when installation occurs.  
  [Samuel Giddins](https://github.com/segiddins)

* Targets that are integrated will be ensured that they have all
  CocoaPods-related settings and phases properly installed.  
  [Samuel Giddins](https://github.com/segiddins)

* Total de-integration will happen whenever the major version of CocoaPods
  changes, ensuring backwards-incompatible changes are properly applied.  
  [Samuel Giddins](https://github.com/segiddins)

* The Podfile now allows specifying installation options via the `install!`
  directive.  
  [Samuel Giddins](https://github.com/segiddins)
  [Core#151](https://github.com/CocoaPods/Core/issues/151)

* The Podfile now allows marking targets as `abstract` and specifying the pod
  inheritance mode via the `inherit!` directive.  
  [Samuel Giddins](https://github.com/segiddins)
  [#1249](https://github.com/CocoaPods/CocoaPods/issues/1249)
  [#1626](https://github.com/CocoaPods/CocoaPods/issues/1626)
  [#4001](https://github.com/CocoaPods/CocoaPods/issues/4001)

##### Bug Fixes

* Fix compiling of localized resources.
  [Eric Firestone](https://github.com/efirestone)
  [#1653](https://github.com/CocoaPods/CocoaPods/issues/1653)

* Fix compiling of asset catalog files inside resource bundles.  
  [Muhammed Yavuz Nuzumlalı](https://github.com/manuyavuz)
  [#4501](https://github.com/CocoaPods/CocoaPods/issues/4501)

* Prevent installer to be run from inside sandbox directory.  
  [Muhammed Yavuz Nuzumlalı](https://github.com/manuyavuz)

* Improve repo lint error message when no repo found with given name.  
  [Muhammed Yavuz Nuzumlalı](https://github.com/manuyavuz)
  [#4142](https://github.com/CocoaPods/CocoaPods/issues/4142)

* Fix a crash in dependency resolution when running Ruby 2.3.  
  [Samuel Giddins](https://github.com/segiddins)
  [#4345](https://github.com/CocoaPods/CocoaPods/issues/4345)

* Fix handling of localized files in Pods installed as frameworks.  
  [Tim Bodeit](https://github.com/timbodeit)
  [#2597](https://github.com/CocoaPods/CocoaPods/issues/2597)

* Only include native targets when generating the Podfile in `pod init`.  
  [Samuel Giddins](https://github.com/segiddins)
  [#2169](https://github.com/CocoaPods/CocoaPods/issues/2169)

* Ensure that generated `Info.plist` files have a `CFBundleShortVersionString`
  that is precisely three dot-separated numbers.  
  [Samuel Giddins](https://github.com/segiddins)
  [#4421](https://github.com/CocoaPods/CocoaPods/issues/4421)

* Set the `APPLICATION_EXTENSION_API_ONLY` build setting if integrating with a
  tvOS extension target, or a target that has the setting set to `YES`.  
  [Samuel Giddins](https://github.com/segiddins)
  [#3644](https://github.com/CocoaPods/CocoaPods/issues/3644)
  [#4393](https://github.com/CocoaPods/CocoaPods/issues/4393)

* Only the root directory of externally-sourced pods will be searched for
  podspecs.  
  [Samuel Giddins](https://github.com/segiddins)
  [#3683](https://github.com/CocoaPods/CocoaPods/issues/3683)

* Remove the library name's extension when adding it in the "linker flags" build
  setting to support dynamic libraries.  
  [Andrea Cremaschi](https://github.com/andreacremaschi)
  [#4468](https://github.com/CocoaPods/CocoaPods/issues/4468)

* Specifying relative subspec names to the linter is now supported.  
  [Samuel Giddins](https://github.com/segiddins)
  [#1917](https://github.com/CocoaPods/CocoaPods/issues/1917)

* Headers used to build a pod will no longer be duplicated for frameworks.  
  [Samuel Giddins](https://github.com/segiddins)
  [#4420](https://github.com/CocoaPods/CocoaPods/issues/4420)

* The `UIRequiredDeviceCapabilities` key is now specified in the `Info.plist`
  file for tvOS pods built as frameworks.  
  [Samuel Giddins](https://github.com/segiddins)
  [#4514](https://github.com/CocoaPods/CocoaPods/issues/4514)

* Fix Swift code completion for Development Pods by using `realpath` for
  symlinked source files.  
  [Boris Bügling](https://github.com/neonichu)
  [#3777](https://github.com/CocoaPods/CocoaPods/issues/3777)

* Avoid the duplicate UUID warning when a Pod is installed for multiple
  platforms.  
  [Samuel Giddins](https://github.com/segiddins)
  [#4521](https://github.com/CocoaPods/CocoaPods/issues/4521)

* Changing the name of a target in a Podfile will no longer cause warnings about
  being unable to set the base configuration XCConfig.  
  [Samuel Giddins](https://github.com/segiddins)

* Ensure that linking multiple times against the same framework does not trigger
  the duplicate module name check for frameworks.  
  [Boris Bügling](https://github.com/neonichu)
  [Samuel Giddins](https://github.com/segiddins)
  [#4550](https://github.com/CocoaPods/CocoaPods/issues/4550)

* Fix lint in Xcode 7.2, it requires `-destination`.  
  [Boris Bügling](https://github.com/neonichu)
  [#4652](https://github.com/CocoaPods/CocoaPods/pull/4652)

* Empty podfiles / target blocks no longer break the user's Xcode project.  
  [Samuel Giddins](https://github.com/segiddins)
  [#3617](https://github.com/CocoaPods/CocoaPods/issues/3617)

* The pre-processor define for `DEBUG` will be set for all debug-based build
  configurations when building pods.  
  [Samuel Giddins](https://github.com/segiddins)
  [#4148](https://github.com/CocoaPods/CocoaPods/issues/4148)


## 0.39.0 (2015-10-09)

##### Enhancements

* Podfile-specified options are passed to plugins as hashes that treat string
  and symbol keys identically.  
  [Samuel Giddins](https://github.com/segiddins)
  [#3354](https://github.com/CocoaPods/CocoaPods/issues/3354)

##### Bug Fixes

* Only link dynamic vendored frameworks and libraries of pod dependencies.  
  [Kevin Coleman](https://github.com/kcoleman731)
  [#4336](https://github.com/CocoaPods/CocoaPods/issues/4336)


## 0.39.0.rc.1 (2015-10-05)

##### Enhancements

* Support for adding dependency target vendored libraries and frameworks to build settings.  
  [Kevin Coleman](https://github.com/kcoleman731)
  [#4278](https://github.com/CocoaPods/CocoaPods/pull/4278)

* Always link the aggregate target as static to the user project.  
  [Marius Rackwitz](https://github.com/mrackwitz)
  [#4137](https://github.com/CocoaPods/CocoaPods/pull/4137)


## 0.39.0.beta.5 (2015-10-01)

##### Breaking

* Activesupport 4 is now required, breaking compatibility with applications
  locked to `3.x.y`.  

##### Enhancements

* The `EMBEDDED_CONTENT_CONTAINS_SWIFT` build setting will now be set when
  appropriate.  
  [Samuel Giddins](https://github.com/segiddins)

* The embed frameworks script will no longer manually copy over the Swift
  runtime libraries on Xcode 7 and later.  
  [Samuel Giddins](https://github.com/segiddins)
  [earltedly](https://github.com/segiddins)
  [DJ Tarazona](https://github.com/djtarazona)
  [#4188](https://github.com/CocoaPods/CocoaPods/issues/4188)

* A post-install summary of the pods installed is now printed.  
  [Samuel Giddins](https://github.com/segiddins)
  [#4124](https://github.com/CocoaPods/CocoaPods/issues/4124)

##### Bug Fixes

* Give a meaningful message for the case where there is no available stable
  version for a pod, and there is no explicit version requirement.  
  [Muhammed Yavuz Nuzumlalı](https://github.com/manuyavuz)
  [#4197](https://github.com/CocoaPods/CocoaPods/issues/4197)

* Use `watchsimulator` when validating pods with the watchOS platform.  
  [Thomas Kollbach](https://github.com/toto)
  [#4130](https://github.com/CocoaPods/CocoaPods/issues/4130)

* C or C++ preprocessor output files with `.i` extension now have their compiler
  flags set correctly.  
  [Andrea Aresu](https://github.com/aaresu/)

* Remove SDKROOT relative search path as it isn't needed anymore since XCTest.  
  [Boris Bügling](https://github.com/neonichu)
  [#4219](https://github.com/CocoaPods/CocoaPods/issues/4219)

* Podfile generated by `pod init` now specifies iOS 8.0 as the default platform
  and includes `use_frameworks!` for Swift projects.  
  [Jamie Evans](https://github.com/JamieREvans)

* Support for the new `tvos` platform.  
  [Boris Bügling](https://github.com/neonichu)
  [#4152](https://github.com/CocoaPods/CocoaPods/pull/4152)

* Either generate just one pod target or generate it once for each target
  definition.  
  [Marius Rackwitz](https://github.com/mrackwitz)
  [#4034](https://github.com/CocoaPods/CocoaPods/issues/4034)

* Stop setting `DYLIB_CURRENT_VERSION`, `CURRENT_PROJECT_VERSION`, and
  `DYLIB_COMPATIBILITY_VERSION` for pods integrated as dynamic frameworks.  
  [Samuel Giddins](https://github.com/segiddins)
  [#4083](https://github.com/CocoaPods/CocoaPods/issues/4083)

* The headers folders paths for static library pods will be unset, fixing
  validation when archives are uploaded to iTunes Connect.  
  [Boris Bügling](https://github.com/neonichu)
  [Samuel Giddins](https://github.com/segiddins)
  [#4119](https://github.com/CocoaPods/CocoaPods/issues/4119)

* Don't require the `platform` attribute for targets without any declared pods
  when running `pod install --no-integrate`.  
  [Sylvain Guillopé](https://github.com/sguillope)
  [#3151](https://github.com/CocoaPods/CocoaPods/issues/3151)

* Gracefully handle exception if creating the repos directory fails due to a
  system error like a permission issue.  
  [Sylvain Guillopé](https://github.com/sguillope)
  [#4177](https://github.com/CocoaPods/CocoaPods/issues/4177)

## 0.39.0.beta.4 (2015-09-02)

##### Bug Fixes

* Using vendored frameworks without a `Headers` directory will no longer cause a
  crash.  
  [Samuel Giddins](https://github.com/segiddins)
  [#3967](https://github.com/CocoaPods/CocoaPods/issues/3967)

* Computing the set of transitive dependencies for a pod target,
  even if the target is scoped, will no longer smash the stack.  
  [Samuel Giddins](https://github.com/segiddins)
  [#4092](https://github.com/CocoaPods/CocoaPods/issues/4092)

* Take into account a specification's `exclude_files` when constructing resource
  bundles.  
  [Samuel Giddins](https://github.com/segiddins)
  [#4065](https://github.com/CocoaPods/CocoaPods/issues/4065)

* Fix resolving to platform-compatible versions of transitive dependencies.  
  [Samuel Giddins](https://github.com/segiddins)
  [#4084](https://github.com/CocoaPods/CocoaPods/issues/4084)


## 0.39.0.beta.3 (2015-08-28)

##### Bug Fixes

* This release fixes a file permissions error when using the RubyGem.  
  [Samuel Giddins](https://github.com/segiddins)


## 0.39.0.beta.2 (2015-08-27)

##### Bug Fixes

* Ensure all gem files are readable.  
  [Samuel Giddins](https://github.com/segiddins)
  [#4085](https://github.com/CocoaPods/CocoaPods/issues/4085)


## 0.39.0.beta.1 (2015-08-26)

##### Breaking

* The `HEADER_SEARCH_PATHS` will no longer be constructed recursively.  
  [Samuel Giddins](https://github.com/segiddins)
  [twoboxen](https://github.com/twoboxen)
  [#1437](https://github.com/CocoaPods/CocoaPods/issues/1437)
  [#3760](https://github.com/CocoaPods/CocoaPods/issues/3760)

##### Enhancements

* Collapse the namespaced public and private pod xcconfig into one single
  xcconfig file.  
  [Marius Rackwitz](https://github.com/mrackwitz)
  [#3916](https://github.com/CocoaPods/CocoaPods/pull/3916)

* Add `--sources` option to `push` command.  
  [Dimitris Koutsogiorgas](https://github.com/dnkoutso)
  [#3912](https://github.com/CocoaPods/CocoaPods/issues/3912)

* Implicitly unlock all local dependencies when installing.  
  [Samuel Giddins](https://github.com/segiddins)
  [#3764](https://github.com/CocoaPods/CocoaPods/issues/3764)

* The resolver error message when a conflict occurred due to platform deployment
  target mismatches will now explain that.  
  [Samuel Giddins](https://github.com/segiddins)
  [#3926](https://github.com/CocoaPods/CocoaPods/issues/3926)

* Add `:source_provider` hook to allow plugins to provide sources.  
  [Eric Amorde](https://github.com/amorde)
  [#3190](https://github.com/CocoaPods/CocoaPods/issues/3190)
  [#3792](https://github.com/CocoaPods/CocoaPods/pull/3792)

* Remove embed frameworks build phase from target types, where it is not required.  
  [Marius Rackwitz](https://github.com/mrackwitz)
  [#3905](https://github.com/CocoaPods/CocoaPods/issues/3905)
  [#4028](https://github.com/CocoaPods/CocoaPods/pull/4028)

* Add a `--private` option to `pod spec lint`, `pod lib lint`, and
  `pod repo push` that will ignore warnings that only apply to public
  specifications and sources.  
  [Samuel Giddins](https://github.com/segiddins)
  [Core#190](https://github.com/CocoaPods/Core/issues/190)
  [#2682](https://github.com/CocoaPods/CocoaPods/issues/2682)

* Add support for dynamic `vendored_frameworks` and `vendored_libraries`.  
  [Samuel Giddins](https://github.com/segiddins)
  [#1993](https://github.com/CocoaPods/CocoaPods/issues/1993)

##### Bug Fixes

* Build settings specified in `pod_target_xcconfig` of a spec are also for
  library targets only applied to the pod target.  
  [Marius Rackwitz](https://github.com/mrackwitz)
  [#3906](https://github.com/CocoaPods/CocoaPods/issues/3906)

* Use APPLICATION_EXTENSION_API_ONLY for watchOS 2 extensions.  
  [Boris Bügling](https://github.com/neonichu)
  [#3920](https://github.com/CocoaPods/CocoaPods/pull/3920)

* Prevent copying resources to installation directory when `SKIP_INSTALL` is enabled.  
  [Dominique d'Argent](https://github.com/nubbel)
  [#3971](https://github.com/CocoaPods/CocoaPods/pull/3971)

* Embed frameworks into app and watch extensions.  
  [Boris Bügling](https://github.com/neonichu)
  [#4004](https://github.com/CocoaPods/CocoaPods/pull/4004)

* Fix missing `$(inherited)` for generated xcconfig `LIBRARY_SEARCH_PATHS`
  and `HEADER_SEARCH_PATHS` build settings.  
  [Tyler Fox](https://github.com/smileyborg)
  [#3908](https://github.com/CocoaPods/CocoaPods/issues/3908)

* Fix source locking/unlocking.  
  [Samuel Giddins](https://github.com/segiddins)
  [#4059](https://github.com/CocoaPods/CocoaPods/issues/4059)

* Include the `-ObjC` linker flag when static `vendored_frameworks` are present.  
  [Samuel Giddins](https://github.com/segiddins)
  [#3870](https://github.com/CocoaPods/CocoaPods/issues/3870)
  [#3992](https://github.com/CocoaPods/CocoaPods/issues/3992)


## 0.38.2 (2015-07-25)

##### Bug Fixes

* Fix generation of xcconfig files that specify both `-iquote` and `-isystem`
  headers.  
  [Russ Bishop](https://github.com/russbishop)
  [#3893](https://github.com/CocoaPods/CocoaPods/issues/3893)

* Pods integrated as static libraries can no longer be imported as
  modules, as that change had unexpected side-effects.  
  [Boris Bügling](https://github.com/neonichu)
  [#3898](https://github.com/CocoaPods/CocoaPods/pull/3898)
  [#3879](https://github.com/CocoaPods/CocoaPods/issues/3879)
  [#3888](https://github.com/CocoaPods/CocoaPods/issues/3888)
  [#3886](https://github.com/CocoaPods/CocoaPods/issues/3886)
  [#3889](https://github.com/CocoaPods/CocoaPods/issues/3889)
  [#3884](https://github.com/CocoaPods/CocoaPods/issues/3884)

* Source file locking now happens after plugin and podfile post-install hooks
  have run.  
  [Samuel Giddins](https://github.com/segiddins)
  [#3529](https://github.com/CocoaPods/CocoaPods/issues/3529)

* Only set project, dylib, and compatibility versions to valid, three integer
  values.  
  [Samuel Giddins](https://github.com/segiddins)
  [#3887](https://github.com/CocoaPods/CocoaPods/issues/3887)


## 0.38.1 (2015-07-23)

##### Enhancements

* Set project, dylib, and compatibility versions when building pods as
  frameworks.  
  [Marius Rackwitz](https://github.com/mrackwitz)

* Pods integrated as static libraries can now be imported as modules.  
  [Tomas Linhart](https://github.com/TomasLinhart)
  [#3874](https://github.com/CocoaPods/CocoaPods/issues/3874)

##### Bug Fixes

* Ensure the aggregate `.xcconfig` file only has the settings for the
  appropriate build configuration.  
  [Samuel Giddins](https://github.com/segiddins)
  [#3842](https://github.com/CocoaPods/CocoaPods/issues/3842)

* Show the correct error when `pod spec lint` finds multiple podspecs, and at
  least one of them fails linting.  
  [Samuel Giddins](https://github.com/segiddins)
  [#3869](https://github.com/CocoaPods/CocoaPods/issues/3869)

* Set header search paths properly on the user target when `vendored_libraries`
  Pods are used while integrating Pods as frameworks.  
  [Jonathan MacMillan](https://github.com/perotinus)
  [#3857](https://github.com/CocoaPods/CocoaPods/issues/3857)

* Only link public headers in the sandbox for Pods that are not being built
  into dynamic frameworks, when integrating Pods as frameworks.  
  [Jonathan MacMillan](https://github.com/perotinus)
  [#3867](https://github.com/CocoaPods/CocoaPods/issues/3867)

* Don't lock resource files, only source files.  
  [Mason Glidden](https://github.com/mglidden)
  [#3557](https://github.com/CocoaPods/CocoaPods/issues/3557)

* Fix copying frameworks when integrating with today extensions.  
  [Samuel Giddins](https://github.com/segiddins)
  [#3819](https://github.com/CocoaPods/CocoaPods/issues/3819)


## 0.38.0 (2015-07-18)

##### Enhancements

* Improve the message shown when trying to use Swift Pods without frameworks.
  Now it includes the offending Pods so that the user can take action to remove
  the Pods, if they don’t want to move to frameworks yet.  
  [Eloy Durán](https://github.com/alloy)
  [#3830](https://github.com/CocoaPods/CocoaPods/pull/3830)

##### Bug Fixes

* Properly merge the `user_target_xcconfig`s of multiple subspecs.  
  [Samuel Giddins](https://github.com/segiddins)
  [#3813](https://github.com/CocoaPods/CocoaPods/issues/3813)


## 0.38.0.beta.2 (2015-07-05)

##### Enhancements

* The resolver will now take supported platform deployment targets into account
  when resolving dependencies.  
  [Samuel Giddins](https://github.com/segiddins)
  [#2443](https://github.com/CocoaPods/CocoaPods/issues/2443)

* `Pods.xcodeproj` will now be written with deterministic UUIDs, vastly reducing
  project churn and merge conflicts.  This behavior can be disabled via the new
  `COCOAPODS_DISABLE_DETERMINISTIC_UUIDS` environment variable.  
  [Samuel Giddins](https://github.com/segiddins)

* [`cocoapods-stats`](https://github.com/CocoaPods/cocoapods-stats)
  is now a default plugin.  
  [Samuel Giddins](https://github.com/segiddins)

##### Bug Fixes

* Ensure that the `prepare_command` is run even when skipping the download
  cache.  
  [Samuel Giddins](https://github.com/segiddins)
  [#3674](https://github.com/CocoaPods/CocoaPods/issues/3674)

* Public headers inside a directory named `framework` should be linked in the
  sandbox.  
  [Vincent Isambart](https://github.com/vincentisambart)
  [#3751](https://github.com/CocoaPods/CocoaPods/issues/3751)

* Properly support targets with spaces in their name in the embed frameworks
  script.  
  [Samuel Giddins](https://github.com/segiddins)
  [#3754](https://github.com/CocoaPods/CocoaPods/issues/3754)

* Don't add the `-ObjC` linker flag if it's unnecessary.  
  [Samuel Giddins](https://github.com/segiddins)
  [#3537](https://github.com/CocoaPods/CocoaPods/issues/3537)

* Ensure that no duplicate framework or target dependencies are created.  
  [Samuel Giddins](https://github.com/segiddins)
  [#3763](https://github.com/CocoaPods/CocoaPods/issues/3763)


## 0.38.0.beta.1 (2015-06-26)

##### Highlighted Enhancement That Needs Testing

* De-duplicate Pod Targets: CocoaPods now recognizes when a dependency is used
  multiple times across different user targets, but needs to be built only once.
  The targets in `Pods.xcodeproj` need to be duplicated when one of the following
  applies:
  * They are used on different platforms.
  * They are used with differents sets of subspecs.
  * They have any dependency which needs to be duplicated.

  You can opt-out of this behavior installation-wise, by setting the following
  option in your ``~/.cocoapods/config.yaml`:
  ```yaml
  deduplicate_targets: false
  ```

  [Marius Rackwitz](https://github.com/mrackwitz)
  [#3550](https://github.com/CocoaPods/CocoaPods/issues/3550)

##### Breaking

* The CocoaPods environment header has been removed.  
  [Samuel Giddins](https://github.com/segiddins)
  [#2390](https://github.com/CocoaPods/CocoaPods/issues/2390)

* The `Installer` is passed directly to the `pre_install` and `post_install`
  hooks defined in the Podfile, instead of the previously used
  `Hooks::InstallerRepresentation`.  
  [Marius Rackwitz](https://github.com/mrackwitz)
  [#3648](https://github.com/CocoaPods/CocoaPods/issues/3648)

* Deprecate the `xcconfig` attribute in the Podspec DSL, which is replaced by
  the new attributes `pod_target_xcconfig` and `user_target_xcconfig`.  
  [Marius Rackwitz](https://github.com/mrackwitz)
  [CocoaPods#3465](https://github.com/CocoaPods/CocoaPods/issues/3465)

##### Enhancements

* The notice about a new version being available will now include our
  recommendation of using the latest stable version.  
  [Hugo Tunius](https://github.com/k0nserv)
  [#3667](https://github.com/CocoaPods/CocoaPods/pull/3667)

* New commands `pod cache list` and `pod cache clean` allows you to see the
  contents of the cache and clean it.  
  [Olivier Halligon](https://github.com/AliSoftware)
  [#3508](https://github.com/CocoaPods/CocoaPods/issues/3508)

* The download cache will automatically be reset when changing CocoaPods
  versions.  
  [Samuel Giddins](https://github.com/segiddins)
  [#3542](https://github.com/CocoaPods/CocoaPods/issues/3542)

* Supports running pre-install hooks in plugins. This happens before the resolver
  does its work, and offers easy access to the sandbox, podfile and lockfile via a
  `PreInstallHooksContext` object. This also renames the post-install hooks from `HooksContext`
  to `PostInstallHooksContext`.  
  [Orta Therox](https://github.com/orta)
  [#3540](https://github.com/CocoaPods/cocoapods/issues/3409)

* Allow passing additional arguments to `pod lib create`, which then get passed
  as-is to the `configure` scripts.  
  [Samuel Giddins](https://github.com/segiddins)
  [#2160](https://github.com/CocoaPods/CocoaPods/issues/2160)

* Use `-analyzer-disable-all-checks` to disable static analyzer for
  pods with `inhibit_warnings` enabled (requires Xcode >= 6.1).  
  [Dieter Komendera](https://github.com/kommen)
  [#2402](https://github.com/CocoaPods/CocoaPods/issues/2402)

* Cache globbing in `PathList` to speed up `pod install`.  
  [Vincent Isambart](https://github.com/vincentisambart)
  [#3699](https://github.com/CocoaPods/CocoaPods/pull/3699)

* CocoaPods will validate your podfile and try to identify problems
  and conflicts in how you've specified the dependencies.  
  [Hugo Tunius](https://github.com/k0nserv)
  [#995](https://github.com/CocoaPods/CocoaPods/issues/995)

* `pod update` will now accept root pod names, even when only subspecs are
  installed.  
  [Samuel Giddins](https://github.com/segiddins)
  [#3689](https://github.com/CocoaPods/CocoaPods/issues/3689)

* Support for the new `watchos` platform.  
  [Boris Bügling](https://github.com/neonichu)
  [#3681](https://github.com/CocoaPods/CocoaPods/pull/3681)

##### Bug Fixes

* Added recursive support to the public headers of vendored frameworks
  that are automatically linked in the sandbox. This fixes and issue
  for framework header directories that contain sub-directories.  
  [Todd Casey](https://github.com/vhariable)
  [#3161](https://github.com/CocoaPods/CocoaPods/issues/3161)

* Public headers of vendored frameworks are now automatically linked in
  the sandbox. That allows transitive inclusion of headers from other pods.  
  [Vincent Isambart](https://github.com/vincentisambart)
  [#3161](https://github.com/CocoaPods/CocoaPods/issues/3161)

* Fixes an issue that prevented static libraries from building. `OTHER_LIBTOOLFLAGS`
  is no longer set to the value of `OTHER_LDFLAGS`. If you want to create a static
  library that includes all dependencies for (internal/external) distribution then
  you should use a tool like `cocoapods-packager`.  
  [Michael Moscardini](https://github.com/themackworth)
  [#2747](https://github.com/CocoaPods/CocoaPods/issues/2747)
  [#2704](https://github.com/CocoaPods/CocoaPods/issues/2704)

* The embed frameworks script will now properly filter out symlinks to the
  directories that are filtered, which fixes an issue when submitting to the
  Mac App Store.  
  [Samuel Giddins](https://github.com/segiddins)

* The error report template is now more robust against missing executables.  
  [Samuel Giddins](https://github.com/segiddins)
  [#3719](https://github.com/CocoaPods/CocoaPods/issues/3719)

* Attempting to specify a `git` source where a Podspec for the requested pod is
  not found will have a more helpful error message.  
  [Samuel Giddins](https://github.com/segiddins)

* `pod outdated` will now accept the `--no-repo-update` and `--no-integrate`
  options.  
  [Samuel Giddins](https://github.com/segiddins)

* Fixes an issue which prevented using a custom `CONFIGURATION_BUILD_DIR` when
  integrating CocoaPods via dynamic frameworks.  
  [Tim Rosenblatt](https://github.com/timrosenblatt)
  [#3675](https://github.com/CocoaPods/CocoaPods/pull/3675)

* Pods frameworks in codesigned Mac apps are now signed.  
  [Nikolaj Schumacher](https://github.com/nschum)
  [#3646](https://github.com/CocoaPods/CocoaPods/issues/3646)


## 0.37.2 (2015-05-27)

##### Enhancements

* Schemes of development pods will now be shared.  
  [Boris Bügling](https://github.com/neonichu)
  [#3600](https://github.com/CocoaPods/CocoaPods/issues/3600)

* Recognizes incomplete cache when the original download of a pod was
  interrupted.  
  [Marius Rackwitz](https://github.com/mrackwitz)
  [#3561](https://github.com/CocoaPods/CocoaPods/issues/3561)

* Allow opting out of pod source locking, meaning `pod try` yields editable
  projects.  
  [Samuel Giddins](https://github.com/segiddins)
  [cocoapods-try#31](https://github.com/CocoaPods/cocoapods-try/issues/31)

##### Bug Fixes

* `pod repo push` will now find and push JSON podspecs.  
  [#3494](https://github.com/CocoaPods/CocoaPods/issues/3494)
  [Kyle Fuller](https://github.com/kylef)

* Flush stdin/stderr and wait a bit in `executable`.  
  [Boris Bügling](https://github.com/neonichu)
  [#3500](https://github.com/CocoaPods/CocoaPods/issues/3500)

## 0.37.1 (2015-05-06)

##### Bug Fixes

* [Cache] Fixes a bug that caused that a pod, which was cached once is not updated
  correctly when needed e.g. for `pod spec lint`.  
  [Marius Rackwitz](https://github.com/mrackwitz)
  [#3498](https://github.com/CocoaPods/CocoaPods/issues/3498)

* Only add the "Embed Pods Frameworks" script for application and unit test targets.  
  [Marius Rackwitz](https://github.com/mrackwitz)
  [#3440](https://github.com/CocoaPods/CocoaPods/issues/3440)

* C++ source files with `.cc`, `.cxx` and `.c++` extensions now have their
  compiler flags set correctly.  
  [Chongyu Zhu](https://github.com/lembacon)
  [Kyle Fuller](https://github.com/kylef)

* Handle broken symlinks when installing a Pod.  
  [Daniel Barden](https://github.com/dbarden)
  [#3515](https://github.com/cocoapods/cocoapods/issues/3515)

* Just remove write permissions from files, so executables are unaffected.  
  [Mason Glidden](https://github.com/mglidden)
  [#3501](https://github.com/CocoaPods/CocoaPods/issues/3501)

* Always copy the generated `Podfile.lock` to `Pods/Manifest.lock` so they are
  guaranteed to match, character-by-character, after installation.  
  [Samuel Giddins](https://github.com/segiddins)
  [#3502](https://github.com/CocoaPods/CocoaPods/issues/3502)

* Don't generate an umbrella header when a custom module map is specified. This
  avoids an incomplete module map warning.  
  [Samuel Giddins](https://github.com/segiddins)

* Actually allow skipping the download cache by downloading directly to the
  download target when requested.  
  [Samuel Giddins](https://github.com/segiddins)


## 0.37.0 (2015-05-03)

For more details, see 📝 [CocoaPods 0.37](https://blog.cocoapods.org/CocoaPods-0.37/) on our blog.

##### Bug Fixes

* Print the UTF-8 warning to STDERR.  
  [Matt Holgate](https://github.com/mjholgate)


## 0.37.0.rc.2 (2015-04-30)

##### Bug Fixes

* Handle caching specs that have subspecs with higher minimum deployment targets
  without deleting needed source files.  
  [Samuel Giddins](https://github.com/segiddins)
  [#3471](https://github.com/CocoaPods/CocoaPods/issues/3471)

* Automatically detect JSON podspecs in `pod lib lint`.  
  [Samuel Giddins](https://github.com/segiddins)
  [#3477](https://github.com/CocoaPods/CocoaPods/issues/3477)


## 0.37.0.rc.1 (2015-04-27)

[Core](https://github.com/CocoaPods/Core/compare/0.37.0.beta.1...0.37.0.rc.1)
[Xcodeproj](https://github.com/CocoaPods/Xcodeproj/compare/0.24.0...0.24.1)

##### Enhancements

* Add environment variable `COCOAPODS_SKIP_UPDATE_MESSAGE` to disable new
  version message.  
  [Andrea Mazzini](https://github.com/andreamazz)
  [#3364](https://github.com/CocoaPods/CocoaPods/issues/3364)

* Use user project's object version for pods project.  
  [Boris Bügling](https://github.com/neonichu)
  [#253](https://github.com/CocoaPods/Xcodeproj/issues/253)

##### Bug Fixes

* Adding `$(inherited)` to `FRAMEWORK_SEARCH_PATHS` build setting in xcconfig for aggregate.  
  [Tomohiro Kumagai](https://github.com/EZ-NET)
  [#3429](https://github.com/CocoaPods/CocoaPods/pull/3429)

* Don't crash when the downloader can't find an appropriate podspec in a `git`
  pod.  
  [Samuel Giddins](https://github.com/segiddins)
  [#3433](https://github.com/CocoaPods/CocoaPods/issues/3433)

* Automatically lock Pod source files after installing.  
  [Mason Glidden](https://github.com/mglidden)
  [#1154](https://github.com/CocoaPods/CocoaPods/issues/1154)

* Handle subprocesses leaking STDOUT/STDERR pipes by more strictly managing
  process lifetime and not allowing I/O to block completion of the task.  
  [Samuel Giddins](https://github.com/segiddins)
  [#3101](https://github.com/CocoaPods/CocoaPods/issues/3101)

* Do not create pod target if `source_files` only contains headers.  
  [Boris Bügling](https://github.com/neonichu)
  [#3106](https://github.com/CocoaPods/CocoaPods/issues/3106)

* Run a pod's `prepare_command` (if it has one) before it is cleaned in the
  download cache.  
  [Marius Rackwitz](https://github.com/mrackwitz)
  [Samuel Giddins](https://github.com/segiddins)
  [#3436](https://github.com/CocoaPods/CocoaPods/issues/3436)

* Don't set the `-fno-objc-arc` compiler flags for files for which the flag
  makes no sense.  
  [Samuel Giddins](https://github.com/segiddins)
  [#2559](https://github.com/CocoaPods/CocoaPods/issues/2559)

* Also apply a pod's configuration to any resource targets defined by the pod.  
  [Tom Adriaenssen](https://github.com/inferis)
  [#3463](https://github.com/CocoaPods/CocoaPods/issues/3463)


## 0.37.0.beta.1 (2015-04-18)

##### Enhancements

* Allow the specification of custom module map files.  
  [Samuel Giddins](https://github.com/segiddins)
  [Marius Rackwitz](https://github.com/mrackwitz)
  [#3145](https://github.com/CocoaPods/CocoaPods/issues/3145)

* Show the source URI for local Pod specification repositories in
  `pod repo list`.  
  [Kyle Fuller](https://github.com/kylef)

* Only show a warning when there is a minimum deployment target mismatch
  between target and spec, instead of throwing a hard error.  
  [Samuel Giddins](https://github.com/segiddins)
  [#1241](https://github.com/CocoaPods/CocoaPods/issues/1241)

* Add download caching for pods, which speeds up `pod install` and linting,
  potentially by several orders of magnitude.  
  [Samuel Giddins](https://github.com/segiddins)
  [#2863](https://github.com/CocoaPods/CocoaPods/issues/2863)
  [#3172](https://github.com/CocoaPods/CocoaPods/issues/3172)

* Add a `--fail-fast` option to both `pod spec lint` and `pod lib lint` that
  causes the linter to exit as soon as a single subspec or platform fails
  linting.  
  [Marius Rackwitz](https://github.com/mrackwitz)

* Naïvely prevent base xcconfig warnings for targets that have custom
  config files set.  
  [Chris Brauchli](https://github.com/cbrauchli)
  [#2633](https://github.com/CocoaPods/CocoaPods/issues/2633)

* Ensure private headers are declared as such in a framework's generated module
  map.  
  [Samuel Giddins](https://github.com/segiddins)
  [#2974](https://github.com/CocoaPods/CocoaPods/issues/2974)

##### Bug Fixes

* Do not pass code-sign arguments to xcodebuild when linting OS X targets.  
  [Boris Bügling](https://github.com/neonichu)
  [#3310](https://github.com/CocoaPods/CocoaPods/issues/3310)

* Fixes an issue showing the URL to remote resources in `pod repo list`.  
  [Kyle Fuller](https://github.com/kylef)

* Fixes a problem with code signing when integrating CocoaPods
  into a Today Widget extension.  
  [Christian Sampaio](https://github.com/chrisfsampaio)
  [#3390](https://github.com/CocoaPods/CocoaPods/pull/3390)


## 0.36.4 (2015-04-16)

##### Bug Fixes

* Fixes various problems with Pods that use xcasset bundles. Pods that
  use xcassets can now be used with the `pod :path` option.  
  [Kyle Fuller](https://github.com/kylef)
  [#1549](https://github.com/CocoaPods/CocoaPods/issues/1549)
  [#3384](https://github.com/CocoaPods/CocoaPods/pull/3383)
  [#3358](https://github.com/CocoaPods/CocoaPods/pull/3358)


## 0.36.3 (2015-03-31)

##### Bug Fixes

* Fix using the downloader.  
  [Samuel Giddins](https://github.com/segiddins)
  [#3344](https://github.com/CocoaPods/CocoaPods/issues/3344)
  [#3345](https://github.com/CocoaPods/CocoaPods/issues/3345)


## 0.36.2 (2015-03-31)

[Core](https://github.com/CocoaPods/Core/compare/0.36.1...0.36.2)

##### Bug Fixes

* Unique resources passed to the script generator.  
  [Diego Torres](https://github.com/dtorres)
  [#3315](https://github.com/CocoaPods/CocoaPods/issues/3315)
  [#3327](https://github.com/CocoaPods/CocoaPods/issues/3327)

* Update the `Manifest.lock` when migrating local podspecs to JSON. This fixes
  running `pod install` after upgrading to `0.36`.  
  [Samuel Giddins](https://github.com/segiddins)
  [#3292](https://github.com/CocoaPods/CocoaPods/issues/3292)
  [#3299](https://github.com/CocoaPods/CocoaPods/issues/3299)


## 0.36.1 (2015-03-27)

[Xcodeproj](https://github.com/CocoaPods/Xcodeproj/compare/0.23.0...0.23.1)

##### Bug Fixes

* Workarounds(✻) for the resource script's handling of `.xcasset` files.  
  [sodas](https://github.com/sodastsai)
  [Tony Li](https://github.com/crazytonyli)
  [Chongyu Zhu](https://github.com/lembacon)
  [#3247](https://github.com/CocoaPods/CocoaPods/issues/3247)
  [#3303](https://github.com/CocoaPods/CocoaPods/issues/3303)

* Fix the sanitization of configuration names in the generated target
  environment header.  
  [Samuel Giddins](https://github.com/segiddins)
  [#3301](https://github.com/CocoaPods/CocoaPods/issues/3301)

> _(✻) Note: these fixes are only temporary to avoid overriding the user project's `xcassets`.
  We are aware that these workarounds are "too greedy" and thus user projects having different
  `xcassets` for different targets will still have issues; we ([@AliSoftware](https://github.com/AliSoftware))
  are working on a deeper fix ([#3263](https://github.com/CocoaPods/CocoaPods/issues/3263)) for the next release._

## 0.36.0 (2015-03-11)

[Xcodeproj](https://github.com/CocoaPods/Xcodeproj/compare/0.22.0...0.23.0)

For more details, see 📝 [CocoaPods 0.36](https://blog.cocoapods.org/CocoaPods-0.36/) on our blog.

##### Enhancements

* Allows Swift pods to have a deployment target under iOS 8.0 if they use
  XCTest.  
  [Samuel Giddins](https://github.com/segiddins)
  [#3225](https://github.com/CocoaPods/CocoaPods/issues/3225)

##### Bug Fixes

* Include Swift-specific build settings on target creation, i.e. disable optimizations
  for debug configuration.
  [Marius Rackwitz](https://github.com/mrackwitz)
  [#3238](https://github.com/CocoaPods/CocoaPods/issues/3238)

* Only copy explicitly specified xcasset files into the bundle of the integrated target.  
  [Marius Rackwitz](https://github.com/mrackwitz)
  [#3219](https://github.com/CocoaPods/CocoaPods/issues/3219)

* Correctly filter Xcode warnings about the use of dynamic frameworks.  
  [Boris Bügling](https://github.com/neonichu)

* Fixes warnings, when the aggregate target doesn't contain any pod target, which is build,
  because `PODS_FRAMEWORK_BUILD_PATH` was added to `FRAMEWORK_SEARCH_PATHS`, but never created.  
  [Marius Rackwitz](https://github.com/mrackwitz)
  [#3217](https://github.com/CocoaPods/CocoaPods/issues/3217)

* Allows the usage of `:head` dependencies even when the most recent published
  version was a pre-release.  
  [Samuel Giddins](https://github.com/segiddins)
  [#3212](https://github.com/CocoaPods/CocoaPods/issues/3212)

* Limit the check for transitive static binaries to those which are directly linked to the user target.  
  [Boris Bügling](https://github.com/neonichu)
  [#3194](https://github.com/CocoaPods/CocoaPods/issues/3194)

* Lint to prevent dynamic libraries and frameworks from passing with iOS 7.  
  [Boris Bügling](https://github.com/neonichu)
  [#3193](https://github.com/CocoaPods/CocoaPods/issues/3193)

* Shows an informative error message when there is no base specification found
  for a `:head` dependency.  
  [Samuel Giddins](https://github.com/segiddins)
  [#3230](https://github.com/CocoaPods/CocoaPods/issues/3230)

* Fix the `OTHER_SWIFT_FLAGS` generated, so it inherits previous definitions.  
  [Daniel Thorpe](https://github.com/danthorpe)
  [#2983](https://github.com/CocoaPods/CocoaPods/issues/2983)


## 0.36.0.rc.1 (2015-02-24)

##### Enhancements

* Set the `APPLICATION_EXTENSION_API_ONLY` build setting if integrating with a watch extension target.  
  [Boris Bügling](https://github.com/neonichu)
  [#3153](https://github.com/CocoaPods/CocoaPods/issues/3153)

* Build for iOS simulator only during validation. This allows validation without having
  provisioning profiles set up.  
  [Boris Bügling](https://github.com/neonichu)
  [#3083](https://github.com/CocoaPods/CocoaPods/issues/3083)
  [Swift#13](https://github.com/CocoaPods/swift/issues/13)

* Explicitly inform the user to close existing project when switching to
  a workspace for the first time.  
  [Kyle Fuller](https://github.com/kylef)
  [#2996](https://github.com/CocoaPods/CocoaPods/issues/2996)

* Automatically detect conflicts between framework names.  
  [Samuel Giddins](https://github.com/segiddins)
  [#2943](https://github.com/CocoaPods/CocoaPods/issues/2943)

* Use the proper `TMPDIR` for the CocoaPods process, instead of blindly using
  `/tmp`.  
  [Samuel Giddins](https://github.com/segiddins)

* Let lint fail for Swift pods supporting deployment targets below iOS 8.0.  
  [Boris Bügling](https://github.com/neonichu)
  [#2963](https://github.com/CocoaPods/CocoaPods/issues/2963)

* Reject installation if a static library is used as a transitive dependency
  while integrating Pods as frameworks.  
  [Samuel Giddins](https://github.com/segiddins)
  [#2926](https://github.com/CocoaPods/CocoaPods/issues/2926)

* Do not copy Swift standard libraries multiple times.  
  [Boris Bügling](https://github.com/neonichu)
  [#3131](https://github.com/CocoaPods/CocoaPods/issues/3131)

* Check for Xcode License Agreement before running commands.  
  [Xavi Matos](https://github.com/CalQL8ed-K-OS)
  [#3002](https://github.com/CocoaPods/CocoaPods/issues/3002)

* `pod update PODNAME` will update pods in a case-insensitive manner.  
  [Samuel Giddins](https://github.com/segiddins)
  [#2992](https://github.com/CocoaPods/CocoaPods/issues/2992)

* Allow specifying repo names to `pod {spec,lib} lint --sources`.  
  [Samuel Giddins](https://github.com/segiddins)
  [#2685](https://github.com/CocoaPods/CocoaPods/issues/2685)

* Require explicit use of `use_frameworks!` for Pods written in Swift.  
  [Boris Bügling](https://github.com/neonichu)
  [#3029](https://github.com/CocoaPods/CocoaPods/issues/3029)

* Lint as framework automatically. If needed, `--use-libraries` option
  allows linting as a static library.  
  [Boris Bügling](https://github.com/neonichu)
  [#2912](https://github.com/CocoaPods/CocoaPods/issues/2912)

* Adding Xcode Legacy build location support for default Pods.xcodeproj.
  It defaults to `${SRCROOT}/../build` but can be changed in a `post_install`
  hook by using the `Project#symroot=` writer.  
  [Sam Marshall](https://github.com/samdmarshall)

##### Bug Fixes

* Set `SKIP_INSTALL=YES` for all generated targets to avoid producing
  *Generic Xcode Archives* on Archive.  
  [Marius Rackwitz](https://github.com/mrackwitz)
  [#3188](https://github.com/CocoaPods/CocoaPods/issues/3188)

* Added support for .tpp C++ header files in specs (previously were getting
  filtered out and symlinks wouldn't get created in the Pods/Headers folder.)  
  [Honza Dvorsky](https://github.com/czechboy0)
  [#3129](https://github.com/CocoaPods/CocoaPods/pull/3129)

* Fixed installation for app-extension targets which had no dependencies
  configured in the Podfile.  
  [Boris Bügling](https://github.com/neonichu)
  [#3102](https://github.com/CocoaPods/CocoaPods/issues/3102)

* Correct escaping of resource bundles in 'Copy Pods Resources' script.  
  [Seán Labastille](https://github.com/flufff42)
  [#3082](https://github.com/CocoaPods/CocoaPods/issues/3082)

* Correctly update sources when calling `pod outdated`, and also respect the
  `--[no-]repo-update` flag.  
  [Samuel Giddins](https://github.com/segiddins)
  [#3137](https://github.com/CocoaPods/CocoaPods/issues/3137)

* Fix the `OTHER_SWIFT_FLAGS` generated, so `#if COCOAPODS` works in Swift.  
  [Samuel Giddins](https://github.com/segiddins)
  [#2983](https://github.com/CocoaPods/CocoaPods/issues/2983)

* Output a properly-formed `Podfile` when running `pod init` with a target that
  contains a `'` in its name.  
  [Samuel Giddins](https://github.com/segiddins)
  [#3136](https://github.com/CocoaPods/CocoaPods/issues/3136)

* Remove the stored lockfile checkout source when switching to a development
  pod.  
  [Samuel Giddins](https://github.com/segiddins)
  [#3141](https://github.com/CocoaPods/CocoaPods/issues/3141)

* Migrate local Ruby podspecs to JSON, allowing updating those pods to work.  
  [Samuel Giddins](https://github.com/segiddins)
  [#3038](https://github.com/CocoaPods/CocoaPods/issues/3038)

* Removing grep color markup in the embed frameworks script.  
  [Adriano Bonat](https://github.com/tanob)
  [#3117](https://github.com/CocoaPods/CocoaPods/issues/3117)

* Fixes an issue where `pod ipc list` and `pod ipc podfile` was returning an
  error.  
  [Kyle Fuller](https://github.com/kylef)
  [#3134](https://github.com/CocoaPods/CocoaPods/issues/3134)

* Fixes an issue with spaces in the path to the user's developer tools.  
  [Boris Bügling](https://github.com/neonichu)
  [#3181](https://github.com/CocoaPods/CocoaPods/issues/3181)


## 0.36.0.beta.2 (2015-01-28)

[Xcodeproj](https://github.com/CocoaPods/Xcodeproj/compare/0.21.0...0.21.2)

##### Breaking

* Changes the default spec repositories used from all configured spec
  repositories, to the master spec repository when no spec repositories
  are explicitly configured in a Podfile.  
  [Kyle Fuller](https://github.com/kylef)
  [#2946](https://github.com/CocoaPods/CocoaPods/issues/2946)

##### Enhancements

* Set the APPLICATION_EXTENSION_API_ONLY build setting if integrating with an app extension target.  
  [Boris Bügling](https://github.com/neonichu)
  [#2980](https://github.com/CocoaPods/CocoaPods/issues/2980)

* Xcodebuild warnings will now be reported as `warning` during linting
  instead of `note`.  
  [Hugo Tunius](https://github.com/K0nserv)

* Copy only the resources required for the current build configuration.  
  [Samuel Giddins](https://github.com/segiddins)
  [#2391](https://github.com/CocoaPods/CocoaPods/issues/2391)

##### Bug Fixes

* Ensure that linting fails if xcodebuild doesn't successfully build your Pod.  
  [Kyle Fuller](https://github.com/kylef)
  [#2981](https://github.com/CocoaPods/CocoaPods/issues/2981)
  [cocoapods-trunk#33](https://github.com/CocoaPods/cocoapods-trunk/issues/33)

* Clone the master spec repository when no spec repositories are explicitly
  defined in the Podfile. This fixes problems using CocoaPods for the first
  time without any explicit spec repositories.  
  [Kyle Fuller](https://github.com/kylef)
  [#2946](https://github.com/CocoaPods/CocoaPods/issues/2946)

* Xcodebuild warnings with the string `error` in them will no longer be
  linted as errors if they are in fact warnings.  
  [Hugo Tunius](https://github.com/K0nserv)
  [#2579](https://github.com/CocoaPods/CocoaPods/issues/2579)

* Any errors which occur during fetching of external podspecs over HTTP
  will now be gracefully handled.  
  [Hugo Tunius](https://github.com/K0nserv)
  [#2823](https://github.com/CocoaPods/CocoaPods/issues/2823)

* When updating spec repositories only update the git sourced repos.  
  [Dustin Clark](https://github.com/clarkda)
  [#2558](https://github.com/CocoaPods/CocoaPods/issues/2558)

* Pods referenced via the `:podspec` option will have their podspecs properly
  parsed in the local directory if the path points to a local file.  
  [Samuel Giddins](https://github.com/segiddins)

* Fix an issue where using Swift frameworks in an Objective-C host application
  causes an error because the Swift frameworks we're not code signed.  
  [Joseph Ross](https://github.com/jrosssavant)
  [#3008](https://github.com/CocoaPods/CocoaPods/issues/3008)


## 0.36.0.beta.1 (2014-12-25)

[CocoaPods](https://github.com/CocoaPods/CocoaPods/compare/0.35.0...0.36.0.beta.1)
• [CocoaPods-Core](https://github.com/CocoaPods/Core/compare/0.35.0...0.36.0.beta.1)
• [Xcodeproj](https://github.com/CocoaPods/Xcodeproj/compare/0.20.2...0.21.0)
• [CLAide](https://github.com/CocoaPods/CLAide/compare/v0.7.0...0.8.0)
• [Molinillo](https://github.com/CocoaPods/Molinillo/compare/0.1.2...0.2.0)
• [cocoapods-downloader](https://github.com/CocoaPods/cocoapods-downloader/compare/0.8.0...0.8.1)
• [cocoapods-try](https://github.com/CocoaPods/cocoapods-try/compare/0.4.2...0.4.3)
• [cocoapods-trunk](https://github.com/CocoaPods/cocoapods-trunk/compare/0.4.1...0.5.0)
• [cocoapods-plugins](https://github.com/CocoaPods/cocoapods-plugins/compare/0.3.2...0.4.0)

##### Highlighted Enhancement That Needs Testing

* Support Frameworks & Swift: CocoaPods now recognizes Swift source files and
  builds dynamic frameworks when necessary. A project can explicitly
  opt-in via `use_frameworks!` in the Podfile, or if any dependency contains
  Swift code, all pods for that target will be integrated as frameworks.

  As a pod author, you can change the module name of the built framework by
  specifying a `module_name` in the podspec. The built frameworks are embedded into
  the host application with a new shell script build phase in the user's
  project allowing configuration-dependent pods.

  [Marius Rackwitz](https://github.com/mrackwitz)
  [#2835](https://github.com/CocoaPods/CocoaPods/issues/2835)

##### Breaking

* Bundle Resources into Frameworks: Previously all resources were compiled and
  copied into the `mainBundle`. Now Pods have to use
  `[NSBundle bundleForClass:<#Class from Pod#>]` to access provided resources
  relative to the bundle.

  [Boris Bügling](https://github.com/neonichu)
  [#2835](https://github.com/CocoaPods/CocoaPods/issues/2730)

* Only the hooks specified by usage of the `plugin` directive of the `Podfile`
  will be run. Additionally, plugins that depend on hooks will have to update to
  specify their 'plugin name' when registering the hooks in order to make it
  possible for those hooks to be run.  
  [Samuel Giddins](https://github.com/segiddins)
  [#2640](https://github.com/CocoaPods/CocoaPods/issues/2640)

##### Enhancements

* Do not generate targets for Pods without sources.  
  [Boris Bügling](https://github.com/neonichu)
  [#2918](https://github.com/CocoaPods/CocoaPods/issues/2918)

* Show the name of the source for each hook that is run in verbose mode.  
  [Samuel Giddins](https://github.com/segiddins)
  [#2639](https://github.com/CocoaPods/CocoaPods/issues/2639)

* Move pods' private headers to `Headers/Private` from `Headers/Build`.
  Since some SCM ignore templates include `build` by default, this makes it
  easier to check in the `Pods/` directory.  
  [Samuel Giddins](https://github.com/segiddins)
  [#2623](https://github.com/CocoaPods/CocoaPods/issues/2623)

* Validate that a specification's `public_header_files` and
  `private_header_files` file patterns only match header files.
  Also, validate that all file patterns, if given, match at least one file.  
  [Samuel Giddins](https://github.com/segiddins)
  [#2914](https://github.com/CocoaPods/CocoaPods/issues/2914)

* Installer changed to organize a development pod's source and resource files
  into subgroups reflecting their organization in the filesystem.  
  [Imre mihaly](https://github.com/imihaly)

##### Bug Fixes

* Fix updating a pod that has subspec dependencies.  
  [Samuel Giddins](https://github.com/segiddins)
  [#2879](https://github.com/CocoaPods/CocoaPods/issues/2879)

* Restore the `#define`s in the environment header when the `--no-integrate`
  installation option is used.  
  [Samuel Giddins](https://github.com/segiddins)
  [#2876](https://github.com/CocoaPods/CocoaPods/issues/2876)

* Fix issues when trying to discover the xcodeproj automatically
  but the current path contains special characters (`[`,`]`,`{`,`}`,`*`,`?`).  
  [Olivier Halligon](https://github.com/AliSoftware)
  [#2852](https://github.com/CocoaPods/CocoaPods/issues/2852)

* Fix linting subspecs that have a higher deployment target than the root
  spec.  
  [Samuel Giddins](https://github.com/segiddins)
  [#1919](https://github.com/CocoaPods/CocoaPods/issues/1919)

* Fix the reading of podspecs that come from the `:git`, `:svn`, `:http`, or
  `:hg` options in your `Podfile` that used context-dependent ruby code, such as
  reading a file to determine the specification version.  
  [Samuel Giddins](https://github.com/segiddins)
  [#2875](https://github.com/CocoaPods/CocoaPods/issues/2875)

* Fix the updating of `:git`, `:svn`, and `:hg` dependencies when updating all
  pods.  
  [Samuel Giddins](https://github.com/CocoaPods/CocoaPods/issues/2859)
  [#2859](https://github.com/CocoaPods/CocoaPods/issues/2859)

* Fix an issue when a user doesn't yet have any spec repositories configured.  
  [Boris Bügling](https://github.com/neonichu)

* Fix an issue updating repositories when another spec repository doesn't
  have a remote.  
  [Kyle Fuller](https://github.com/kylef)
  [#2965](https://github.com/CocoaPods/CocoaPods/issues/2965)


## 0.35.0 (2014-11-19)

[CocoaPods](https://github.com/CocoaPods/CocoaPods/compare/0.34.4...0.35.0)
• [CocoaPods-Core](https://github.com/CocoaPods/Core/compare/0.34.4...0.35.0)
• [Xcodeproj](https://github.com/CocoaPods/Xcodeproj/compare/0.19.4...0.20.2)
• [cocoapods-downloader](https://github.com/CocoaPods/cocoapods-downloader/compare/0.7.2...0.8.0)

For more details, see 📝 [CocoaPods 0.35](https://blog.cocoapods.org/CocoaPods-0.35/) on our blog.

##### Enhancements

* Allow the specification of file patterns for the Podspec's `requires_arc`
  attribute.  
  [Kyle Fuller](https://github.com/kylef)
  [Samuel Giddins](https://github.com/segiddins)
  [#532](https://github.com/CocoaPods/CocoaPods/issues/532)

* From now on, pods installed directly from their repositories will be recorded
  in the `Podfile.lock` file and will be guaranteed to be checked-out using the
  same revision on subsequent installations. Examples of this are when using
  the `:git`, `:svn`, or `:hg` options in your `Podfile`.  
  [Samuel Giddins](https://github.com/segiddins)
  [#1058](https://github.com/CocoaPods/CocoaPods/issues/1058)

##### Bug Fixes

* Fix an output formatting issue with various commands like `pod search`
  and `pod trunk`.
  [Olivier Halligon](https://github.com/AliSoftware)
  [#2603](https://github.com/CocoaPods/CocoaPods/issues/2603)

* Show a helpful error message if the old resolver incorrectly activated a
  pre-release version that now leads to a version conflict.  
  [Samuel Giddins](https://github.com/segiddins)

* Provides a user friendly message when using `pod spec create` with a
  repository that doesn't yet have any commits.  
  [Kyle Fuller](https://github.com/kylef)
  [#2803](https://github.com/CocoaPods/CocoaPods/issues/2803)

* Fixes an issue with integrating into projects where there is a slash in the
  build configuration name.  
  [Kyle Fuller](https://github.com/kylef)
  [#2767](https://github.com/CocoaPods/CocoaPods/issues/2767)

* Pods will use `CLANG_ENABLE_OBJC_ARC = 'YES'` instead of
  `CLANG_ENABLE_OBJC_ARC = 'NO'`. For pods with `requires_arc = false` the
  `-fno-objc-arc` flag will be specified for the all source files.  
  [Hugo Tunius](https://github.com/K0nserv)
  [#2262](https://github.com/CocoaPods/CocoaPods/issues/2262)

* Fixed an issue that Core Data mapping models where not compiled when
  copying resources to main application bundle.  
  [Yan Rabovik](https://github.com/rabovik)

* Fix uninitialized constant Class::YAML crash in some cases.
  [Tim Shadel](https://github.com/timshadel)

##### Enhancements

* `pod search`, `pod spec which`, `pod spec cat` and `pod spec edit`
  now use plain text search by default instead of a regex. Especially
  `pod search UIView+UI` now searches for pods containing exactly `UIView+UI`
  in their name, not trying to interpret the `+` as a regular expression.
  _Note: You can still use a regular expression with the new `--regex` flag that has
  been added to these commands, e.g. `pod search --regex "(NS|UI)Color"`._
  [Olivier Halligon](https://github.com/AliSoftware)
  [Core#188](https://github.com/CocoaPods/Core/issues/188)

* Use `--allow-warnings` rather than `--error-only` for pod spec validation
  [Daniel Tomlinson](https://github.com/DanielTomlinson)
  [#2820](https://github.com/CocoaPods/CocoaPods/issues/2820)

## 0.35.0.rc2 (2014-11-06)

##### Enhancements

* Allow the resolver to fail faster when there are unresolvable conflicts
  involving the Lockfile.  
  [Samuel Giddins](https://github.com/segiddins)

##### Bug Fixes

* Allows pre-release spec versions when a requirement has an external source
  specified.  
  [Samuel Giddins](https://github.com/segiddins)
  [#2768](https://github.com/CocoaPods/CocoaPods/issues/2768)

* We no longer require git version 1.7.5 or greater.  
  [Kyle Fuller](https://github.com/kylef)

* Fix the usage of `:head` pods.  
  [Samuel Giddins](https://github.com/segiddins)
  [#2789](https://github.com/CocoaPods/CocoaPods/issues/2789)

* Show a more informative message when attempting to lint a spec whose
  source could not be downloaded.  
  [Samuel Giddins](https://github.com/segiddins)
  [#2667](https://github.com/CocoaPods/CocoaPods/issues/2667)
  [#2759](https://github.com/CocoaPods/CocoaPods/issues/2759)

## 0.35.0.rc1 (2014-11-02)

##### Highlighted Enhancements That Need Testing

* The `Resolver` has been completely rewritten to use
  [Molinillo](https://github.com/CocoaPods/Molinillo), an iterative dependency
  resolution algorithm that automatically resolves version conflicts.
  The order in which dependencies are declared in the `Podfile` no longer has
  any effect on the resolution process.

  You should ensure that `pod install`, `pod update` and `pod update [NAME]`
  work as expected and install the correct versions of your pods during
  this RC1 release.
  [Samuel Giddins](https://github.com/segiddins)
  [#978](https://github.com/CocoaPods/CocoaPods/issues/978)
  [#2002](https://github.com/CocoaPods/CocoaPods/issues/2002)

##### Breaking

* Support for older versions of Ruby has been dropped and CocoaPods now depends
  on Ruby 2.0.0 or greater. This is due to the release of Xcode 6.0 which has
  dropped support for OS X 10.8, which results in the minimum version of
  Ruby pre-installed on OS X now being 2.0.0.

  If you are using a custom installation of Ruby  older than 2.0.0, you
  will need to update. Or even better, migrate to system Ruby.  
  [Kyle Fuller](https://github.com/kylef)

* Attempts to resolve circular dependencies will now raise an exception.  
  [Samuel Giddins](https://github.com/segiddins)
  [Molinillo#6](https://github.com/CocoaPods/Molinillo/issues/6)

##### Enhancements

* The use of implicit sources has been un-deprecated. By default, all available
  spec-repos will be used. There should only be a need to specify explicit
  sources if you want to specifically _exclude_ certain spec-repos, such as the
  `master` spec-repo, if you want to declare the order of spec look-up
  precedence, or if you want other users of a Podfile to automatically have a
  spec-repo cloned on `pod install`.  
  [Eloy Durán](https://github.com/alloy)

* The `pod push` command has been removed as it has been deprecated in favour of
  `pod repo push` in CocoaPods 0.33.  
  [Fabio Pelosin](https://github.com/fabiopelosin)

* Refactorings in preparation to framework support, which could break usage
  of the Hooks API.  
  [Marius Rackwitz](https://github.com/mrackwitz)
  [#2461](https://github.com/CocoaPods/CocoaPods/issues/2461)

* Implicit dependencies are now locked, so simply running `pod install` will not
  cause them to be updated when they shouldn't be.  
  [Samuel Giddins](https://github.com/segiddins)
  [#2318](https://github.com/CocoaPods/CocoaPods/issues/2318)
  [#2506](https://github.com/CocoaPods/CocoaPods/issues/2506)

* Pre-release versions are only considered in the resolution process when there
  are dependencies that explicitly reference pre-release requirements.  
  [Samuel Giddins](https://github.com/segiddins)
  [#1489](https://github.com/CocoaPods/CocoaPods/issues/1489)

* Only setup the master specs repo if required.  
  [Daniel Tomlinson](https://github.com/DanielTomlinson)
  [#2562](https://github.com/CocoaPods/CocoaPods/issues/2562)

* `Sandbox::FileAccessor` now optionally includes expanded paths of headers of
  vendored frameworks in `public_headers`.  
  [Eloy Durán](https://github.com/alloy)
  [#2722](https://github.com/CocoaPods/CocoaPods/pull/2722)

* Analysis is now halted and the user informed when there are multiple different
  external sources for dependencies with the same root name.
  The user is also now warned when there are duplicate dependencies in the
  Podfile.  
  [Samuel Giddins](https://github.com/segiddins)
  [#2738](https://github.com/CocoaPods/CocoaPods/issues/2738)

* Multiple subspecs that point to the same external dependency will now only
  cause that external source to be fetched once.  
  [Samuel Giddins](https://github.com/segiddins)
  [#2743](https://github.com/CocoaPods/CocoaPods/issues/2743)

##### Bug Fixes

* Fixes an issue in the `XCConfigIntegrator` where not all targets that need
  integration were being integrated, but were getting incorrect warnings about
  the user having specified a custom base configuration.  
  [Eloy Durán](https://github.com/alloy)
  [2752](https://github.com/CocoaPods/CocoaPods/issues/2752)

* Do not try to clone spec-repos in `/`.  
  [Eloy Durán](https://github.com/alloy)
  [#2723](https://github.com/CocoaPods/CocoaPods/issues/2723)

* Improved sanitizing of configuration names which have a numeric prefix.  
  [Steffen Matthischke](https://github.com/HeEAaD)
  [#2700](https://github.com/CocoaPods/CocoaPods/pull/2700)

* Fixes an issues where headers from a podspec with one platform are exposed to
  targets with a different platform. The headers are now only exposed to the
  targets with the same platform.  
  [Michael Melanson](https://github.com/michaelmelanson)
  [Kyle Fuller](https://github.com/kylef)
  [#1249](https://github.com/CocoaPods/CocoaPods/issues/1249)


## 0.34.4 (2014-10-18)

##### Bug Fixes

* Fixes a crash when running `pod outdated`.  
  [Samuel Giddins](https://github.com/segiddins)
  [#2624](https://github.com/CocoaPods/CocoaPods/issues/2624)

* Ensure that external sources (as specified in the `Podfile`) are downloaded
  when their source is missing, even if their specification is present.  
  [Samuel Giddins](https://github.com/segiddins)
  [#2494](https://github.com/CocoaPods/CocoaPods/issues/2494)

* Fixes an issue where running `pod install/update` while the Xcode project
  is open can cause the open project to have build failures until Xcode
  is restarted.  
  [Kyle Fuller](https://github.com/kylef)
  [#2627](https://github.com/CocoaPods/CocoaPods/issues/2627)
  [#2665](https://github.com/CocoaPods/CocoaPods/issues/2665)

* Fixes a crash when using file URLs as a source.  
  [Kurry Tran](https://github.com/kurry)
  [#2683](https://github.com/CocoaPods/CocoaPods/issues/2683)

* Fixes an issue when using pods in static library targets and building with
  Xcode 6 which requires `OTHER_LIBTOOLFLAGS` instead of `OTHER_LDFLAGS`, thus
  basically reverting to the previous Xcode behaviour, for now at least.  
  [Kyle Fuller](https://github.com/kylef)
  [Eloy Durán](https://github.com/alloy)
  [#2666](https://github.com/CocoaPods/CocoaPods/issues/2666)

* Fixes an issue running the resources script when Xcode is installed to a
  directory with a space when compiling xcassets.  
  [Kyle Fuller](https://github.com/kylef)
  [#2684](https://github.com/CocoaPods/CocoaPods/issues/2684)

* Fixes an issue when installing Pods with resources to a target which
  doesn't have any resources.  
  [Kyle Fuller](https://github.com/kylef)
  [#2083](https://github.com/CocoaPods/CocoaPods/issues/2083)

* Ensure that git 1.7.5 or newer is installed when running pod.  
  [Kyle Fuller](https://github.com/kylef)
  [#2651](https://github.com/CocoaPods/CocoaPods/issues/2651)


## 0.34.2 (2014-10-08)

##### Enhancements

* Make the output of `pod outdated` show what running `pod update` will do.
  Takes into account the sources specified in the `Podfile`.  
  [Samuel Giddins](https://github.com/segiddins)
  [#2470](https://github.com/CocoaPods/CocoaPods/issues/2470)

* Allows the use of the `GCC_PREPROCESSOR_DEFINITION` flag `${inherited}`
  without emitting a warning.  
  [Samuel Giddins](https://github.com/segiddins)
  [#2577](https://github.com/CocoaPods/CocoaPods/issues/2577)

* Integration with user project will no longer replace an existing
  base build configuration.  
  [Robert Jones](https://github.com/redshirtrob)
  [#1736](https://github.com/CocoaPods/CocoaPods/issues/1736)

##### Bug Fixes

* Improved sanitizing of configuration names to avoid generating invalid
  preprocessor definitions.  
  [Boris Bügling](https://github.com/neonichu)
  [#2542](https://github.com/CocoaPods/CocoaPods/issues/2542)

* More robust generation of source names from URLs.  
  [Samuel Giddins](https://github.com/segiddins)
  [#2534](https://github.com/CocoaPods/CocoaPods/issues/2534)

* Allow the `Validator` to only use specific sources.
  Allows customizable source for `pod spec lint` and `pod lib lint`,
  with both defaulting to `master`.
  [Samuel Giddins](https://github.com/segiddins)
  [#2543](https://github.com/CocoaPods/CocoaPods/issues/2543)
  [cocoapods-trunk#28](https://github.com/CocoaPods/cocoapods-trunk/issues/28)

* Takes into account the sources specified in `Podfile` running
  `pod outdated`.  
  [Samuel Giddins](https://github.com/segiddins)
  [#2553](https://github.com/CocoaPods/CocoaPods/issues/2553)

* Ensures that the master repo is shallow cloned when added via a Podfile
  `source` directive.  
  [Samuel Giddins](https://github.com/segiddins)
  [#3586](https://github.com/CocoaPods/CocoaPods/issues/2586)

* Ensures that the user project is not saved when there are no
  user targets integrated.  
  [Samuel Giddins](https://github.com/segiddins)
  [#2561](https://github.com/CocoaPods/CocoaPods/issues/2561)
  [#2593](https://github.com/CocoaPods/CocoaPods/issues/2593)

* Fix a crash when running `pod install` with an empty target that inherits a
  pod from a parent target.  
  [Kyle Fuller](https://github.com/kylef)
  [#2591](https://github.com/CocoaPods/CocoaPods/issues/2591)

* Take into account versions of a Pod from all specified sources when
  resolving dependencies.  
  [Thomas Visser](https://github.com/Thomvis)
  [#2556](https://github.com/CocoaPods/CocoaPods/issues/2556)

* Sanitize build configuration names in target environment header macros.  
  [Kra Larivain](https://github.com/olarivain)
  [#2532](https://github.com/CocoaPods/CocoaPods/pull/2532)


## 0.34.1 (2014-09-26)

##### Bug Fixes

* Doesn't take into account the trailing `.git` in repository URLs when
  trying to find a matching specs repo.  
  [Samuel Giddins](https://github.com/segiddins)
  [#2526](https://github.com/CocoaPods/CocoaPods/issues/2526)


## 0.34.0 (2014-09-26)

For more details, see 📝 [CocoaPods 0.34](https://blog.cocoapods.org/CocoaPods-0.34/) on our blog.

##### Breaking

* Add support for loading podspecs from *only* specific spec-repos via
  `sources`. By default, when there are no sources specified in a Podfile all
  source repos will be used. This has always been the case. However, this
  implicit use of sources is now deprecated. Once you specify specific sources,
  **no** repos will be included by default. For example:

        source 'https://github.com/artsy/Specs.git'
        source 'https://github.com/CocoaPods/Specs.git'

  Any source URLs specified that have not yet been added will be cloned before
  resolution begins.  
  [François Benaiteau](https://github.com/netbe)
  [Fabio Pelosin](https://github.com/fabiopelosin)
  [Samuel Giddins](https://github.com/segiddins)
  [#1143](https://github.com/CocoaPods/CocoaPods/pull/1143)
  [Core#19](https://github.com/CocoaPods/Core/pull/19)
  [Core#170](https://github.com/CocoaPods/Core/issues/170)
  [#2515](https://github.com/CocoaPods/CocoaPods/issues/2515)

##### Enhancements

* Added the `pod repo list` command which lists all the repositories.  
  [Luis Ascorbe](https://github.com/lascorbe)
  [#1455](https://github.com/CocoaPods/CocoaPods/issues/1455)

##### Bug Fixes

* Works around an Xcode issue where linting would fail even though `xcodebuild`
  actually succeeds. Xcode.app also doesn't fail when this issue occurs, so it's
  safe for us to do the same.  
  [Kra Larivain](https://github.com/olarivain)
  [Boris Bügling](https://github.com/neonichu)
  [Eloy Durán](https://github.com/alloy)
  [Samuel E. Giddins](https://github.com/segiddins)
  [#2394](https://github.com/CocoaPods/CocoaPods/issues/2394)
  [#2395](https://github.com/CocoaPods/CocoaPods/pull/2395)

* Fixes the detection of JSON podspecs included via `:path`.  
  [laiso](https://github.com/laiso)
  [#2489](https://github.com/CocoaPods/CocoaPods/pull/2489)

* Fixes an issue where `pod install` would crash during Plist building if any
  pod has invalid UTF-8 characters in their title or description.  
  [Ladislav Martincik](https://github.com/martincik)
  [#2482](https://github.com/CocoaPods/CocoaPods/issues/2482)

* Fix crash when the URL of a private GitHub repo is passed to `pod spec
  create` as an argument.  
  [Fabio Pelosin](https://github.com/fabiopelosin)
  [#1543](https://github.com/CocoaPods/CocoaPods/issues/1543)


## 0.34.0.rc2 (2014-09-16)

##### Bug Fixes

* Fixes an issue where `pod lib lint` would crash if a podspec couldn't be
  loaded.  
  [Kyle Fuller](https://github.com/kylef)
  [#2147](https://github.com/CocoaPods/CocoaPods/issues/2147)

* Fixes an issue where `pod init` would not add `source 'master'` to newly
  created Podfiles.  
  [Ash Furrow](https://github.com/AshFurrow)
  [#2473](https://github.com/CocoaPods/CocoaPods/issues/2473)


## 0.34.0.rc1 (2014-09-13)

##### Breaking

* The use of the `$PODS_ROOT` environment variable has been deprecated and
  should not be used. It will be removed in future versions of CocoaPods.  
  [#2449](https://github.com/CocoaPods/CocoaPods/issues/2449)

* Add support for loading podspecs from specific spec-repos _only_, a.k.a. ‘sources’.
  By default, when not specifying any specific sources in your Podfile, the ‘master’
  spec-repo will be used, as was always the case. However, once you specify specific
  sources the ‘master’ spec-repo will **not** be included by default. For example:

        source 'private-spec-repo'
        source 'master'

  [François Benaiteau](https://github.com/netbe)
  [Fabio Pelosin](https://github.com/fabiopelosin)
  [#1143](https://github.com/CocoaPods/CocoaPods/pull/1143)
  [Core#19](https://github.com/CocoaPods/Core/pull/19)

* The `Pods` directory has been reorganized. This might require manual
  intervention in projects where files generated by CocoaPods have manually been
  imported into the user's project (common with the acknowledgements files).  
  [#1055](https://github.com/CocoaPods/CocoaPods/pull/1055)
  [Fabio Pelosin](https://github.com/fabiopelosin)
  [Michele Titolo](https://github.com/mtitolo)

* Plugins are now expected to include the `cocoapods-plugin.rb` file in
  `./lib`.  
  [Fabio Pelosin](https://github.com/fabiopelosin)
  [CLAide#28](https://github.com/CocoaPods/CLAide/pull/28)

* The specification `requires_arc` attribute now defaults to true.  
  [Fabio Pelosin](https://github.com/fabiopelosin)
  [CocoaPods#267](https://github.com/CocoaPods/CocoaPods/issues/267)

##### Enhancements

* Add support to specify dependencies per build configuration:

        pod 'Lookback', :configurations => ['Debug']

  Currently configurations can only be specified per single Pod.  
  [Joachim Bengtsson](https://github.com/nevyn)
  [Eloy Durán](https://github.com/alloy)
  [Fabio Pelosin](https://github.com/fabiopelosin)
  [#1791](https://github.com/CocoaPods/CocoaPods/pull/1791)
  [#1668](https://github.com/CocoaPods/CocoaPods/pull/1668)
  [#731](https://github.com/CocoaPods/CocoaPods/pull/731)

* Improved performance of git downloads using shallow clone.  
  [Marin Usalj](https://github.com/supermarin)
  [Fabio Pelosin](https://github.com/fabiopelosin)
  [cocoapods-downloader#29](https://github.com/CocoaPods/cocoapods-downloader/pull/29)

* Simplify installation: CocoaPods no longer requires the
  compilation of the troublesome native extensions.  
  [Fabio Pelosin](https://github.com/fabiopelosin)
  [Xcodeproj#168](https://github.com/CocoaPods/Xcodeproj/pull/168)
  [Xcodeproj#167](https://github.com/CocoaPods/Xcodeproj/issues/167)

* Add hooks for plugins. Currently only the installer hook is supported.
  A plugin can register itself to be activated after the installation with the
  following syntax:

      Pod::HooksManager.register(:post_install) do |installer_context|
        # implementation
      end

  The `installer_context` is an instance of the `Pod::Installer:HooksContext`
  class which provides the information about the installation.  
  [Fabio Pelosin](https://github.com/fabiopelosin)
  [Core#132](https://github.com/CocoaPods/Core/pull/1755)

* Add a support for migrating the sandbox to new versions of CocoaPods.  
  [Fabio Pelosin](https://github.com/fabiopelosin)

* Display an indication for deprecated Pods in the command line search.  
  [Hugo Tunius](https://github.com/k0nserv)
  [#2180](https://github.com/CocoaPods/CocoaPods/issues/2180)

* Use the CLIntegracon gem for the integration tests.  
  [Marius Rackwitz](https://github.com/mrackwitz)
  [#2371](https://github.com/CocoaPods/CocoaPods/issues/2371)

* Include configurations that a user explicitly specifies, in their Podfile,
  when the `--no-integrate` option is specified.  
  [Eloy Durán](https://github.com/alloy)

* Properly quote the `-isystem` values in the xcconfig files.  
  [Eloy Durán](https://github.com/alloy)

* Remove the installation post install message which presents the CHANGELOG.  
  [Fabio Pelosin](https://github.com/fabiopelosin)
  [Eloy Durán](https://github.com/alloy)

* Add support for user-specified project directories with the
  `--project-directory` option.  
  [Samuel E. Giddins](https://github.com/segiddins)
  [#2183](https://github.com/CocoaPods/CocoaPods/issues/2183)

* Now the `plutil` tool is used when available to produce
  output consistent with Xcode.  
  [Fabio Pelosin](https://github.com/fabiopelosin)

* Indicate the name of the pod whose requirements cannot be satisfied.  
  [Seivan Heidari](https://github.com/seivan)
  [Fabio Pelosin](https://github.com/fabiopelosin)
  [#1938](https://github.com/CocoaPods/CocoaPods/issues/1938)

* Add support for JSON specs to external sources (`:path`, `:git`, etc)
  options.  
  [Kyle Fuller](https://github.com/kylef)
  [#2320](https://github.com/CocoaPods/CocoaPods/issues/2320)

* Generate the workspaces using the same output of Xcode.  
  [Fabio Pelosin](https://github.com/fabiopelosin)


##### Bug Fixes

* Fix `pod repo push` to first check if a Specs directory exists and if so
  push there.  
  [Edward Valentini](edwardvalentini)
  [#2060](https://github.com/CocoaPods/CocoaPods/issues/2060)

* Fix `pod outdated` to not include subspecs.  
  [Ash Furrow](ashfurrow)
  [#2136](https://github.com/CocoaPods/CocoaPods/issues/2136)

* Always evaluate podspecs from the original podspec directory. This fixes
  an issue when depending on a pod via `:path` and that pod's podspec uses
  relative paths.  
  [Kyle Fuller](kylef)
  [pod-template#50](https://github.com/CocoaPods/pod-template/issues/50)

* Fix spec linting to not warn for missing license file in subspecs.  
  [Fabio Pelosin](https://github.com/fabiopelosin)
  [Core#132](https://github.com/CocoaPods/Core/issues/132)

* Fix `pod init` so that it doesn't recurse when checking for Podfiles.  
  [Paddy O'Brien](https://github.com/tapi)
  [#2181](https://github.com/CocoaPods/CocoaPods/issues/2181)

* Fix missing XCTest framework in Xcode 6.  
  [Paul Williamson](squarefrog)
  [#2296](https://github.com/CocoaPods/CocoaPods/issues/2296)

* Support multiple values in `ARCHS`.  
  [Robert Zuber](https://github.com/z00b)
  [#1904](https://github.com/CocoaPods/CocoaPods/issues/1904)

* Fix static analysis in Xcode 6.  
  [Samuel E. Giddins](https://github.com/segiddins)
  [#2402](https://github.com/CocoaPods/CocoaPods/issues/2402)

* Fix an issue where a version of a spec will not be locked when using
  multiple subspecs of a podspec.  
  [Kyle Fuller](https://github.com/kylef)
  [Fabio Pelosin](https://github.com/fabiopelosin)
  [#2135](https://github.com/CocoaPods/CocoaPods/issues/2135)

* Fix an issue using JSON podspecs installed directly from a lib's
  repository.  
  [Kyle Fuller](https://github.com/kylef)
  [#2320](https://github.com/CocoaPods/CocoaPods/issues/2320)

* Support and use quotes in the `OTHER_LDFLAGS` of xcconfigs to avoid
  issues with targets containing a space character in their name.  
  [Fabio Pelosin](https://github.com/fabiopelosin)


## 0.33.1 (2014-05-20)

##### Bug Fixes

* Fix `pod spec lint` for `json` podspecs.  
  [Fabio Pelosin](https://github.com/fabiopelosin)
  [#2157](https://github.com/CocoaPods/CocoaPods/issues/2157)

* Fixed downloader issues related to `json` podspecs.  
  [Fabio Pelosin](https://github.com/fabiopelosin)
  [#2158](https://github.com/CocoaPods/CocoaPods/issues/2158)

* Fixed `--no-ansi` flag in help banners.  
  [Fabio Pelosin](https://github.com/fabiopelosin)
  [#34](https://github.com/CocoaPods/CLAide/issues/34)


## 0.33.0 (2014-05-20)

For more details, see 📝 [CocoaPods 0.33](https://blog.cocoapods.org/CocoaPods-0.33/) on our blog.

##### Breaking

* The deprecated `pre_install` and the `pod_install` hooks of the specification
  class have been removed.  
  [Fabio Pelosin](https://github.com/fabiopelosin)
  [#2151](https://github.com/CocoaPods/CocoaPods/issues/2151)
  [#2153](https://github.com/CocoaPods/CocoaPods/pull/2153)

##### Enhancements

* Added the `cocoapods-trunk` plugin which introduces the `trunk` subcommand.  
  [Fabio Pelosin](https://github.com/fabiopelosin)
  [#2151](https://github.com/CocoaPods/CocoaPods/issues/2151)
  [#2153](https://github.com/CocoaPods/CocoaPods/pull/2153)

* The `pod push` sub-command has been moved to the `pod repo push` sub-command.
  Moreover pushing to the master repo from it has been disabled.  
  [Fabio Pelosin](https://github.com/fabiopelosin)
  [#2151](https://github.com/CocoaPods/CocoaPods/issues/2151)
  [#2153](https://github.com/CocoaPods/CocoaPods/pull/2153)

* Overhauled command line interface. Add support for auto-completion script
  (d). If auto-completion is enabled for your shell you can configure it for
  CocoaPods with the following command:

      rm -f /usr/local/share/zsh/site-functions/_pod
      dpod --completion-script > /usr/local/share/zsh/site-functions/_pod
      exec zsh

  Currently only the Z shell is supported.  
  [Fabio Pelosin](https://github.com/fabiopelosin)
  [CLAide#25](https://github.com/CocoaPods/CLAide/issues/25)
  [CLAide#20](https://github.com/CocoaPods/CLAide/issues/20)
  [CLAide#19](https://github.com/CocoaPods/CLAide/issues/19)
  [CLAide#17](https://github.com/CocoaPods/CLAide/issues/17)
  [CLAide#12](https://github.com/CocoaPods/CLAide/issues/12)

* The `--version` flag is now only supported for the root `pod` command. If
  used in conjunction with the `--verbose` flag the version of the detected
  plugins will be printed as well.  
  [Fabio Pelosin](https://github.com/fabiopelosin)
  [CLAide#13](https://github.com/CocoaPods/CLAide/issues/13)
  [CLAide#14](https://github.com/CocoaPods/CLAide/issues/14)

* The extremely meta `cocoaPods-plugins` is now installed by default providing
  information about the available and the installed plug-ins.  
  [David Grandinetti](https://github.com/dbgrandi)
  [Olivier Halligon](https://github.com/AliSoftware)
  [Fabio Pelosin](https://github.com/fabiopelosin)
  [#2092](https://github.com/CocoaPods/CocoaPods/issues/2092)

* Validate the reachability of `social_media_url`, `documentation_url` and
  `docset_url` in podspecs we while linting a specification.  
  [Kyle Fuller](https://github.com/kylef)
  [#2025](https://github.com/CocoaPods/CocoaPods/issues/2025)

* Print the current version when the repo/lockfile requires a higher version.  
  [Samuel E. Giddins](https://github.com/segiddins)
  [#2049](https://github.com/CocoaPods/CocoaPods/issues/2049)

* Show `help` when running the `pod` command instead of defaulting to `pod
  install`.  
  [Kyle Fuller](https://github.com/kylef)
  [#1771](https://github.com/CocoaPods/CocoaPods/issues/1771)

##### Bug Fixes

* Show the actual executable when external commands fail.  
  [Boris Bügling](https://github.com/neonichu)
  [#2102](https://github.com/CocoaPods/CocoaPods/issues/2102)

* Fixed support for file references in the workspace generated by CocoaPods.  
  [Kyle Fuller](https://github.com/kylef)
  [Fabio Pelosin](https://github.com/fabiopelosin)
  [Xcodeproj#105](https://github.com/CocoaPods/Xcodeproj/pull/150)

* Show a helpful error message when reading version information with merge
  conflict.  
  [Samuel E. Giddins](https://github.com/segiddins)
  [#1853](https://github.com/CocoaPods/CocoaPods/issues/1853)

* Show deprecated specs when invoking `pod outdated`.  
  [Samuel E. Giddins](https://github.com/segiddins)
  [#2003](https://github.com/CocoaPods/CocoaPods/issues/2003)

* Fixes an issue where `pod repo update` may start an un-committed merge.  
  [Kyle Fuller](https://github.com/kylef)
  [#2024](https://github.com/CocoaPods/CocoaPods/issues/2024)

## 0.32.1 (2014-04-15)

##### Bug Fixes

* Fixed the Podfile `default_subspec` attribute in nested subspecs.  
  [Fabio Pelosin](https://github.com/fabiopelosin)
  [#2050](https://github.com/CocoaPods/CocoaPods/issues/2050)

## 0.32.0 (2014-04-15)

[CocoaPods](https://github.com/CocoaPods/CocoaPods/compare/0.31.1...0.32.0)
• [CocoaPods-Core](https://github.com/CocoaPods/Core/compare/0.31.1...0.32.0)

For more details, see 📝 [CocoaPods 0.32](https://blog.cocoapods.org/CocoaPods-0.32/) on our blog.

##### Enhancements

* Allow to update only a list of given pods with `pod update [POD_NAMES...]`.  
  [Marius Rackwitz](https://github.com/mrackwitz)
  [CocoaPods#760](https://github.com/CocoaPods/CocoaPods/issues/760)

* `pod update` prints the previous version of the updated pods.  
  [Andrea Mazzini](https://github.com/andreamazz)
  [#2008](https://github.com/CocoaPods/CocoaPods/issues/2008)

* `pod update` falls back to `pod install` if no Lockfile is present.  
  [Marius Rackwitz](https://github.com/mrackwitz)

* File references in the Pods project for development Pods now are absolute if
  the dependency is specified with an absolute paths.  
  [Samuel Ford](https://github.com/samuelwford)
  [#1042](https://github.com/CocoaPods/CocoaPods/issues/1042)

* Added `deprecated` and `deprecated_in_favor_of` attributes to Specification
  DSL.  
  [Paul Young](https://github.com/paulyoung)
  [Core#87](https://github.com/CocoaPods/Core/pull/87)

* Numerous improvements to the validator and to the linter.
  * Validate the reachability of screenshot URLs in podspecs while linting a
    specification.  
    [Kyle Fuller](https://github.com/kylef)
    [#2010](https://github.com/CocoaPods/CocoaPods/issues/2010)
  * Support HTTP redirects when linting homepage and screenshots.  
    [Boris Bügling](https://github.com/neonichu)
    [#2027](https://github.com/CocoaPods/CocoaPods/pull/2027)
  * The linter now checks `framework` and `library` attributes for invalid
    strings.  
    [Paul Williamson](https://github.com/squarefrog)
    [Fabio Pelosin](fabiopelosin)
    [Core#66](https://github.com/CocoaPods/Core/issues/66)
    [Core#96](https://github.com/CocoaPods/Core/pull/96)
    [Core#105](https://github.com/CocoaPods/Core/issues/105)
  * The Linter will not check for comments anymore.  
    [Fabio Pelosin](https://github.com/fabiopelosin)
    [Core#108](https://github.com/CocoaPods/Core/issues/108)
  * Removed legacy checks from the linter.  
    [Fabio Pelosin](https://github.com/fabiopelosin)
    [Core#108](https://github.com/CocoaPods/Core/issues/108)
  * Added logic to handle subspecs and platform scopes to linter check of
    the `requries_arc` attribute.  
    [Fabio Pelosin](https://github.com/fabiopelosin)
    [CocoaPods#2005](https://github.com/CocoaPods/CocoaPods/issues/2005)
  * The linter no longer considers empty a Specification if it only specifies the
    `resource_bundle` attribute.  
    [Joshua Kalpin](https://github.com/Kapin)
    [#63](https://github.com/CocoaPods/Core/issues/63)
    [#95](https://github.com/CocoaPods/Core/pull/95)

* `pod lib create` is now using the `configure` file instead of the
  `_CONFIGURE.rb` file.  
  [Piet Brauer](https://github.com/pietbrauer)
  [Orta Therox](https://github.com/orta)

* `pod lib create` now disallows any pod name that begins with a `.`  
  [Dustin Clark](https://github.com/clarkda)
  [#2026](https://github.com/CocoaPods/CocoaPods/pull/2026)
  [Core#97](https://github.com/CocoaPods/Core/pull/97)
  [Core#98](https://github.com/CocoaPods/Core/issues/98)

* Prevent the user from using `pod` commands as root.  
  [Kyle Fuller](https://github.com/kylef)
  [#1815](https://github.com/CocoaPods/CocoaPods/issues/1815)

* Dependencies declared with external sources now support HTTP downloads and
  have improved support for all the options supported by the downloader.  
  [Fabio Pelosin](https://github.com/fabiopelosin)

* An informative error message is presented when merge conflict is detected in
  a YAML file.  
  [Luis de la Rosa](https://github.com/luisdelarosa)
  [#69](https://github.com/CocoaPods/Core/issues/69)
  [#100](https://github.com/CocoaPods/Core/pull/100)

##### Bug Fixes

* Fixed the Podfile `default_subspec` attribute in nested subspecs.  
  [Fabio Pelosin](https://github.com/fabiopelosin)
  [#1021](https://github.com/CocoaPods/CocoaPods/issues/1021)

* Warn when including deprecated pods
  [Samuel E. Giddins](https://github.com/segiddins)
  [#2003](https://github.com/CocoaPods/CocoaPods/issues/2003)


## 0.31.1 (2014-04-01)

[CocoaPods](https://github.com/CocoaPods/CocoaPods/compare/0.31.0...0.31.1)
• [CocoaPods-Core](https://github.com/CocoaPods/Core/compare/0.31.0...0.31.1)

##### Minor Enhancements

* The specification now strips the indentation of the `prefix_header` and
  `prepare_command` to aide their declaration as a here document (similarly to
  what it already does with the description).  
  [Fabio Pelosin](https://github.com/fabiopelosin)
  [Core#51](https://github.com/CocoaPods/Core/issues/51)

##### Bug Fixes

* Fix linting for Pods which declare a private repo as the source.  
  [Boris Bügling](https://github.com/neonichu)
  [Core#82](https://github.com/CocoaPods/Core/issues/82)


## 0.31.0 (2014-03-31)

[CocoaPods](https://github.com/CocoaPods/CocoaPods/compare/0.30.0...0.31.0)
• [CocoaPods-Core](https://github.com/CocoaPods/Core/compare/0.30.0...0.31.0)

For more details, see 📝 [CocoaPods 0.31](https://blog.cocoapods.org/CocoaPods-0.31/) on our blog.

##### Enhancements

* Warnings are not promoted to errors anymore to maximise compatibility with
  existing libraries.  
  [Fabio Pelosin](https://github.com/fabiopelosin)
  [#1629](https://github.com/CocoaPods/CocoaPods/issues/1629)

* Include the versions of the Pods to the output of `pod list`.  
  [Stefan Damm](https://github.com/StefanDamm)
  [Robert Zuber](https://github.com/z00b)
  [#1617](https://github.com/CocoaPods/CocoaPods/issues/1617)

* Generated prefix header file will now have unique prefix_header_contents for
  Pods with subspecs.  
  [Luis de la Rosa](https://github.com/luisdelarosa)
  [#1449](https://github.com/CocoaPods/CocoaPods/issues/1449)

* The linter will now check the reachability of the homepage of Podspecs during
  a full lint.  
  [Richard Lee](https://github.com/dlackty)
  [Fabio Pelosin](https://github.com/fabiopelosin)
  [#1704](https://github.com/CocoaPods/CocoaPods/issues/1704)
  [Core#70](https://github.com/CocoaPods/Core/pull/70)

* Improved detection of the last version of a specification in `pod spec`
  subcommands.  
  [Laurent Sansonetti](https://github.com/lrz)
  [#1953](https://github.com/CocoaPods/CocoaPods/pull/1953)

* Display advised settings for Travis CI in the warning related presented when
  the terminal encoding is not set to UTF-8.  
  [Richard Lee](https://github.com/dlackty)
  [#1933](https://github.com/CocoaPods/CocoaPods/issues/1933)
  [#1941](https://github.com/CocoaPods/CocoaPods/pull/1941)

* Unset the `CDPATH` env variable before shelling-out to `prepare_command`.  
  [Marc Boquet](https://github.com/apalancat)
  [#1943](https://github.com/CocoaPods/CocoaPods/pull/1943)

##### Bug Fixes

* Resolve crash related to the I18n deprecation warning.  
  [Eloy Durán](https://github.com/alloy)
  [#1950](https://github.com/CocoaPods/CocoaPods/issues/1950)

* Fix compilation issues related to the native Extension of Xcodeproj.  
  [Eloy Durán](https://github.com/alloy)

* Robustness against user Git configuration and against merge commits in `pod
  repo` subcommands.  
  [Boris Bügling](https://github.com/neonichu)
  [#1949](https://github.com/CocoaPods/CocoaPods/issues/1949)
  [#1978](https://github.com/CocoaPods/CocoaPods/pull/1978)

* Gracefully inform the user if the `:head` option is not supported for a given
  download strategy.  
  [Boris Bügling](https://github.com/neonichu)
  [#1947](https://github.com/CocoaPods/CocoaPods/issues/1947)
  [#1958](https://github.com/CocoaPods/CocoaPods/pull/1958)

* Cleanup a pod directory if error occurs while downloading.  
  [Alex Rothenberg](https://github.com/alexrothenberg)
  [#1842](https://github.com/CocoaPods/CocoaPods/issues/1842)
  [#1960](https://github.com/CocoaPods/CocoaPods/pull/1960)

* No longer warn for Github repositories with OAuth authentication.  
  [Boris Bügling](https://github.com/neonichu)
  [#1928](https://github.com/CocoaPods/CocoaPods/issues/1928)
  [Core#77](https://github.com/CocoaPods/Core/pull/77)

* Fix for when using `s.version` as the `:tag` for a git repository in a
  Podspec.  
  [Joel Parsons](https://github.com/joelparsons)
  [#1721](https://github.com/CocoaPods/CocoaPods/issues/1721)
  [Core#72](https://github.com/CocoaPods/Core/pull/72)

* Improved escaping of paths in Git downloader.  
  [Vladimir Burdukov](https://github.com/chipp)
  [cocoapods-downloader#14](https://github.com/CocoaPods/cocoapods-downloader/pull/14)

* Podspec without explicitly set `requires_arc` attribute no longer passes the
  lint.  
  [Richard Lee](https://github.com/dlackty)
  [#1840](https://github.com/CocoaPods/CocoaPods/issues/1840)
  [Core#71](https://github.com/CocoaPods/Core/pull/71)

* Properly quote headers in the `-isystem` compiler flag of the aggregate
  targets.  
  [Eloy Durán](https://github.com/alloy)
  [#1862](https://github.com/CocoaPods/CocoaPods/issues/1862)
  [#1894](https://github.com/CocoaPods/CocoaPods/pull/1894)

## 0.30.0 (2014-03-29)

[CocoaPods](https://github.com/CocoaPods/CocoaPods/compare/0.29.0...0.30.0)

For more details, see 📝 [CocoaPods 0.30](https://blog.cocoapods.org/CocoaPods-0.30/) on our blog.

###### Enhancements

* Radically reduce first run pod setup bandwidth by creating a shallow clone of
  the ‘master’ repo by default. Use the `--no-shallow` option to perform a full
  clone instead.  
  [Jeff Verkoeyen](https://github.com/jverkoey)
  [#1803](https://github.com/CocoaPods/CocoaPods/pull/1803)

* Improves the error message when searching with an invalid regular expression.  
  [Kyle Fuller](https://github.com/kylef)

* Improves `pod init` to save Xcode project file in Podfile when one was supplied.  
  [Kyle Fuller](https://github.com/kylef)

* Adds functionality to specify a template URL for the `pod lib create` command.  
  [Piet Brauer](https://github.com/pietbrauer)

###### Bug Fixes

* Fixes a bug with `pod repo remove` silently handling permission errors.  
  [Kyle Fuller](https://github.com/kylef)
  [#1778](https://github.com/CocoaPods/CocoaPods/issues/1778)

* `pod push` now properly checks that the repo has changed before attempting
  to commit. This only affected pods with special characters (such as `+`) in
  their names.  
  [Gordon Fontenot](https://github.com/gfontenot)
  [#1739](https://github.com/CocoaPods/CocoaPods/pull/1739)


## 0.29.0 (2013-12-25)

[CocoaPods](https://github.com/CocoaPods/CocoaPods/compare/0.28.0...0.29.0)
• [CocoaPods-core](https://github.com/CocoaPods/Core/compare/0.28.0...0.29.0)
• [cocoapods-downloader](https://github.com/CocoaPods/cocoapods-downloader/compare/0.2.0...0.3.0)

For more details, see 📝 [CocoaPods 0.29](https://blog.cocoapods.org/CocoaPods-0.29/) on our blog.

###### Breaking

* The command `podfile_info` is now a plugin offered by CocoaPods.
  As a result, the command has been removed from CocoaPods.  
  [Joshua Kalpin](https://github.com/Kapin)
  [#1589](https://github.com/CocoaPods/CocoaPods/issues/1589)

* JSON has been adopted as the format to store specifications. As a result
  the `pod ipc spec` command returns a JSON representation and the YAML
  specifications are not supported anymore. JSON specifications adopt the
  `.podspec.json` extension.
  [Fabio Pelosin](https://github.com/fabiopelosin)
  [#1568](https://github.com/CocoaPods/CocoaPods/pull/1568)

###### Enhancements

* Introduced `pod try` the easiest way to test the example project of a pod.  
  [Fabio Pelosin](https://github.com/fabiopelosin)
  [#1568](https://github.com/CocoaPods/CocoaPods/pull/1568)

* Pod headers are now provided to the user target as a system
  header. This means that any warnings in a Pod's code will show
  under its target in Xcode's build navigator, and never under the
  user target.  
  [Swizzlr](https://github.com/swizzlr)
  [#1596](https://github.com/CocoaPods/CocoaPods/pull/1596)

* Support LZMA2 compressed tarballs in the downloader.  
  [Kyle Fuller](https://github.com/kylef)
  [cocoapods-downloader#5](https://github.com/CocoaPods/cocoapods-downloader/pull/5)

* Add Bazaar support for installing directly from a repo.  
  [Fred McCann](https://github.com/fmccann)
  [#1632](https://github.com/CocoaPods/CocoaPods/pull/1632)

* The `pod search <query>` command now supports regular expressions
  for the query parameter when searching using the option `--full`.  
  [Florian Hanke](https://github.com/floere)
  [#1643](https://github.com/CocoaPods/CocoaPods/pull/1643)

* Pod lib lint now accepts multiple podspecs in the same folder.  
  [kra Larivain/OpenTable](https://github.com/opentable)
  [#1635](https://github.com/CocoaPods/CocoaPods/pull/1635)

* The `pod push` command will now silently test the upcoming CocoaPods trunk
  service. The service is only tested when pushing to the master repo and the
  test doesn't affect the normal workflow.  
  [Fabio Pelosin](https://github.com/fabiopelosin)

* The `pod search <query>` command now supports searching on cocoapods.org
  when searching using the option `--web`. Options `--ios` and `--osx` are
  fully supported.
  [Florian Hanke](https://github.com/floere)
  [#1643](https://github.com/CocoaPods/CocoaPods/pull/1682)

* The `pod search <query>` command now supports multiword queries when using
  the `--web` option.
  [Florian Hanke](https://github.com/floere)
  [#1643](https://github.com/CocoaPods/CocoaPods/pull/1682)

###### Bug Fixes

* Fixed a bug which resulted in `pod lib lint` not being able to find the
  headers.  
  [Fabio Pelosin](https://github.com/fabiopelosin)
  [#1566](https://github.com/CocoaPods/CocoaPods/issues/1566)

* Fixed the developer frameworks search paths so that
  `$(SDKROOT)/Developer/Library/Frameworks` is used for iOS and
  `$(DEVELOPER_LIBRARY_DIR)/Frameworks` is used for OS X.  
  [Kevin Wales](https://github.com/kwales)
  [#1562](https://github.com/CocoaPods/CocoaPods/pull/1562)

* When updating the pod repos, repositories with unreachable remotes
  are now ignored. This fixes an issue with certain private repositories.  
  [Joshua Kalpin](https://github.com/Kapin)
  [#1595](https://github.com/CocoaPods/CocoaPods/pull/1595)
  [#1571](https://github.com/CocoaPods/CocoaPods/issues/1571)

* The linter will now display an error if a Pod's name contains whitespace.  
  [Joshua Kalpin](https://github.com/Kapin)
  [Core#39](https://github.com/CocoaPods/Core/pull/39)
  [#1610](https://github.com/CocoaPods/CocoaPods/issues/1610)

* Having the silent flag enabled in the config will no longer cause issues
  with `pod search`. In addition, the flag `--silent` is no longer supported
  for the command.  
  [Joshua Kalpin](https://github.com/Kapin)
  [#1627](https://github.com/CocoaPods/CocoaPods/pull/1627)

* The linter will now display an error if a framework ends with `.framework`
  (i.e. `QuartzCore.framework`).  
  [Joshua Kalpin](https://github.com/Kapin)
  [#1331](https://github.com/CocoaPods/CocoaPods/issues/1336)
  [Core#45](https://github.com/CocoaPods/Core/pull/45)

* The linter will now display an error if a library ends with `.a` or `.dylib`
  (i.e. `z.dylib`). It will also display an error if it begins with `lib`
  (i.e. `libxml`).  
  [Joshua Kalpin](https://github.com/Kapin)
  [Core#44](https://github.com/CocoaPods/Core/issues/44)

* The ARCHS build setting can come back as an array when more than one
  architecture is specified.  
  [Carson McDonald](https://github.com/carsonmcdonald)
  [#1628](https://github.com/CocoaPods/CocoaPods/issues/1628)

* Fixed all issues caused by `/tmp` being a symlink to `/private/tmp`.
  This affected mostly `pod lib lint`, causing it to fail when the
  Pod used `prefix_header_*` or when the pod headers imported headers
  using the namespaced syntax (e.g. `#import <MyPod/Header.h>`).  
  [kra Larivain/OpenTable](https://github.com/opentable)
  [#1514](https://github.com/CocoaPods/CocoaPods/pull/1514)

* Fixed an incorrect path being used in the example app Podfile generated by
  `pod lib create`.
  [Eloy Durán](https://github.com/alloy)
  [cocoapods-try#5](https://github.com/CocoaPods/cocoapods-try/issues/5)


## 0.28.0 (2013-11-14)

[CocoaPods](https://github.com/CocoaPods/CocoaPods/compare/0.27.1...0.28.0)
• [CocoaPods-core](https://github.com/CocoaPods/Core/compare/0.27.1...0.28.0)
• [CLAide](https://github.com/CocoaPods/CLAide/compare/0.3.2...0.4.0)

For more details, see 📝 [CocoaPods 0.28](https://blog.cocoapods.org/CocoaPods-0.28/) on our blog.

###### Enhancements

* CLAide now supports gem plugins. An example CocoaPods plugin can be found at
  [open\_pod\_bay](https://github.com/leshill/open_pod_bay).

  As of yet there are no promises made yet on the APIs, so try to fail as
  gracefully as possible in case a CocoaPods update breaks your usage. In these
  cases, also please let us know what you would need, so we can take this into
  account when we do finalize APIs.

  [Les Hill](https://github.com/leshill)
  [CLAide#1](https://github.com/CocoaPods/CLAide/pull/1)
  [#959](https://github.com/CocoaPods/CocoaPods/issues/959)

###### Bug Fixes

* Compiling `xcassets` with `actool` now uses `UNLOCALIZED_RESOURCES_FOLDER_PATH`
  instead of `PRODUCT_NAME.WRAPPER_EXTENSION` as output directory as it is more
  accurate and allows the project to overwrite `WRAPPER_NAME`.  
  [Marc Knaup](https://github.com/fluidsonic)
  [#1556](https://github.com/CocoaPods/CocoaPods/pull/1556)

* Added a condition to avoid compiling xcassets when `WRAPPER_EXTENSION`
  is undefined, as it would be in the case of static libraries. This prevents
  trying to copy the compiled files to a directory that does not exist.  
  [Noah McCann](https://github.com/nmccann)
  [#1521](https://github.com/CocoaPods/CocoaPods/pull/1521)

* Added additional condition to check if `actool` is available when compiling
  `xcassets`. This prevents build failures of Xcode 5 projects on Travis CI (or
  lower Xcode versions).  
  [Michal Konturek](https://github.com/michalkonturek)
  [#1511](https://github.com/CocoaPods/CocoaPods/pull/1511)

* Added a condition to properly handle universal or mac apps when compiling
  xcassets. This prevents build errors in the xcassets compilation stage
  particularly when using xctool to build.  
  [Ryan Marsh](https://github.com/ryanwmarsh)
  [#1594](https://github.com/CocoaPods/CocoaPods/pull/1594)

* Vendored Libraries now correctly affect whether a podspec is considered empty.  
  [Joshua Kalpin](https://github.com/Kapin)
  [Core#38](https://github.com/CocoaPods/Core/pull/38)

* Vendored Libraries and Vendored Frameworks now have their paths validated correctly.  
  [Joshua Kalpin](https://github.com/Kapin)
  [#1567](https://github.com/CocoaPods/CocoaPods/pull/1567)

* Gists are now correctly accepted with https.  
  [Joshua Kalpin](https://github.com/Kapin)
  [Core#38](https://github.com/CocoaPods/Core/pull/38)

* The `pod push` command is now more specific about the branch it pushes to.  
  [orta](http://orta.github.io)
  [#1561](https://github.com/CocoaPods/CocoaPods/pull/1561)

* Dtrace files are now properly left unflagged when installing, regardless of configuration.  
  [Swizzlr](https://github.com/swizzlr)
  [#1560](https://github.com/CocoaPods/CocoaPods/pull/1560)

* Users are now warned if their terminal encoding is not UTF-8. This fixes an issue
  with a small percentage of pod names that are incompatible with ASCII.  
  [Joshua Kalpin](https://github.com/Kapin)
  [#1570](https://github.com/CocoaPods/CocoaPods/pull/1570)


## 0.27.1 (2013-10-24)

[CocoaPods](https://github.com/CocoaPods/CocoaPods/compare/0.26.2...0.27.1)
• [cocoapods-core](https://github.com/CocoaPods/Core/compare/0.26.2...0.27.1)
• [Xcodeproj](https://github.com/CocoaPods/Xcodeproj/compare/0.13.0...0.14.0)

For more details, see 📝 [CocoaPods 0.27 and improved installation UX](https://blog.cocoapods.org/CocoaPods-0.27-and-improved-installation-UX/) on our blog.

###### Enhancements

* The xcodeproj gem now comes bundled with prebuilt binaries for the Ruby
  versions that come with OS X 10.8 and 10.9. Users now no longer need to
  install the Xcode Command Line Tools or deal with the Ruby C header location.  
  [Eloy Durán](https://github.com/alloy)
  [Xcodeproj#88](https://github.com/CocoaPods/Xcodeproj/issues/88)

* Targets passed to the `link_with` method of the Podfile DSL no longer need
  to be explicitly passed as an array. `link_with ['target1', 'target2']` can
  now be written as `link_with 'target1', 'target2'`.  
  [Adam Sharp](https://github.com/sharplet)
  [Core#30](https://github.com/CocoaPods/Core/pull/30)

* The copy resources script now compiles xcassets resources.  
  [Ulrik Damm](https://github.com/ulrikdamm)
  [#1427](https://github.com/CocoaPods/CocoaPods/pull/1427)

* `pod repo` now support a `remove ['repo_name']` command.  
  [Joshua Kalpin](https://github.com/Kapin)
  [#1493](https://github.com/CocoaPods/CocoaPods/issues/1493)
  [#1484](https://github.com/CocoaPods/CocoaPods/issues/1484)

###### Bug Fixes

* The architecture is now set in the build settings of the user build
  configurations.  
  [Fabio Pelosin](https://github.com/fabiopelosin)
  [#1450](https://github.com/CocoaPods/CocoaPods/issues/1462)
  [#1462](https://github.com/CocoaPods/CocoaPods/issues/1462)

* Fixed a crash related to CocoaPods being unable to resolve an unique build
  setting of an user target with custom build configurations.  
  [Fabio Pelosin](https://github.com/fabiopelosin)
  [#1462](https://github.com/CocoaPods/CocoaPods/issues/1462)
  [#1463](https://github.com/CocoaPods/CocoaPods/issues/1463)
  [#1457](https://github.com/CocoaPods/CocoaPods/issues/1457)

* Fixed a defect which prevented subspecs from being dependant on a pod with a
  name closely matching the name of one of the subspec's parents.  
  [Noah McCann](https://github.com/nmccann)
  [#29](https://github.com/CocoaPods/Core/pull/29)

* The developer dir relative to the SDK is not added anymore if testing
  frameworks are detected in OS X targets, as it doesn't exists, avoiding the
  presentation of the relative warning in Xcode.  
  [Fabio Pelosin](https://github.com/fabiopelosin)


## 0.26.2 (2013-10-09)

[CocoaPods](https://github.com/CocoaPods/CocoaPods/compare/0.26.1...0.26.2)
• [cocoapods-core](https://github.com/CocoaPods/Core/compare/0.26.1...0.26.2)
• [Xcodeproj](https://github.com/CocoaPods/Xcodeproj/compare/0.11.1...0.13.0)

###### Bug Fixes

* Fixed a crash which was causing a failure in `pod lib create` if the name of
  the Pod included spaces. As spaces are not supported now this is gracefully
  handled with an informative message.  
  [Kyle Fuller](https://github.com/kylef)
  [#1456](https://github.com/CocoaPods/CocoaPods/issues/1456)

* If an user target doesn't specify an architecture the value specified for the
  project is used in CocoaPods targets.  
  [Fabio Pelosin](https://github.com/fabiopelosin)
  [#1450](https://github.com/CocoaPods/CocoaPods/issues/1450)

* The Pods project now properly configures ARC on all build configurations.  
  [Fabio Pelosin](https://github.com/fabiopelosin)
  [#1454](https://github.com/CocoaPods/CocoaPods/issues/1454)


## 0.26.1 (2013-10-08)

[CocoaPods](https://github.com/CocoaPods/CocoaPods/compare/0.25.0...0.26.1)
• [cocoapods-core](https://github.com/CocoaPods/Core/compare/0.25.0...0.26.1)
• [Xcodeproj](https://github.com/CocoaPods/Xcodeproj/compare/0.11.1...0.12.0)

For more details, see 📝 [CocoaPods 0.26](https://blog.cocoapods.org/CocoaPods-0.26/) on our blog.

###### Enhancements

* CocoaPods now creates and hides the schemes of its targets after every
  installation. The schemes are not shared because the flag which keeps track
  whether they should be visible is a user only flag. The schemes are still
  present and to debug a single Pod it is possible to make its scheme visible
  in the Schemes manager of Xcode. This is rarely needed though because the
  user targets trigger the compilation of the Pod targets.  
  [Fabio Pelosin](https://github.com/fabiopelosin)
  [#1185](https://github.com/CocoaPods/CocoaPods/pull/1185)

* Installations which don't integrate a user target (lint subcommands and
  `--no-integrate` option) now set the architecture of OS X Pod targets to
  `$(ARCHS_STANDARD_64_BIT)` (Xcode 4 default value for new targets). This
  fixes lint issues with Xcode 4.  
  [Fabio Pelosin](https://github.com/fabiopelosin)
  [#1185](https://github.com/CocoaPods/CocoaPods/pull/1185)

* Further improvements to the organization of the Pods project  

  - The project is now is sorted by name with groups at the bottom.
  - Source files are now stored in the root group of the spec, subspecs are not
    stored in a `Subspec` group anymore and the products of the Pods all are
    stored in the products group of the project.
  - The frameworks are referenced relative to the Developer directory and
    namespaced per platform.

  [Fabio Pelosin](https://github.com/fabiopelosin)
  [#1389](https://github.com/CocoaPods/CocoaPods/pull/1389)
  [#1420](https://github.com/CocoaPods/CocoaPods/pull/1420)

* Added the `documentation_url` DSL attribute to the specifications.  
  [Fabio Pelosin](https://github.com/fabiopelosin)
  [#1273](https://github.com/CocoaPods/CocoaPods/pull/1273)

###### Bug Fixes

* The search paths of vendored frameworks and libraries now are always
  specified relatively.  
  [Fabio Pelosin](https://github.com/fabiopelosin)
  [#1405](https://github.com/CocoaPods/CocoaPods/pull/1405)

* Fix an issue where CocoaPods would fail to work when used with an older
  version of the Active Support gem. This fix raises the dependency version to
  the earliest compatible version of Active Support.  
  [Kyle Fuller](https://github.com/kylef)
  [#1407](https://github.com/CocoaPods/CocoaPods/issues/1407)

* CocoaPods will not attempt to load anymore all the version of a specification
  preventing crashes if those are incompatible.  
  [Fabio Pelosin](https://github.com/fabiopelosin)
  [#1272](https://github.com/CocoaPods/CocoaPods/pull/1272)


## 0.25.0 (2013-09-20)

[CocoaPods](https://github.com/CocoaPods/CocoaPods/compare/0.24.0...0.25.0)
• [cocoapods-core](https://github.com/CocoaPods/Core/compare/0.24.0...0.25.0)
• [Xcodeproj](https://github.com/CocoaPods/Xcodeproj/compare/0.10.1...0.11.0)

###### Enhancements

* Added support for Xcode 5.

  The generated Pods Xcode project is now compatible with `arm64` projects and
  is updated to use Xcode 5’s default settings removing all warnings.

  **NOTE to users migrating projects from Xcode 4, or are still using Xcode 4:**
  1. The Pods Xcode project now sets the `ONLY_ACTIVE_ARCH` build setting to
     `YES` in the `Debug` configuration. You _will_ have to set the same on your
     project/target, otherwise the build _will_ fail.
  2. Ensure your project/target has an `ARCHS` value set, otherwise the build
     _will_ fail.
  3. When building a **iOS** project from the command-line, with the `xcodebuild`
     tool that comes with Xcode 4, you’ll need to completely disable this setting
     by appending to your build command: `ONLY_ACTIVE_ARCH=NO`.

  [#1352](https://github.com/CocoaPods/CocoaPods/pull/1352)

* Speed up project generation in `pod install` and `pod update`.

* The pre and post install hooks that have been deprecated now include the name
  and version of the spec that’s using them.

###### Bug Fixes

* Only create a single resource bundle for all targets. Prior to this change a
  resource bundle included into multiple targets within the project would create
  duplicately named targets in the Pods Xcode project, causing duplicately named
  Schemes to be created on each invocation of `pod install`. All targets that
  reference a given resource bundle now have dependencies on a single common
  target.

  [Blake Watters](https://github.com/blakewatters)
  [#1338](https://github.com/CocoaPods/CocoaPods/issues/1338)

* Solved outstanding issues with CocoaPods resource bundles and Archive builds:
  1. The rsync task copies symlinks into the App Bundle, producing an invalid
     app. This change add `--copy-links` to the rsync invocation to ensure the
     target files are copied rather than the symlink.
  2. The Copy Resources script uses `TARGET_BUILD_DIR` which points to the App
     Archiving folder during an Archive action. Switching to
     `BUILT_PRODUCTS_DIR` instead ensures that the path is correct for all
     actions and configurations.

  [Blake Watters](https://github.com/blakewatters)
  [#1309](https://github.com/CocoaPods/CocoaPods/issues/1309)
  [#1329](https://github.com/CocoaPods/CocoaPods/issues/1329)

* Ensure resource bundles are copied to installation location on install actions
  [Chris Gummer](https://github.com/chrisgummer)
  [#1364](https://github.com/CocoaPods/CocoaPods/issues/1364)

* Various bugfixes in Xcodeproj, refer to its [CHANGELOG](https://github.com/CocoaPods/Xcodeproj/blob/0.11.0/CHANGELOG.md)
  for details.


## 0.24.0 (2013-09-04)

[CocoaPods](https://github.com/CocoaPods/CocoaPods/compare/0.23.0...0.24.0)
• [cocoapods-core](https://github.com/CocoaPods/Core/compare/0.23.0...0.24.0)
• [Xcodeproj](https://github.com/CocoaPods/Xcodeproj/compare/0.8.1...0.9.0)
• [cocoapods-downloader](https://github.com/CocoaPods/cocoapods-downloader/compare/0.1.1...0.2.0)

###### Enhancements

* Added `pod init` command which generates a Podfile according to the
  targets of the project stored in the working directory and to the templates
  stored in the `~/.cocoapods/templates` folder. Two templates are supported:
    - the `Podfile.default` template for regular targets.
    - and the `Podfile.test` template for test targets.
  [Ian Ynda-Hummel](https://github.com/ianyh)
  [#1106](https://github.com/CocoaPods/CocoaPods/issues/1106)
  [#1045](https://github.com/CocoaPods/CocoaPods/issues/1045)

* CocoaPods will now leverage the [xcproj](https://github.com/0xced/xcproj)
  command line tool if available in the path of the user to touch saved
  projects. This will result in projects being serialized in the exact format
  used by Xcode eliminating merge conflicts and other related issues. To learn
  more about how to install xcproj see its
  [readme](https://github.com/0xced/xcproj).
  [Cédric Luthi](https://github.com/0xced)
  [#1275](https://github.com/CocoaPods/CocoaPods/issues/1275)

* Rationalized and cleaned up Pods project group structure and path specification.

* Create all necessary build configurations for *Pods.xcodeproj* at the project level. If the user’s project has more than just *Debug* and *Release* build configurations, they may be explicitly specified in the Podfile:  
`xcodeproj 'MyApp', 'App Store' => :release, 'Debug' => :debug, 'Release' => :release`  
  If build configurations aren’t specified in the Podfile then they will be automatically picked from the user’s project in *Release* mode.  
  These changes will ensure that the `libPods.a` static library is not stripped for all configurations, as explained in [#1217](https://github.com/CocoaPods/CocoaPods/pull/1217).  
  [Cédric Luthi](https://github.com/0xced)  
  [#1294](https://github.com/CocoaPods/CocoaPods/issues/1294)

* Added basic support for Bazaar repositories.  
  [Fred McCann](https://github.com/fmccann)  
  [cocoapods-downloader#4](https://github.com/CocoaPods/cocoapods-downloader/pull/4)

###### Bug Fixes

* Fixed crash in `pod spec cat`.

* Use the `TARGET_BUILD_DIR` environment variable for installing resource bundles.  
  [Cédric Luthi](https://github.com/0xced)  
  [#1268](https://github.com/CocoaPods/CocoaPods/issues/1268)  

* CoreData versioned models are now properly handled respecting the contents of
  the `.xccurrentversion` file.  
  [Ashton-W](https://github.com/Ashton-W)  
  [#1288](https://github.com/CocoaPods/CocoaPods/issues/1288),
  [Xcodeproj#83](https://github.com/CocoaPods/Xcodeproj/pull/83)  

* OS X frameworks are now copied to the Resources folder using rsync to
  properly overwrite existing files.  
  [Nikolaj Schumacher](https://github.com/nschum)  
  [#1063](https://github.com/CocoaPods/CocoaPods/issues/1063)

* User defined build configurations are now added to the resource bundle
  targets.  
  [#1309](https://github.com/CocoaPods/CocoaPods/issues/1309)


## 0.23.0 (2013-08-08)


## 0.23.0.rc1 (2013-08-02)

[CocoaPods](https://github.com/CocoaPods/CocoaPods/compare/0.22.3...0.23.0.rc1)
• [cocoapods-core](https://github.com/CocoaPods/Core/compare/0.22.3...0.23.0.rc1)
• [Xcodeproj](https://github.com/CocoaPods/Xcodeproj/compare/0.8.1...0.9.0)
• [cocoapods-downloader](https://github.com/CocoaPods/cocoapods-downloader/compare/0.1.1...0.1.2)

###### Enhancements

* Added `prepare_command` attribute to Specification DSL. The prepare command
  will replace the `pre_install` hook. The `post_install` hook has also been
  deprecated.
  [#1247](https://github.com/CocoaPods/CocoaPods/issues/1247)

  The reason we provided Ruby hooks at first, was because we wanted to offer
  the option to make any required configuration possible. By now, however, we
  have a pretty good idea of the use-cases and are therefore locking down the
  freedom that was once available. In turn, we’re adding attributes that can
  replace the most common use-cases. _(See the enhancements directly following
  this entry for more info)._

  The second reason we need to lock this down is because this is the last
  remaining obstacle to fully serialize specifications, which we need in order
  to move to a ‘spec push’ web-service in the future.

* Added `resource_bundles` attribute to the Specification DSL.  
  [#743](https://github.com/CocoaPods/CocoaPods/issues/743)
  [#1186](https://github.com/CocoaPods/CocoaPods/issues/1186)

* Added `vendored_frameworks` attribute to the Specification DSL.  
  [#809](https://github.com/CocoaPods/CocoaPods/issues/809)
  [#1075](https://github.com/CocoaPods/CocoaPods/issues/1075)

* Added `vendored_libraries` attribute to the Specification DSL.  
  [#809](https://github.com/CocoaPods/CocoaPods/issues/809)
  [#1075](https://github.com/CocoaPods/CocoaPods/issues/1075)

* Restructured `.cocoapods` folder to contain repos in a subdirectory.  
  [Ian Ynda-Hummel](https://github.com/ianyh)
  [#1150](https://github.com/CocoaPods/CocoaPods/issues/1150)  

* Improved `pod spec create` template.  
  [#1223](https://github.com/CocoaPods/CocoaPods/issues/1223)

* Added copy&paste-friendly dependency to `pod search`.  
  [#1073](https://github.com/CocoaPods/CocoaPods/issues/1073)

* Improved performance of the installation of Pods with git
  sources which specify a tag.  
  [#1077](https://github.com/CocoaPods/CocoaPods/issues/1077)

* Core Data `xcdatamodeld` files are now properly referenced from the Pods
  project.  
  [#1155](https://github.com/CocoaPods/CocoaPods/issues/1155)

* Removed punctuation check from the specification validations.  
  [#1242](https://github.com/CocoaPods/CocoaPods/issues/1242)

* Deprecated the `documentation` attribute of the Specification DSL.  
  [Core#20](https://github.com/CocoaPods/Core/issues/20)

###### Bug Fixes

* Fix copy resource script issue related to filenames with spaces.  
  [Denis Hennessy](https://github.com/dhennessy)
  [#1231](https://github.com/CocoaPods/CocoaPods/issues/1231)  



## 0.22.3 (2013-07-23)

[CocoaPods](https://github.com/CocoaPods/CocoaPods/compare/0.22.2...0.22.3)

###### Enhancements

* Add support for .xcdatamodel resource files (in addition to .xcdatamodeld).
  [#1201](https://github.com/CocoaPods/CocoaPods/pull/1201)

###### Bug Fixes

* Always exlude `USE_HEADERMAP` from the user’s project.
  [#1216](https://github.com/CocoaPods/CocoaPods/issues/1216)

* Use correct template repo when using the `pod lib create` command.
  [#1214](https://github.com/CocoaPods/CocoaPods/issues/1214)

* Fixed issue with `pod push` failing when the podspec is unchanged. It will now
  report `[No change] ExamplePod (0.1.0)` and continue to push other podspecs if
  they exist. [#1199](https://github.com/CocoaPods/CocoaPods/pull/1199)

* Set STRIP_INSTALLED_PRODUCT = NO in the generated Pods project. This allows
  Xcode to include symbols from CocoaPods in dSYMs during Archive builds.
  [#1217](https://github.com/CocoaPods/CocoaPods/pull/1217)

* Ensure the resource script doesn’t fail due to the resources list file not
  existing when trying to delete it.
  [#1198](https://github.com/CocoaPods/CocoaPods/pull/1198)

* Fix handling of spaces in paths when compiling xcdatamodel(d) files.
  [#1201](https://github.com/CocoaPods/CocoaPods/pull/1201)



## 0.22.2 (2013-07-11)

[CocoaPods](https://github.com/CocoaPods/CocoaPods/compare/0.22.1...0.22.2)
• [cocoapods-core](https://github.com/CocoaPods/Core/compare/0.22.1...0.22.2)
• [Xcodeproj](https://github.com/CocoaPods/Xcodeproj/compare/0.8.0...0.8.1)

###### Enhancements

* The build settings of the Pods project and of its target have been updated to
  be in line with the new defaults of the future versions of Xcode.

###### Bug fixes

* Specifications defining build setting with the `[*]` syntax are now properly
  handled.
  [#1171](https://github.com/CocoaPods/CocoaPods/issues/1171)

* The name of the files references are now properly set fixing a minor
  regression introduced by CocoaPods 0.22.1 and matching more closely Xcode
  behaviour.

* The validator now builds the Pods target instead of the first target actually
  performing the validation.

* Build settings defined through the `xcconfig` attribute of a `podspec` are now
  stripped of duplicate values when merged in an aggregate target.
  [#1189](https://github.com/CocoaPods/CocoaPods/issues/1189)


## 0.22.1 (2013-07-03)

[CocoaPods](https://github.com/CocoaPods/CocoaPods/compare/0.22.0...0.22.1)
• [cocoapods-core](https://github.com/CocoaPods/Core/compare/0.22.0...0.22.1)

###### Bug fixes

* Fixed a crash related to target dependencies and subspecs.
  [#1168](https://github.com/CocoaPods/CocoaPods/issues/1168)


## 0.22.0 (2013-07-03)

[CocoaPods](https://github.com/CocoaPods/CocoaPods/compare/0.21.0...0.22.0)
• [cocoapods-core](https://github.com/CocoaPods/Core/compare/0.21.0...0.22.0)
• [Xcodeproj](https://github.com/CocoaPods/Xcodeproj/compare/0.7.1...0.8.0)

###### Enhancements

* Added the `pod lib create` subcommand which allows to create a new Pod
  adhering to the best practices. The template is still a bit primitive
  and we encourage users to provide feedback by submitting patches and issues
  to https://github.com/CocoaPods/CocoaPods.
  [#850](https://github.com/CocoaPods/CocoaPods/issues/850)

* Added the `pod lib lint` subcommand which allows to lint the Pod stored
  in the working directory (a pod spec in the root is needed). This subcommand
  is equivalent to the deprecated `pod spec lint --local`.
  [#850](https://github.com/CocoaPods/CocoaPods/issues/850)

* The dependencies of the targets of the Pods project are now made explicit.
  [#1165](https://github.com/CocoaPods/CocoaPods/issues/1165)

* The size of the cache used for the git repos is now configurable. For more
  details see
  https://github.com/CocoaPods/CocoaPods/blob/master/lib/cocoapods/config.rb#L7-L25
  [#1159](https://github.com/CocoaPods/CocoaPods/issues/1159)

* The copy resources shell script now aborts if any error occurs.
  [#1098](https://github.com/CocoaPods/CocoaPods/issues/1098)

* The output of shell script build phases no longer includes environment
  variables to reduce noise.
  [#1122](https://github.com/CocoaPods/CocoaPods/issues/1122)

* CocoaPods no longer sets the deprecated `ALWAYS_SEARCH_USER_PATHS` build
  setting.

###### Bug fixes

* Pods whose head state changes now are correctly detected and reinstalled.
  [#1160](https://github.com/CocoaPods/CocoaPods/issues/1160)

* Fixed the library reppresentation of the hooks which caused issues with the
  `#copy_resources_script_path` method.
  [#1157](https://github.com/CocoaPods/CocoaPods/issues/1157)

* Frameworks symlinks are not properly preserved by the copy resources script.
  Thanks to Thomas Dohmke (ashtom) for the fix.
  [#1063](https://github.com/CocoaPods/CocoaPods/issues/1063)

## 0.21.0 (2013-07-01)

[CocoaPods](https://github.com/CocoaPods/CocoaPods/compare/0.21.0.rc1...0.21.0)
• [cocoapods-core](https://github.com/CocoaPods/Core/compare/0.21.0.rc1...0.21.0)
• [Xcodeproj](https://github.com/CocoaPods/Xcodeproj/compare/0.7.0...0.7.1)

###### Bug fixes

* Fixed a linter issue related to the dedicated targets change.
  [#1130](https://github.com/CocoaPods/CocoaPods/issues/1130)

* Fixed xcconfig issues related to Pods including a dot in the name.
  [#1152](https://github.com/CocoaPods/CocoaPods/issues/1152)


## 0.21.0.rc1 (2013-06-18)

[CocoaPods](https://github.com/CocoaPods/CocoaPods/compare/0.20.2...0.21.0.rc1)
• [cocoapods-core](https://github.com/CocoaPods/Core/compare/0.20.2...0.21.0.rc1)
• [Xcodeproj](https://github.com/CocoaPods/Xcodeproj/compare/0.6.0...0.7.0)

###### Enhancements

* Pods are now built in dedicated targets. This enhancement isolates the build
  environment of each Pod from other ones eliminating pollution issues. It also
  introduces an important architectural improvement which lays the foundation
  for the upcoming CocoaPods features. Stay tuned! This feature has been
  implemented by [Jeremy Slater](https://github.com/jasl8r).
  [#1011](https://github.com/CocoaPods/CocoaPods/issues/1011)
  [#983](https://github.com/CocoaPods/CocoaPods/issues/983)
  [#841](https://github.com/CocoaPods/CocoaPods/issues/841)

* Reduced external dependencies and deprecation of Rake::FileList.
  [#1080](https://github.com/CocoaPods/CocoaPods/issues/1080)

###### Bug fixes

* Fixed crash due to Podfile.lock containing multiple version requirements for
  a Pod. [#1076](https://github.com/CocoaPods/CocoaPods/issues/1076)

* Fixed a build error due to the copy resources script using the same temporary
  file for multiple targets.
  [#1099](https://github.com/CocoaPods/CocoaPods/issues/1099)

## 0.20.2 (2013-05-26)

[CocoaPods](https://github.com/CocoaPods/CocoaPods/compare/0.20.1...0.20.2)

###### Bug fixes

* Ensure that, in a sandbox-pod env, RubyGems loads the CocoaPods gem on system
  Ruby (1.8.7).
  [#939](https://github.com/CocoaPods/CocoaPods/issues/939#issuecomment-18396063)
* Allow sandbox-pod to execute any tool inside the Xcode.app bundle.
* Allow sandbox-pod to execute any tool inside a rbenv prefix.

## 0.20.1 (2013-05-23)

[CocoaPods](https://github.com/CocoaPods/CocoaPods/compare/0.20.0...0.20.1)
• [CLAide](https://github.com/CocoaPods/CLAide/compare/0.3.0...0.3.2)

###### Bug fixes

* Made sandbox-pod executable visible as it wasn't correctly configured in the
  gemspec.
* Made sandbox-pod executable actually work when installed as a gem. (In which
  case every executable is wrapped in a wrapper bin script and the DATA constant
  can no longer be used.)
* Required CLAide 0.3.2 as 0.3.0 didn't include all the files in the gemspec
  and 0.3.1 was not correctly processed by RubyGems.

## 0.20.0 (2013-05-23)

[CocoaPods](https://github.com/CocoaPods/CocoaPods/compare/0.19.1...0.20.0)
• [cocoapods-core](https://github.com/CocoaPods/Core/compare/0.19.1...0.20.0)
• [cocoapods-downloader](https://github.com/CocoaPods/CLAide/compare/0.1.0...0.1.1)
• [Xcodeproj](https://github.com/CocoaPods/Xcodeproj/compare/0.5.5...0.6.0)
• [CLAide](https://github.com/CocoaPods/CLAide/compare/0.2.0...0.3.0)

###### Enhancements

* Introduces an experimental sandbox feature.
  [#939](https://github.com/CocoaPods/CocoaPods/issues/939)

  Let’s face it, even though we have a great community that spends an amazing
  amount of time on curating the specifications, the internet can be a hostile
  place and the community is growing too large to take a naive approach any
  longer.

  As such, we have started leveraging OS X’s sandbox facilities to disallow
  unsanctioned operations. This is still very experimental and therefore has to
  be used explicitely, for now, but that does **not** mean we don’t want you to
  start using it and **report issues**.

  To use the sandbox, simply use the `sandbox-pod` command instead. E.g.:

        $ sandbox-pod install

  In case of issues, be sure to check `/var/log/system.log` for ‘deny’ messages.
  For instance, here’s an example where the sandbox denies read access to `/`:

        May 16 00:23:35 Khaos kernel[0]: Sandbox: ruby(98430) deny file-read-data /

  **NOTE**: _The above example is actually one that we know of. We’re not sure
  yet which process causes this, but there shouldn’t be a need for any process
  to read data from the root path anyways._

  **NOTE 2**: _At the moment the sandbox is not compatible with the `:path` option
  when referencing Pods that are not stored within the directory of the Podfile._

* The naked `pod` command now defaults to `pod install`.
  [#958](https://github.com/CocoaPods/CocoaPods/issues/958)

* CocoaPods will look for the Podfile in the ancestors paths if one is
  not available in the working directory.
  [#940](https://github.com/CocoaPods/CocoaPods/issues/940)

* Documentation generation has been removed from CocoaPods as it graduated
  to CocoaDocs. This decision was taken because CocoaDocs is a much better
  solution which doesn't clutter Xcode's docsets while still allowing
  access to the docsets with Xcode and with Dash. Removing this feature
  keeps the installer leaner and easier to develop and paves the way for the
  upcoming sandbox. Private pods can use pre install hook to generate the
  documentation. If there will be enough demand this feature might be
  reintegrated as plugin (see
  [#1037](https://github.com/CocoaPods/CocoaPods/issues/1037)).

* Improved performance of the copy resources script and thus build time of
  the integrated targets. Contribution by [@onato](https://github.com/onato)
  [#1050](https://github.com/CocoaPods/CocoaPods/issues/1050).

* The changelog for the current version is printed after CocoaPods is
  installed/updated.
  [#853](https://github.com/CocoaPods/CocoaPods/issues/853).


###### Bug fixes

* Inheriting `inhibit_warnings` per pod is now working
  [#1032](https://github.com/CocoaPods/CocoaPods/issues/1032)
* Fix copy resources script for iOS < 6 and OS X < 10.8 by removing the
  `--reference-external-strings-file`
  flag. [#1030](https://github.com/CocoaPods/CocoaPods/pull/1030)
* Fixed issues with the `:head` option of the Podfile.
  [#1046](https://github.com/CocoaPods/CocoaPods/issues/1046)
  [#1039](https://github.com/CocoaPods/CocoaPods/issues/1039)

## 0.19.1 (2013-04-30)

[CocoaPods](https://github.com/CocoaPods/CocoaPods/compare/0.19.0...0.19.1)
• [cocoapods-core](https://github.com/CocoaPods/Core/compare/0.19.0...0.19.1)

###### Bug fixes

* Project-level preprocessor macros are not overwritten anymore.
  [#903](https://github.com/CocoaPods/CocoaPods/issues/903)
* A Unique hash instances for the build settings of the Pods target is now
  created resolving interferences in the hooks.
  [#1014](https://github.com/CocoaPods/CocoaPods/issues/1014)

## 0.19.0 (2013-04-30)

[CocoaPods](https://github.com/CocoaPods/CocoaPods/compare/0.18.1...0.19.0)
• [cocoapods-core](https://github.com/CocoaPods/Core/compare/0.18.1...0.19.0)

###### Enhancements

* Compile time introspection. Macro definitions which allow to inspect the
  installed Pods and their version have been introduced in the build
  environment of the Pod libraries
  ([example](https://gist.github.com/fabiopelosin/5348551)).
* CocoaPods now defines the `COCOAPODS=1` macro in the Pod and the Client
  targets. This is useful for libraries which conditionally expose interfaces.
  [#903](https://github.com/CocoaPods/CocoaPods/issues/903)
* Added support for the `private_header_files` attribute of the Specification
  DSL.
  [#998](https://github.com/CocoaPods/CocoaPods/issues/998)
* CocoaPods now defines the deployment target of the Pods project computed as
  the minimum deployment target of the Pods libraries.
  [#556](https://github.com/CocoaPods/CocoaPods/issues/556)
* Added `pod podfile-info` command. Shows list of used Pods and their info
  in a project or supplied Podfile.
  Options: `--all` - with dependencies. `--md` - in Markdown.
  [#855](https://github.com/CocoaPods/CocoaPods/issues/855)
* Added `pod help` command. You can still use the old format
  with --help flag.
  [#957](https://github.com/CocoaPods/CocoaPods/pull/957)
* Restored support for Podfiles named `CocoaPods.podfile`. Moreover, the
  experimental YAML format of the Podfile now is associated with files named
  `CocoaPods.podfile.yaml`.
  [#1004](https://github.com/CocoaPods/CocoaPods/pull/1004)

###### Deprecations

* The `:local` flag in Podfile has been renamed to `:path` and the old syntax
  has been deprecated.
  [#971](https://github.com/CocoaPods/CocoaPods/issues/971)

###### Bug fixes

* Fixed issue related to `pod outdated` and external sources.
  [#954](https://github.com/CocoaPods/CocoaPods/issues/954)
* Fixed issue with .svn folders in copy resources script.
  [#972](https://github.com/CocoaPods/CocoaPods/issues/972)

## 0.18.1 (2013-04-10)

[CocoaPods](https://github.com/CocoaPods/CocoaPods/compare/0.18.0...0.18.1)
• [cocoapods-core](https://github.com/CocoaPods/Core/compare/0.18.0...0.18.)

###### Bug fixes

* Fixed a bug introduced in 0.18 which cause compilation issue due to the
  quoting of the inherited value in the xcconfigs.
  [#956](https://github.com/CocoaPods/CocoaPods/issues/956)
* Robustness against user targets including build files with missing file
  references.
  [#938](https://github.com/CocoaPods/CocoaPods/issues/938)
* Partially fixed slow performance from the command line
  [#919](https://github.com/CocoaPods/CocoaPods/issues/919)


## 0.18.0 (2013-04-08)

[CocoaPods](https://github.com/CocoaPods/CocoaPods/compare/0.17.2...0.18.0)
• [cocoapods-core](https://github.com/CocoaPods/Core/compare/0.17.2...0.18.0)
• [Xcodeproj](https://github.com/CocoaPods/Xcodeproj/compare/0.5.2...0.5.5)

###### Enhancements

* Added the ability to inhibit warnings per pod.
  Just pass `:inhibit_warnings => true` inline.
  This feature has been implemented by Marin Usalj (@mneorr).
  [#10](https://github.com/CocoaPods/Core/pull/10)
  [#934](https://github.com/CocoaPods/CocoaPods/pull/934)
* Inhibiting warnings will also suppress the warnings of the static analyzer.
* A new build phase has been added to check that your
  installation is in sync with the `Podfile.lock` and fail the build otherwise.
  The new build phase will not be added automatically to targets already
  integrated with CocoaPods, for integrating targets manually see [this
  comment](https://github.com/CocoaPods/CocoaPods/pull/946#issuecomment-16042419).
  This feature has been implemented by Ullrich Schäfer (@stigi).
  [#946](https://github.com/CocoaPods/CocoaPods/pull/946)
* The `pod search` commands now accepts the `--ios` and the `--osx` arguments
  to filter the results by platform.
  [#625](https://github.com/CocoaPods/CocoaPods/issues/625)
* The developer frameworks are automatically added if `SenTestingKit` is
  detected. There is no need to specify them in specifications anymore.
  [#771](https://github.com/CocoaPods/CocoaPods/issues/771)
* The `--no-update` argument of the `install`, `update`, `outdated` subcommands
  has been renamed to `--no-repo-update`.
  [#913](https://github.com/CocoaPods/CocoaPods/issues/913)

###### Bug fixes

* Improved handling for Xcode projects containing non ASCII characters.
  Special thanks to Cédric Luthi (@0xced), Vincent Isambart (@vincentisambart),
  and Manfred Stienstra (@Manfred) for helping to develop the workaround.
  [#926](https://github.com/CocoaPods/CocoaPods/issues/926)
* Corrected improper configuration of the PODS_ROOT xcconfig variable in
  non-integrating installations.
  [#918](https://github.com/CocoaPods/CocoaPods/issues/918)
* Improved support for pre-release versions using dashes.
  [#935](https://github.com/CocoaPods/CocoaPods/issues/935)
* Documentation sets are now namespaced by pod solving improper attribution.
  [#659](https://github.com/CocoaPods/CocoaPods/issues/659)


## 0.17.2 (2013-04-03)

[CocoaPods](https://github.com/CocoaPods/CocoaPods/compare/0.17.1...0.17.2)
• [cocoapods-core](https://github.com/CocoaPods/Core/compare/0.17.1...0.17.2)

###### Bug fixes

* Fix crash related to the specification of the workspace as a relative path.
  [#920](https://github.com/CocoaPods/CocoaPods/issues/920)
* Fix an issue related to the `podspec` dsl directive of the Podfile for
  specifications with internal dependencies.
  [#928](https://github.com/CocoaPods/CocoaPods/issues/928)
* Fix crash related to search from the command line.
  [#929](https://github.com/CocoaPods/CocoaPods/issues/929)

###### Ancillary enhancements

* Enabled the FileList deprecation warning in the Linter.
* CocoaPods will raise if versions requirements are specified for dependencies
  with external sources.
* The exclude patterns now handle folders automatically.


## 0.17.1 (2013-03-30)

[CocoaPods](https://github.com/CocoaPods/CocoaPods/compare/0.17.0...0.17.1)
• [cocoapods-core](https://github.com/CocoaPods/Core/compare/0.17.0...0.17.1)

###### Bug fixes

* Always create the CACHE_ROOT directory when performing a search.
  [#917](https://github.com/CocoaPods/CocoaPods/issues/917)

## 0.17.0 (2013-03-29)

[CocoaPods](https://github.com/CocoaPods/CocoaPods/compare/0.17.0.rc7...0.17.0)
• [cocoapods-core](https://github.com/CocoaPods/Core/compare/0.17.0.rc7...0.17.0)

#### GM

###### Bug fixes

* Don’t break when specifying doc options, but not appledoc ones.
  [#906](https://github.com/CocoaPods/CocoaPods/issues/906)
* Sort resolved specifications.
  [#907](https://github.com/CocoaPods/CocoaPods/issues/907)
* Subspecs do not need to include HEAD information.
  [#905](https://github.com/CocoaPods/CocoaPods/issues/905)

###### Ancillary enhancements

* Allow the analyzer to do its work without updating sources.
  [motion-cocoapods#50](https://github.com/HipByte/motion-cocoapods/pull/50)

#### rc7

[CocoaPods](https://github.com/CocoaPods/CocoaPods/compare/0.17.0.rc6...0.17.0.rc7)
• [cocoapods-core](https://github.com/CocoaPods/Core/compare/0.17.0.rc6...0.17.0.rc7)

###### Bug fixes

- Fixed an issue which lead to the missing declaration of the plural directives
  of the Specification DSL.
  [#816](https://github.com/CocoaPods/CocoaPods/issues/816)
- The resolver now respects the order of specification of the target
  definitions.
- Restore usage of cache file to store a cache for expensive stats.
- Moved declaration of `Pod::FileList` to CocoaPods-core.

###### Ancillary enhancements

- Fine tuned the Specification linter and the health reporter of repositories.
- Search results are sorted.

#### rc6

[CocoaPods](https://github.com/CocoaPods/CocoaPods/compare/0.17.0.rc5...0.17.0.rc6)
• [cocoapods-core](https://github.com/CocoaPods/Core/compare/0.17.0.rc5...0.17.0.rc6)

###### Bug fixes

- CocoaPods updates the repositories by default.
  [#872](https://github.com/CocoaPods/CocoaPods/issues/872)
- Fixed a crash which was present when the Podfile specifies a workspace.
  [#871](https://github.com/CocoaPods/CocoaPods/issues/871)
- Fix for a bug which lead to a broken installation in paths containing
  brackets and other glob metacharacters.
  [#862](https://github.com/CocoaPods/CocoaPods/issues/862)
- Fix for a bug related to the case of the paths which lead to clean all files
  in the directories of the Pods.


###### Ancillary enhancements

- CocoaPods now maintains a search index which is updated incrementally instead
  of analyzing all the specs every time. The search index can be updated
  manually with the `pod ipc update-search-index` command.
- Enhancements to the `pod repo lint` command.
- CocoaPods will not create anymore the pre commit hook in the master repo
  during setup. If already created it is possible remove it deleting the
  `~/.cocoapods/master/.git/hooks/pre-commit` path.
- Improved support for linting and validating specs repo.

#### rc5

[CocoaPods](https://github.com/CocoaPods/CocoaPods/compare/0.17.0.rc4...0.17.0.rc5)
• [cocoapods-core](https://github.com/CocoaPods/Core/compare/0.17.0.rc4...0.17.0.rc5)

###### Bug fixes

- The `--no-clean` argument is not ignored anymore by the installer.
- Proper handling of file patterns ending with a slash.
- More user errors are raised as an informative.

#### rc4

[CocoaPods](https://github.com/CocoaPods/CocoaPods/compare/0.17.0.rc3...0.17.0.rc4)

###### Bug fixes

- Restored compatibility with `Podfile::TargetDefinition#copy_resources_script_name`
  in the Podfile hooks.
- Updated copy resources script so that it will use base internationalization
  [#846](https://github.com/CocoaPods/CocoaPods/issues/846)
- Robustness against an empty configuration file.
- Fixed a crash with `pod push`
  [#848](https://github.com/CocoaPods/CocoaPods/issues/848)
- Fixed an issue which lead to the creation of a Pods project which would
  crash Xcode.
  [#854](https://github.com/CocoaPods/CocoaPods/issues/854)
- Fixed a crash related to a `PBXVariantGroup` present in the frameworks build
  phase of client targets.
  [#859](https://github.com/CocoaPods/CocoaPods/issues/859)


###### Ancillary enhancements

- The `podspec` option of the `pod` directive of the Podfile DSL now accepts
  folders.

#### rc3

[CocoaPods](https://github.com/CocoaPods/CocoaPods/compare/0.17.0.rc2...0.17.0.rc3
• [Xcodeproj](https://github.com/CocoaPods/Xcodeproj/compare/0.5.0...0.5.1))

###### Bug fixes

- CocoaPods will not crash anymore if the license file indicated on the spec
  doesn't exits.
- Pre install hooks are called before the Pods are cleaned.
- Fixed and issue which prevent the inclusion of OTHER_CFLAGS and
  OTHER_CPLUSPLUSFLAGS  in the release builds of the Pods project.
- Fixed `pod lint --local`
- Fixed the `--allow-warnings` of `pod push`
  [#835](https://github.com/CocoaPods/CocoaPods/issues/835)
- Added `copy_resources_script_name` to the library representation used in the
  hooks.
  [#837](https://github.com/CocoaPods/CocoaPods/issues/837)

###### Ancillary enhancements

- General improvements to `pod ipc`.
- Added `pod ipc repl` subcommand.

#### rc2

[CocoaPods](https://github.com/CocoaPods/CocoaPods/compare/0.17.0.rc1...0.17.0.rc2)
• [cocoapods-core](https://github.com/CocoaPods/Core/compare/0.17.0.rc1...0.17.0.rc2)

###### Bug fixes

- Restored output coloring.
- Fixed a crash related to subspecs
  [#819](https://github.com/CocoaPods/CocoaPods/issues/819)
- Git repos were not cached for dependencies with external sources.
  [#820](https://github.com/CocoaPods/CocoaPods/issues/820)
- Restored support for directories for the preserve_patterns specification
  attribute.
  [#823](https://github.com/CocoaPods/CocoaPods/issues/823)

#### rc1

[CocoaPods](https://github.com/CocoaPods/CocoaPods/compare/0.16.4...0.17.0.rc1)
• [Xcodeproj](https://github.com/CocoaPods/Xcodeproj/compare/0.4.3...0.5.0)
• [cocoapods-core](https://github.com/CocoaPods/Core)
• [cocoapods-downloader](https://github.com/CocoaPods/cocoapods-downloader)

###### __Notice__

At some point in future the master repo will be switched to the YAML format of
specifications. This means that specifications with hooks (or any other kind of
dynamic logic) will not be accepted. Please let us know if there is need for
other DSL attributes or any other kind of support.

Currently the following specifications fail to load as they depended on the
CocoaPods internals and need to be updated:

- LibComponentLogging-pods/0.0.1/LibComponentLogging-pods.podspec
- RestKit/0.9.3/RestKit.podspec
- Three20/1.0.11/Three20.podspec
- ARAnalytics/1.1/ARAnalytics.podspec

Other specifications, might present compatibility issues for the reasons
presented below.

###### __Breaking__

- Subspecs do **not** inherit the files patterns from the parent spec anymore.
  This feature made the implementation more complicated and was not easy to
  explain to podspecs maintainers. Compatibility can be easily fixed by adding
  a 'Core' subspec.
- Support for inline podspecs has been removed.
- The support for Rake::FileList is being deprecated, in favor of a more
  consistent DSL. Rake::FileList also presented issues because it would access
  the file system as soon as it was converted to an array.
- The hooks architecture has been re-factored and might present
  incompatibilities (please open an issue if appropriate).
- The `requires_arc` attribute default value is transitioning from `false` to
  `true`. In the meanwhile a value is needed to pass the lint.
- Deprecated `copy_header_mapping` hook.
- Deprecated `exclude_header_search_paths` attribute.
- External sources are not supported in the dependencies of specifications
  anymore. Actually they never have been supported, they just happened to work.

###### DSL

- Podfile:
  - It is not needed to specify the platform anymore (unless not integrating)
    as CocoaPods now can infer the platform from the integrated targets.
- Specification:
  - `preferred_dependency` has been renamed to `default_subspec`.
  - Added `exclude_files` attribute.
  - Added `screenshots` attribute.
  - Added default values for attributes like `source_files`.

###### Enhancements

- Released preview [documentation](http://docs.cocoapods.org).
- CocoaPods now has support for working in teams and not committing the Pods
  folder, as it will keep track of the status of the Pods folder.
  [#552](https://github.com/CocoaPods/CocoaPods/issues/552)
- Simplified installation: no specific version of ruby gems is required anymore.
- The workspace is written only if needed greatly reducing the occasions in
  which Xcode asks to revert.
- The Lockfile is sorted reducing the SCM noise.
  [#591](https://github.com/CocoaPods/CocoaPods/issues/591)
- Added Podfile, Frameworks, and Resources to the Pods project.
  [#647](https://github.com/CocoaPods/CocoaPods/issues/647)
  [#588](https://github.com/CocoaPods/CocoaPods/issues/588)
- Adds new subcommand `pod spec cat NAME` to print a spec file to standard output.
- Specification hooks are only called when the specification is installed.
- The `--no-clean` option of the `pod spec lint` command now displays the Pods
  project for inspection.
- It is now possible to specify default values for the configuration in
  `~/.cocoapods/config.yaml` ([default values](https://github.com/CocoaPods/CocoaPods/blob/master/lib/cocoapods/config.rb#L17)).
- CocoaPods now checks the checksums of the installed specifications and
  reinstalls them if needed.
- Support for YAML formats of the Podfile and the Specification.
- Added new command `pod ipc` to provide support for inter process
  communication through YAML formats.
- CocoaPods now detects if the folder of a Pod is empty and reinstalls it.
  [#534](https://github.com/CocoaPods/CocoaPods/issues/534)
- Install hooks and the `prefix_header_contents` attribute are supported in subspecs.
  [#617](https://github.com/CocoaPods/CocoaPods/issues/617)
- Dashes are now supported in the versions of the Pods.
  [#293](https://github.com/CocoaPods/CocoaPods/issues/293)

###### Bug fixes

- CocoaPods is not confused anymore by target definitions with different activated subspec.
  [#535](https://github.com/CocoaPods/CocoaPods/issues/535)
- CocoaPods is not confused anymore by to dependencies from external sources.
  [#548](https://github.com/CocoaPods/CocoaPods/issues/548)
- The git cache will always update against the remote if a tag is requested,
  resolving issues where library maintainers where updating the tag after a
  lint and would be confused by CocoaPods using the cached commit for the tag.
  [#407](https://github.com/CocoaPods/CocoaPods/issues/407)
  [#596](https://github.com/CocoaPods/CocoaPods/issues/596)

###### Codebase

- Major clean up and refactor of the whole code base.
- Extracted the core classes into
  [cocoapods-core](https://github.com/CocoaPods/Core) gem.
- Extracted downloader into
  [cocoapods-downloader](https://github.com/CocoaPods/cocoapods-downloader).
- Extracted command-line command & option handling into
  [CLAide](https://github.com/CocoaPods/CLAide).

## 0.16.4 (2013-02-25)

[CocoaPods](https://github.com/CocoaPods/CocoaPods/compare/0.16.3...0.16.4)

###### Enhancements

- Add explicit flattening option to `Downloader:Http`: `:flatten => true`.
  [#814](https://github.com/CocoaPods/CocoaPods/pull/814)
  [#812](https://github.com/CocoaPods/CocoaPods/issues/812)
  [#1314](https://github.com/CocoaPods/Specs/pull/1314)

###### Bug fixes

- Explicitely require `date` in the gemspec for Ruby 2.0.0.
  [34da3f7](https://github.com/CocoaPods/CocoaPods/commit/34da3f792b2a36fafacd4122e29025c9cf2ff38d)

## 0.16.3 (2013-02-20)

[CocoaPods](https://github.com/CocoaPods/CocoaPods/compare/0.16.2...0.16.3) • [Xcodeproj](https://github.com/CocoaPods/Xcodeproj/compare/0.4.3...0.5.0)

###### Bug fixes

- Only flatten tarballs, **not** zipballs, from HTTP sources. A zipball can
  contain single directories in the root that should be preserved, for instance
  a framework bundle. This reverts part of the change in 0.16.1.
  **NOTE** This will break some podspecs that were changed after 0.16.1.
  [#783](https://github.com/CocoaPods/CocoaPods/pull/783)
  [#727](https://github.com/CocoaPods/CocoaPods/issues/727)
- Never consider aggregate targets in the user’s project for integration.
  [#729](https://github.com/CocoaPods/CocoaPods/issues/729)
  [#784](https://github.com/CocoaPods/CocoaPods/issues/784)
- Support comments on all build phases, groups and targets in Xcode projects.
  [#51](https://github.com/CocoaPods/Xcodeproj/pull/51)
- Ensure default Xcode project values are copied before being used.
  [b43087c](https://github.com/CocoaPods/Xcodeproj/commit/b43087cb342d8d44b491e702faddf54a222b23c3)
- Block assertions in Release builds.
  [#53](https://github.com/CocoaPods/Xcodeproj/pull/53)
  [#803](https://github.com/CocoaPods/CocoaPods/pull/803)
  [#802](https://github.com/CocoaPods/CocoaPods/issues/802)


###### Enhancements

- Compile Core Data model files.
  [#795](https://github.com/CocoaPods/CocoaPods/pull/795)
- Add `Xcodeproj::Differ`, which shows differences between Xcode projects.
  [308941e](https://github.com/CocoaPods/Xcodeproj/commit/308941eeaa3bca817742c774fd584cc5ab1c8f84)


## 0.16.2 (2013-02-02)

[CocoaPods](https://github.com/CocoaPods/CocoaPods/compare/0.16.1...0.16.2) • [Xcodeproj](https://github.com/CocoaPods/Xcodeproj/compare/0.4.1...0.4.3)

###### Bug fixes

- Quote storyboard and xib paths in ‘copy resource’ script.
  [#740](https://github.com/CocoaPods/CocoaPods/pull/740)
- Fix use of `podspec` directive in Podfile with no options specified.
  [#768](https://github.com/CocoaPods/CocoaPods/pull/768)
- Generate Mac OS X Pods target with the specified deployment target.
  [#757](https://github.com/CocoaPods/CocoaPods/issues/757)
- Disable libSystem objects for ARC libs that target older platforms.
  This applies when the deployment target is set to < iOS 6.0 or OS X 10.8,
  or not specified at all.
  [#352](https://github.com/CocoaPods/Specs/issues/352)
  [#1161](https://github.com/CocoaPods/Specs/pull/1161)
- Mark header source files as ‘Project’ not ‘Public’.
  [#747](https://github.com/CocoaPods/CocoaPods/issues/747)
- Add `PBXGroup` as acceptable `PBXFileReference` value.
  [#49](https://github.com/CocoaPods/Xcodeproj/pull/49)
- Make `xcodeproj show` without further arguments actually work.
  [#45](https://github.com/CocoaPods/Xcodeproj/issues/45)

###### Enhancements

- Added support for pre-download over Mercurial.
  [#750](https://github.com/CocoaPods/CocoaPods/pull/750)

## 0.16.1 (2013-01-13)

[CocoaPods](https://github.com/CocoaPods/CocoaPods/compare/0.16.0...0.16.1) • [Xcodeproj](https://github.com/CocoaPods/Xcodeproj/compare/0.4.0...0.4.1)

###### Bug fixes

- After unpacking source from a HTTP location, move the source into the parent
  dir if the archive contained only one child. This is done to make it
  consistent with how source from other types of locations are described in a
  podspec.
  **NOTE** This might break some podspecs that assumed the incorrect layout.
  [#727](https://github.com/CocoaPods/CocoaPods/issues/727)
  [#728](https://github.com/CocoaPods/CocoaPods/pull/728)
- Remove duplicate option in `pod update` command.
  [#725](https://github.com/CocoaPods/CocoaPods/issues/725)
- Memory fixes in Xcodeproj.
  [#43](https://github.com/CocoaPods/Xcodeproj/pull/43)

###### Xcodeproj Enhancements

- Sort contents of xcconfig files by setting name.
  [#591](https://github.com/CocoaPods/CocoaPods/issues/591)
- Add helpers to get platform name, deployment target, and frameworks build phases
- Take SDKROOT into account when adding frameworks.

## 0.16.0 (2012-11-22)

[CocoaPods](https://github.com/CocoaPods/CocoaPods/compare/0.16.0.rc5...master)

###### Enhancements

- Use Rake 0.9.4
  [#657](https://github.com/CocoaPods/CocoaPods/issues/657)

## 0.16.0.rc5 (2012-11-14)

[CocoaPods](https://github.com/CocoaPods/CocoaPods/compare/0.16.0.rc4...0.16.0.rc5)

###### Deprecated

- The usage of specifications defined in a Podfile is deprecated. Use the
  `:podspec` option with a file path instead. Complete removal will most
  probably happen in 0.17.0.
  [#549](https://github.com/CocoaPods/CocoaPods/issues/549)
  [#616](https://github.com/CocoaPods/CocoaPods/issues/616)
  [#525](https://github.com/CocoaPods/CocoaPods/issues/525)

###### Bug fixes

- Always consider inline podspecs as needing installation.
- Fix detection when the lib has already been integrated with the user’s target.
  [#643](https://github.com/CocoaPods/CocoaPods/issues/643)
  [#614](https://github.com/CocoaPods/CocoaPods/issues/614)
  [#613](https://github.com/CocoaPods/CocoaPods/issues/613)

## 0.16.0.rc4 (2012-11-14)

[CocoaPods](https://github.com/CocoaPods/CocoaPods/compare/0.16.0.rc3...0.16.0.rc4)

###### Bug fixes

- Fix for Rake 0.9.3
  [#657](https://github.com/CocoaPods/CocoaPods/issues/657)

## 0.16.0.rc3 (2012-11-02)

[CocoaPods](https://github.com/CocoaPods/CocoaPods/compare/0.16.0.rc2...0.16.0.rc3) • [Xcodeproj](https://github.com/CocoaPods/Xcodeproj/compare/0.4.0.rc1...0.4.0.rc6)

###### Enhancements

- Added support for copying frameworks to the app bundle.
  [#597](https://github.com/CocoaPods/CocoaPods/pull/597)

###### Bug fixes

- Ignore PBXReferenceProxy while integrating into user project.
  [#626](https://github.com/CocoaPods/CocoaPods/issues/626)
- Added support for PBXAggregateTarget and PBXLegacyTarget.
  [#615](https://github.com/CocoaPods/CocoaPods/issues/615)
- Added support for PBXReferenceProxy.
  [#612](https://github.com/CocoaPods/CocoaPods/issues/612)

## 0.16.0.rc2 (2012-10-21)

[CocoaPods](https://github.com/CocoaPods/CocoaPods/compare/0.16.0.rc1...0.16.0.rc2)

###### Bug fixes

- Fix for uninitialized constant Xcodeproj::Constants error.

## 0.16.0.rc1 (2012-10-21)

[CocoaPods](https://github.com/CocoaPods/CocoaPods/compare/0.15.2...0.16.0.rc1) • [Xcodeproj](https://github.com/CocoaPods/Xcodeproj/compare/0.3.5...0.4.0.rc1)

###### Enhancements

- Xcodeproj partial rewrite.
  [#565](https://github.com/CocoaPods/CocoaPods/issues/565)
  [#561](https://github.com/CocoaPods/CocoaPods/pull/561)
  - Performance improvements in the `Generating support files` phase.
  - Better support for editing existing projects and sorting groups.

## 0.15.2 (2012-10-19)

[CocoaPods](https://github.com/CocoaPods/CocoaPods/compare/0.15.1...0.15.2)

###### Enhancements

- Added support for `.hh` headers.
  [#576](https://github.com/CocoaPods/CocoaPods/pull/576)

###### Bug fixes

- Restored support for running CocoaPods without a terminal.
  [#575](https://github.com/CocoaPods/CocoaPods/issues/575)
  [#577](https://github.com/CocoaPods/CocoaPods/issues/577)
- The git cache now always uses a barebones repo preventing a number of related issues.
  [#581](https://github.com/CocoaPods/CocoaPods/issues/581)
  [#569](https://github.com/CocoaPods/CocoaPods/issues/569)
- Improved fix for the issue that lead to empty directories for Pods.
  [#572](https://github.com/CocoaPods/CocoaPods/issues/572)
  [#602](https://github.com/CocoaPods/CocoaPods/issues/602)
- Xcodeproj robustness against invalid values, such as malformed UTF8.
  [#592](https://github.com/CocoaPods/CocoaPods/issues/592)

## 0.15.1 (2012-10-04)

[CocoaPods](https://github.com/CocoaPods/CocoaPods/compare/0.15.0...0.15.1)

###### Enhancements

- Show error if syntax error in Podfile or Podfile.lock.

###### Bug fixes

- Fixed an issue that lead to empty directories for Pods.
  [#519](https://github.com/CocoaPods/CocoaPods/issues/519)
  [#568](https://github.com/CocoaPods/CocoaPods/issues/568)
- Fixed a crash related to the RubyGems version informative.
  [#570](https://github.com/CocoaPods/CocoaPods/issues/570)
- Fixed a crash for `pod outdated`.
  [#567](https://github.com/CocoaPods/CocoaPods/issues/567)
- Fixed an issue that lead to excessively slow sets computation.

## 0.15.0 (2012-10-02)

[CocoaPods](https://github.com/CocoaPods/CocoaPods/compare/0.14.0...0.15.0) • [Xcodeproj](https://github.com/CocoaPods/Xcodeproj/compare/0.3.3...0.3.4)

###### Enhancements

- Pod `install` will update the specs repo only if needed.
  [#533](https://github.com/CocoaPods/CocoaPods/issues/533)
- CocoaPods now searches for the highest version of a Pod on all the repos.
  [#85](https://github.com/CocoaPods/CocoaPods/issues/85)
- Added a pre install hook to the Podfile and to root specifications.
  [#486](https://github.com/CocoaPods/CocoaPods/issues/486)
- Support for `header_mappings_dir` attribute in subspecs.
- Added support for linting a Podspec using the files from its folder `pod spec
  lint --local`
- Refactored UI.
- Added support for Podfiles named `CocoaPods.podfile` which allows to
  associate an editor application in Mac OS X.
  [#528](https://github.com/CocoaPods/CocoaPods/issues/528)
- Added config option to disable the new version available message.
  [#448](https://github.com/CocoaPods/CocoaPods/issues/448)
- Added support for extracting `.tar.bz2` files
  [#522](https://github.com/CocoaPods/CocoaPods/issues/522)
- Improved feedback for errors of repo subcommands.
  [#505](https://github.com/CocoaPods/CocoaPods/issues/505)


###### Bug fixes

- Subspecs namespacing has been restored.
  [#541](https://github.com/CocoaPods/CocoaPods/issues/541)
- Improvements to the git cache that should be more robust.
  [#517](https://github.com/CocoaPods/CocoaPods/issues/517)
  - In certain conditions pod setup would execute twice.
- The git cache now is updated if a branch is not found
  [#514](https://github.com/CocoaPods/CocoaPods/issues/514)
- Forcing UTF-8 encoding on licenses generation in Ruby 1.9.
  [#530](https://github.com/CocoaPods/CocoaPods/issues/530)
- Added support for `.hpp` headers.
  [#244](https://github.com/CocoaPods/CocoaPods/issues/244)

## 0.14.0 (2012-09-10)

[CocoaPods](https://github.com/CocoaPods/CocoaPods/compare/0.14.0.rc2...0.14.0) • [Xcodeproj](https://github.com/CocoaPods/Xcodeproj/compare/0.3.2...0.3.3)

###### Bug fixes

- In certain conditions the spec of an external would have been overridden
  by the spec in the root of a Pod.
  [#489](https://github.com/CocoaPods/CocoaPods/issues/489)
- CocoaPods now uses a recent version of Octokit.
  [#490](https://github.com/CocoaPods/CocoaPods/issues/490)
- Fixed a bug that caused Pods with preferred dependencies to be always
  installed.
  [Specs#464](https://github.com/CocoaPods/CocoaPods/issues/464)
- Fixed Xcode 4.4+ artwork warning.
  [Specs#508](https://github.com/CocoaPods/CocoaPods/issues/508)

## 0.14.0.rc2 (2012-08-30)

[CocoaPods](https://github.com/CocoaPods/CocoaPods/compare/0.14.0.rc1...0.14.0.rc2)

###### Bug fixes

- Fix incorrect name for Pods from external sources with preferred subspecs.
  [#485](https://github.com/CocoaPods/CocoaPods/issues/485)
- Prevent duplication of Pod with a local source and mutliple activated specs.
  [#485](https://github.com/CocoaPods/CocoaPods/issues/485)
- Fixed the `uninitialized constant Pod::Lockfile::Digest` error.
  [#484](https://github.com/CocoaPods/CocoaPods/issues/484)

## 0.14.0.rc1 (2012-08-28)

[CocoaPods](https://github.com/CocoaPods/CocoaPods/compare/0.13.0...0.14.0.rc1) • [Xcodeproj](https://github.com/CocoaPods/Xcodeproj/compare/0.3.1...0.3.2)

###### Enhancements

- Improve installation process by preserving the installed versions of Pods
  across installations and machines. A Pod is reinstalled if:
  - the version required in the Podfile changes and becomes incompatible with
    the installed one.
    [#191](https://github.com/CocoaPods/CocoaPods/issues/191)
  - the external source changes.
  - the head status changes (from disabled to enabled or vice-versa).
- Introduce `pod update` command that installs the dependencies of the Podfile
  **ignoring** the lockfile `Podfile.lock`.
  [#131](https://github.com/CocoaPods/CocoaPods/issues/131)
- Introduce `pod outdated` command that shows the pods with known updates.
- Add `:local` option for dependencies which will use the source files directly
  from a local directory. This is usually used for libraries that are being
  developed in parallel to the end product (application/library).
  [#458](https://github.com/CocoaPods/CocoaPods/issues/458),
  [#415](https://github.com/CocoaPods/CocoaPods/issues/415),
  [#156](https://github.com/CocoaPods/CocoaPods/issues/156).
- Folders of Pods which are no longer required are removed during installation.
  [#298](https://github.com/CocoaPods/CocoaPods/issues/298)
- Add meaningful error messages
  - ia podspec can’t be found in the root of an external source.
    [#385](https://github.com/CocoaPods/CocoaPods/issues/385),
    [#338](https://github.com/CocoaPods/CocoaPods/issues/338),
    [#337](https://github.com/CocoaPods/CocoaPods/issues/337).
  - a subspec name is misspelled.
    [#327](https://github.com/CocoaPods/CocoaPods/issues/327)
  - an unrecognized command and/or argument is provided.
- The subversion downloader now does an export instead of a checkout, which
  makes it play nicer with SCMs that store metadata in each directory.
  [#245](https://github.com/CocoaPods/CocoaPods/issues/245)
- Now the Podfile is added to the Pods project for convenient editing.

###### Bug fixes

- The git cache now fetches the tags from the remote if it can’t find the
  reference.
- Xcodeproj now builds on 10.6.8 and Travis CI without symlinking headers.
- Only try to install, add source files to the project, and clean a Pod once.
  [#376](https://github.com/CocoaPods/CocoaPods/issues/376)

###### Notes

- External Pods might be reinstalled due to the migration to the new
  `Podfile.lock`.
- The SCM reference of head Pods is not preserved across machines.
- Pods whose inline specification changed are not detected as modified. As a
  workaround, remove their folder stored in `Pods`.
- Pods whose specification changed are not detected as modified. As a
  workaround, remove their folder stored in `Pods`.


## 0.13.0 (2012-08-22)

[CocoaPods](https://github.com/CocoaPods/CocoaPods/compare/0.12.0...0.13.0)

###### Enhancements

- Add Podfile `podspec` which allows to use the dependencies of a podspec file.
  [#162](https://github.com/CocoaPods/CocoaPods/issues/162)
- Check if any of the build settings defined in the xcconfig files is
  overridden. [#92](https://github.com/CocoaPods/CocoaPods/issues/92)
- The Linter now checks that there are no compiler flags that disable warnings.

###### Bug fixes

- The final project isn’t affected anymore by the `inhibit_all_warnings!`
  option.
- Support for redirects while using podspec from an url.
  [#462](https://github.com/CocoaPods/CocoaPods/issues/462)


## 0.12.0 (2012-08-21)

[CocoaPods](https://github.com/CocoaPods/CocoaPods/compare/0.11.1...0.12.0)

###### Enhancements

- The documentation is generated using the public headers if they are
  specified.
- In case of a download failure the installation is aborted and the error
  message is shown.
- Git submodules are initialized only if requested.
- Don’t impose a certain structure of the user’s project by raising if no
  ‘Frameworks’ group exists.
  [#431](https://github.com/CocoaPods/CocoaPods/pull/431)
- Support for GitHub Gists in the linter.
- Allow specifying ARC settings in subspecs.
- Add Podfile `inhibit_all_warnings!` which will inhibit all warnings from the
  Pods library. [#209](https://github.com/CocoaPods/CocoaPods/issues/209)
- Make the Pods Xcode project prettier by namespacing subspecs in nested
  groups. [#466](https://github.com/CocoaPods/CocoaPods/pull/466)


## 0.11.1 (2012-08-09)

[CocoaPods](https://github.com/CocoaPods/CocoaPods/compare/0.11.0...0.11.1)

###### Bug fixes

- Fixed a crash related to subspecs without header files. [#449]
- Git submodules are loaded after the appropriate referenced is checked out and
  will be not loaded anymore in the cache. [#451]
- Fixed SVN support for the head version. [#432]


## 0.11.0 (2012-08-08)

[CocoaPods](https://github.com/CocoaPods/CocoaPods/compare/0.10.0...0.11.0)

###### Enhancements

- Added support for public headers. [#440]
- Added `pod repo lint`. [#423]
- Improved support for `:head` option and SVN repositories.
- When integrating Pods with a project without "Frameworks" group in root of
  the project, raise an informative message.
  [#431](https://github.com/CocoaPods/CocoaPods/pull/431)
- Dropped support for legacy `config.ios?` and `config.osx?`

###### Bug fixes

- Version message now correctly terminates with a 0 exit status.
- Resolved an issue that lead to git error messages in the error report.


## 0.10.0 (2012-07-29)

[CocoaPods](http://git.io/4i75YA)

###### Enhancements

- Added a `--local-only` option to `pod push` so that developers can push
  locally and test before pushing to a remote. [#405](http://git.io/0ILJEw)
- Added line number information for errors generated in the Podfile.
  [#408](http://git.io/fWQvMg)
- Pods stored in git repositories now initialize submodules.
  [#406](http://git.io/L9ssSw)

###### Bug fixes

- Removed note about the post install hook form the linter.
- Improved xcodebuild error detection in the linter.
- Ensure the git cache exists, before updating it, when trying to install the
  ‘bleeding edge’ of a pod. [#426](http://git.io/d4eqRA)
- Clean downloaded external pods **after** resolving and activating (sub)specs.
  [#414](http://git.io/i77q_w)
- Support `tar.gz` as filename in a HTTP source. [#428](http://git.io/qhwKkA)


## 0.9.2 (2012-07-16)

[CocoaPods](http://git.io/AVlRKg) • [Xcodeproj](http://git.io/xHbc0w)

###### Bug fixes

- When generating the PodsDummy class, make that class unique to each target. [#402](http://git.io/NntYiQ)
- Raise an informative error message when the platform in the `Podfile` is omitted or incorrect. [#403](http://git.io/k5EcUQ)


## 0.9.1 (2012-07-14)

[CocoaPods](http://git.io/_kqAbw)

###### Bug fixes

- CocoaPods 0.9.x needs Xcodeproj 0.3.0.


## 0.9.0 (2012-07-14)

[CocoaPods](http://git.io/kucJQw) • [Xcodeproj](http://git.io/5eLL8g)

###### Enhancements

- Force downloading the ‘bleeding edge’ version of a pod with the `:head` flag. [#392](http://git.io/t_NVRQ)
- Support for weak frameworks. [#263](http://git.io/XZDuog)
- Use double quotes when shelling out. This makes a url like `$HOME/local/lib` work. [#396](http://git.io/DnBzhA)

###### Bug fixes

- Relaxed linter to accepts pod that only specify paths to preserve (like TuneupJS).
- Gender neutralization of podfile documentation. [#384](http://git.io/MAsHXg)
- Exit early when using an old RubyGems version (< 1.4.0). These versions contain subtle bugs
  related to prerelease version comparisons. Unfortunately, OS X >= 10.7 ships with 1.3.6. [#398](http://git.io/Lr7DoA)


## 0.8.0 (2012-07-09)

[CocoaPods](http://git.io/RgMF3w) • [Xcodeproj](http://git.io/KBKE_Q)

###### Breaking change

Syntax change in Podfile: `dependency` has been replaced by `pod`.

``ruby
platform :ios
pod 'JSONKit',      '~> 1.4'
pod 'Reachability', '~> 2.0.4'
``

###### Bug fixes

- Properly quote all paths given to Git.


## 0.7.0 (2012-07-06)

[CocoaPods](http://git.io/Agia6A) • [Xcodeproj](http://git.io/mlqquw)

###### Features

- Added support for branches in git repos.
- Added support for linting remote files, i.e. `pod spec lint http://raw/file.podspec`.
- Improved `Spec create template`.
- The indentation is automatically stripped for podspecs strings.

###### Bug fixes

- The default warnings of Xcode are not overriden anymore.
- Improvements to the detection of the license files.
- Improvements to `pod spec lint`.
- CocoaPods is now case insensitive.


## 0.6.1 (2012-07-01)

[CocoaPods](http://git.io/45wFjw) • [Xcodeproj](http://git.io/rRA4XQ)

###### Bug fixes

- Switched to master branch for specs repo.
- Fixed a crash with `pod spec lint` related to `preserve_paths`.
- Fixed a bug that caused subspecs to not inherit the compiler flags of the top level specification.
- Fixed a bug that caused duplication of system framworks.


## 0.6.0 (2012-07-01)

A full list of all the changes since 0.5.1 can be found [here][6].


### Link with specific targets

CocoaPods can now integrate all the targets specified in your `Podfile`.

To specify which target, in your Xcode project, a Pods target should be linked
with, use the `link_with` method like so:

``ruby
platform :ios

workspace 'MyWorkspace'

link_with ['MyAppTarget', 'MyOtherAppTarget']
dependency 'JSONKit'

target :test, :exclusive => true do
  xcodeproj 'TestProject', 'Test' => :debug
  link_with 'TestRunnerTarget'
  dependency 'Kiwi'
end
``

_NOTE: As you can see it can take either one target name, or an array of names._

* If no explicit Xcode workspace is specified and only **one** project exists in
the same directory as the Podfile, then the name of that project is used as the
workspace’s name.

* If no explicit Xcode project is specified for a target, it will use the Xcode
project of the parent target. If no target specifies an expicit Xcode project
and there is only **one** project in the same directory as the Podfile then that
project will be used.

* If no explicit target is specified, then the Pods target will be linked with
the first target in your project. So if you only have one target you do not
need to specify the target to link with.

See [#76](https://github.com/CocoaPods/CocoaPods/issues/76) for more info.

Finally, CocoaPods will add build configurations to the Pods project for all
configurations in the other projects in the workspace. By default the
configurations are based on the `Release` configuration, to base them on the
`Debug` configuration you will have to explicitely specify them as can be seen
above in the following line:

```ruby
xcodeproj 'TestProject', 'Test' => :debug
```


### Documentation

CocoaPods will now generate documentation for every library with the
[`appledoc`][5] tool and install it into Xcode’s documentation viewer.

You can customize the settings used like so:

```ruby
s.documentation = { :appledoc => ['--product-name', 'My awesome project!'] }
```

Alternatively, you can specify a URL where an HTML version of the documentation
can be found:

```ruby
s.documentation = { :html => 'http://example.com/docs/index.html' }
```

See [#149](https://github.com/CocoaPods/CocoaPods/issues/149) and
[#151](https://github.com/CocoaPods/CocoaPods/issues/151) for more info.


### Licenses & Documentation

CocoaPods will now generate two 'Acknowledgements' files for each target specified
in your Podfile which contain the License details for each Pod used in that target
(assuming details have been specified in the Pod spec).

There is a markdown file, for general consumption, as well as a property list file
that can be added to a settings bundle for an iOS application.

You don't need to do anything for this to happen, it should just work.

If you're not happy with the default boilerplate text generated for the title, header
and footnotes in the files, it's possible to customise these by overriding the methods
that generate the text in your `Podfile` like this:

```ruby
class ::Pod::Generator::Acknowledgements
  def header_text
    "My custom header text"
  end
end
```

You can even go one step further and customise the text on a per target basis by
checking against the target name, like this:

```ruby
class ::Pod::Generator::Acknowledgements
  def header_text
    if @target_definition.label.end_with?("MyTargetName")
      "Custom header text for MyTargetName"
    else
      "Custom header text for other targets"
    end
  end
end
```

Finally, here's a list of the methods that are available to override:

```ruby
header_title
header_text
footnote_title
footnote_text
```


### Introduced two new classes: LocalPod and Sandbox.

The Sandbox represents the entire contents of the `POD_ROOT` (normally
`SOURCE_ROOT/Pods`). A LocalPod represents a pod that has been installed within
the Sandbox.

These two classes can be used as better homes for various pieces of logic
currently spread throughout the installation process and provide a better API
for working with the contents of this directory.


### Xcodeproj API

All Xcodeproj APIs are now in `snake_case`, instead of `camelCase`. If you are
manipulating the project from your Podfile's `post_install` hook, or from a
podspec, then update these method calls.


### Enhancements

* [#188](https://github.com/CocoaPods/CocoaPods/pull/188): `list` command now
  displays the specifications introduced in the master repo if it is given as an
  option the number of days to take into account.

* [#188](https://github.com/CocoaPods/CocoaPods/pull/188): Transferred search
  layout improvements and options to `list` command.

* [#166](https://github.com/CocoaPods/CocoaPods/issues/166): Added printing
  of homepage and source to search results.

* [#177](https://github.com/CocoaPods/CocoaPods/issues/177): Added `--stat`
  option to display watchers and forks for pods hosted on GitHub.

* [#177](https://github.com/CocoaPods/CocoaPods/issues/177): Introduced colors
  and tuned layout of search.

* [#112](https://github.com/CocoaPods/CocoaPods/issues/112): Introduced `--push`
  option to `$ pod setup`. It configures the master spec repository to use the private
  push URL. The change is preserved in future calls to `$ pod setup`.

* [#153](https://github.com/CocoaPods/CocoaPods/issues/153): It is no longer
  required to call `$ pod setup`.

* [#163](https://github.com/CocoaPods/CocoaPods/issues/163): Print a template
  for a new ticket when an error occurs.

* Added a new Github-specific downloader that can download repositories as a
  gzipped tarball.

* No more global state is kept during resolving of dependencies.

* Updated Xcodeproj to have a friendlier API.


### Fixes

* [#142](https://github.com/CocoaPods/CocoaPods/issues/142): Xcode 4.3.2 no longer
  supports passing the -fobj-arc flag to the linker and will fail to build. The
  addition of this flag was a workaround for a compiler bug in previous versions.
  This flag is no longer included by default - to keep using this flag, you need to
  add `set_arc_compatibility_flag!` to your Podfile.

* [#183](https://github.com/CocoaPods/CocoaPods/issues/183): Fix for
  `.DS_Store` file in `~/.cocoapods` prevents `$ pod install` from running.

* [#134](https://github.com/CocoaPods/CocoaPods/issues/134): Match
  `IPHONEOS_DEPLOYMENT_TARGET` build setting with `deployment_target` option in
  generated Pods project file.

* [#142](https://github.com/CocoaPods/CocoaPods/issues/): Add `-fobjc-arc` to
  `OTHER_LDFLAGS` if _any_ pods require ARC.

* [#148](https://github.com/CocoaPods/CocoaPods/issues/148): External encoding
  set to UTF-8 on Ruby 1.9 to fix crash caused by non-ascii characters in pod
  description.

* Ensure all header search paths are quoted in the xcconfig file.

* Added weak quoting to `ibtool` input paths.


## 0.5.0 (2011-11-22)

No longer requires MacRuby. Runs on MRI 1.8.7 (OS X system version) and 1.9.3.

A full list of all the changes since 0.3.0 can be found [here][7].


## 0.4.0

Oops, accidentally skipped this version.


## 0.3.0 (2011-11-12)

### Multiple targets

Add support for multiple static library targets in the Pods Xcode project with
different sets of depedencies. This means that you can create a separate
library which contains all dependencies, including extra ones that you only use
in, for instance, a debug or test build. [[docs][1]]

```ruby
# This Podfile will build three static libraries:
# * libPods.a
# * libPods-debug.a
# * libPods-test.a

# This dependency is included in the `default` target, which generates the
# `libPods.a` library, and all non-exclusive targets.
dependency 'SSCatalog'

target :debug do
  # This dependency is only included in the `debug` target, which generates
  # the `libPods-debug.a` library.
  dependency 'CocoaLumberjack'
end

target :test, :exclusive => true do
  # This dependency is *only* included in the `test` target, which generates
  # the `libPods-test.a` library.
  dependency 'Kiwi'
end
```

### Install libraries from anywhere

A dependency can take a git url if the repo contains a podspec file in its
root, or a podspec can be loaded from a file or HTTP location. If no podspec is
available, a specification can be defined inline in the Podfile. [[docs][2]]

```ruby
# From a spec repo.
dependency 'SSToolkit'

# Directly from the Pod’s repo (if it contains a podspec).
dependency 'SSToolkit', :git => 'https://github.com/samsoffes/sstoolkit.git'

# Directly from the Pod’s repo (if it contains a podspec) with a specific commit (or tag).
dependency 'SSToolkit', :git    => 'https://github.com/samsoffes/sstoolkit.git',
                        :commit => '2adcd0f81740d6b0cd4589af98790eee3bd1ae7b'

# From a podspec that's outside a spec repo _and_ the library’s repo. This can be a file or http url.
dependency 'SSToolkit', :podspec => 'https://raw.github.com/gist/1353347/ef1800da9c5f5d267a642b8d3950b41174f2a6d7/SSToolkit-0.1.1.podspec'

# If no podspec is available anywhere, you can define one right in your Podfile.
dependency do |s|
  s.name         = 'SSToolkit'
  s.version      = '0.1.3'
  s.platform     = :ios
  s.source       = { :git => 'https://github.com/samsoffes/sstoolkit.git', :commit => '2adcd0f81740d6b0cd4589af98790eee3bd1ae7b' }
  s.resources    = 'Resources'
  s.source_files = 'SSToolkit/**/*.{h,m}'
  s.frameworks   = 'QuartzCore', 'CoreGraphics'

  def s.post_install(target)
    prefix_header = config.project_pods_root + target.prefix_header_filename
    prefix_header.open('a') do |file|
      file.puts(%{#ifdef __OBJC__\n#import "SSToolkitDefines.h"\n#endif})
    end
  end
end
```

### Add a `post_install` hook to the Podfile class

This allows the user to customize, for instance, the generated Xcode project
_before_ it’s written to disk. [[docs][3]]

```ruby
# Enable garbage collection support for MacRuby applications.
post_install do |installer|
  installer.project.targets.each do |target|
    target.build_configurations.each do |config|
      config.build_settings['GCC_ENABLE_OBJC_GC'] = 'supported'
    end
  end
end
```

### Manifest

Generate a Podfile.lock file next to the Podfile, which contains a manifest of
your application’s dependencies and their dependencies.

```
PODS:
  - JSONKit (1.4)
  - LibComponentLogging-Core (1.1.4)
  - LibComponentLogging-NSLog (1.0.2):
    - LibComponentLogging-Core (>= 1.1.4)
  - RestKit-JSON-JSONKit (0.9.3):
    - JSONKit
    - RestKit (= 0.9.3)
  - RestKit-Network (0.9.3):
    - LibComponentLogging-NSLog
    - RestKit (= 0.9.3)
  - RestKit-ObjectMapping (0.9.3):
    - RestKit (= 0.9.3)
    - RestKit-Network (= 0.9.3)

DOWNLOAD_ONLY:
  - RestKit (0.9.3)

DEPENDENCIES:
  - RestKit-JSON-JSONKit
  - RestKit-ObjectMapping
```

### Generate Xcode projects from scratch

We no longer ship template projects with the gem, but instead generate them
programmatically. This code has moved out into its own [Xcodeproj gem][4],
allowing you to automate Xcode related tasks.




[1]: https://github.com/CocoaPods/CocoaPods/blob/master/lib/cocoapods/podfile.rb#L151
[2]: https://github.com/CocoaPods/CocoaPods/blob/master/lib/cocoapods/podfile.rb#L82
[3]: https://github.com/CocoaPods/CocoaPods/blob/master/lib/cocoapods/podfile.rb#L185
[4]: https://github.com/CocoaPods/Xcodeproj
[5]: https://github.com/tomaz/appledoc
[6]: https://github.com/CocoaPods/CocoaPods/compare/0.5.1...0.6.0
[7]: https://github.com/CocoaPods/CocoaPods/compare/0.3.10...0.5.0<|MERGE_RESOLUTION|>--- conflicted
+++ resolved
@@ -4,7 +4,6 @@
 
 To install release candidates run `[sudo] gem install cocoapods --pre`
 
-<<<<<<< HEAD
 ## Master
 
 ##### Enhancements
@@ -80,7 +79,6 @@
 * Allow `EXPANDED_CODE_SIGN_IDENTITY` to be unset.  
   [Keith Smiley](https://github.com/keith)
   [#7708](https://github.com/CocoaPods/CocoaPods/issues/7708)
-=======
 ## 1.5.3 (2018-05-25)
 
 ##### Enhancements
@@ -95,7 +93,6 @@
   [#7766](https://github.com/CocoaPods/CocoaPods/issues/7766)
   [#7763](https://github.com/CocoaPods/CocoaPods/issues/7763)
 
->>>>>>> 299c319d
 
 ## 1.5.2 (2018-05-09)
 
