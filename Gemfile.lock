--- conflicted
+++ resolved
@@ -7,13 +7,8 @@
 
 GIT
   remote: https://github.com/CocoaPods/Core.git
-<<<<<<< HEAD
-  revision: ff94fb3bb524a98487e81709ecf83bf96d3e2d67
-  branch: master
-=======
   revision: 5ca50f3521a8d26af2577850e517cab828c1c81b
-  branch: 1-9-stable
->>>>>>> f4f64dac
+  branch: master
   specs:
     cocoapods-core (1.9.0.beta.2)
       activesupport (>= 4.0.2, < 6)
