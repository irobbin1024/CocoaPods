GIT
  remote: https://github.com/CocoaPods/CLAide.git
  revision: 896d82a4dff73d80da565b0caa77c6ed74c9c6f8
  branch: master
  specs:
    claide (1.0.2)

GIT
  remote: https://github.com/CocoaPods/Core.git
<<<<<<< HEAD
  revision: 70be53b790e5816937b29456df1885d6177d39c9
  branch: master
=======
  revision: 1d8e024f40e0141be7b571d94e15b451221e4183
  branch: 1-7-stable
>>>>>>> a6f845ca
  specs:
    cocoapods-core (1.7.4)
      activesupport (>= 4.0.2, < 6)
      fuzzy_match (~> 2.0.4)
      nap (~> 1.0)

GIT
  remote: https://github.com/CocoaPods/Molinillo.git
  revision: dd4274e0fb0792cbf52d441a93799470d88e38d8
  branch: master
  specs:
    molinillo (0.6.6)

GIT
  remote: https://github.com/CocoaPods/Nanaimo.git
  revision: 0935cf68ed21bc0b0a4b16e47cb79be7762bd16f
  branch: master
  specs:
    nanaimo (0.2.6)

GIT
  remote: https://github.com/CocoaPods/Xcodeproj.git
  revision: 6af5053370fe4fd2f90dc81eb6c765f26a3e16dc
  branch: master
  specs:
    xcodeproj (1.11.0)
      CFPropertyList (>= 2.3.3, < 4.0)
      atomos (~> 0.1.3)
      claide (>= 1.0.2, < 2.0)
      colored2 (~> 3.1)
      nanaimo (~> 0.2.6)

GIT
  remote: https://github.com/CocoaPods/cocoapods-deintegrate.git
  revision: c3372a2ea2c2134db78fc6f8d157ebb9bb943a83
  branch: master
  specs:
    cocoapods-deintegrate (1.0.4)

GIT
  remote: https://github.com/CocoaPods/cocoapods-downloader.git
  revision: bc9e262fb441fdbea039a7d676e1193a32f50b11
  branch: master
  specs:
    cocoapods-downloader (1.2.2)

GIT
  remote: https://github.com/CocoaPods/cocoapods-plugins.git
  revision: 7008b756dcfb8fdd70192a9af5ef11490ceef227
  branch: master
  specs:
    cocoapods-plugins (1.0.0)
      nap

GIT
  remote: https://github.com/CocoaPods/cocoapods-search.git
  revision: 452eee08d6497c43afd4452c28f9d7b8da8686f1
  branch: master
  specs:
    cocoapods-search (1.0.0)

GIT
  remote: https://github.com/CocoaPods/cocoapods-stats.git
  revision: ad869b620a46c6ba5048b54d5772e1956d2d9d83
  branch: master
  specs:
    cocoapods-stats (1.1.0)

GIT
  remote: https://github.com/CocoaPods/cocoapods-trunk.git
  revision: 208396fca7eeecf4b7fb2810f1a1ab3b036bd1a3
  branch: master
  specs:
    cocoapods-trunk (1.3.1)
      nap (>= 0.8, < 2.0)
      netrc (~> 0.11)

GIT
  remote: https://github.com/CocoaPods/cocoapods-try.git
  revision: 2c0840a6ba64056931622abc1d11479ffcc4a31b
  branch: master
  specs:
    cocoapods-try (1.1.0)

GIT
  remote: https://github.com/leahneukirchen/bacon.git
  revision: 5e7115d577ebc98f7dc45fe628964751939f294e
  specs:
    bacon (1.2.0)

GIT
  remote: https://github.com/segiddins/json.git
  revision: a9588bc4334c2f5bf985f255b61c05eafdcd8907
  branch: seg-1.7.7-ruby-2.2
  specs:
    json (1.7.7)

PATH
  remote: .
  specs:
    cocoapods (1.7.4)
      activesupport (>= 4.0.2, < 5)
      claide (>= 1.0.2, < 2.0)
      cocoapods-core (= 1.7.4)
      cocoapods-deintegrate (>= 1.0.3, < 2.0)
      cocoapods-downloader (>= 1.2.2, < 2.0)
      cocoapods-plugins (>= 1.0.0, < 2.0)
      cocoapods-search (>= 1.0.0, < 2.0)
      cocoapods-stats (>= 1.0.0, < 2.0)
      cocoapods-trunk (>= 1.3.1, < 2.0)
      cocoapods-try (>= 1.1.0, < 2.0)
      colored2 (~> 3.1)
      escape (~> 0.0.4)
      fourflusher (>= 2.3.0, < 3.0)
      gh_inspector (~> 1.0)
      molinillo (~> 0.6.6)
      nap (~> 1.0)
      ruby-macho (~> 1.4)
      xcodeproj (>= 1.10.0, < 2.0)

GEM
  remote: https://rubygems.org/
  specs:
    CFPropertyList (3.0.0)
    activesupport (4.2.11.1)
      i18n (~> 0.7)
      minitest (~> 5.1)
      thread_safe (~> 0.3, >= 0.3.4)
      tzinfo (~> 1.1)
    addressable (2.5.1)
      public_suffix (~> 2.0, >= 2.0.2)
    ast (2.2.0)
    atomos (0.1.3)
    awesome_print (1.6.1)
    claide-plugins (0.9.2)
      cork
      nap
      open4 (~> 1.3)
    clintegracon (0.9.0)
      colored2 (~> 3.1)
      diffy
    cocoapods-dependencies (1.0.0.beta.1)
      ruby-graphviz (~> 1.2)
    cocoapods_debug (0.1.0)
      pry (= 0.10.3)
    coderay (1.1.2)
    colored2 (3.1.2)
    concurrent-ruby (1.1.5)
    cork (0.3.0)
      colored2 (~> 3.1)
    crack (0.4.3)
      safe_yaml (~> 1.0.0)
    danger (5.3.0)
      claide (~> 1.0)
      claide-plugins (>= 0.9.2)
      colored2 (~> 3.1)
      cork (~> 0.1)
      faraday (~> 0.9)
      faraday-http-cache (~> 1.0)
      git (~> 1)
      kramdown (~> 1.5)
      octokit (~> 4.2)
      terminal-table (~> 1)
    diffy (3.2.1)
    escape (0.0.4)
    faraday (0.12.1)
      multipart-post (>= 1.2, < 3)
    faraday-http-cache (1.3.1)
      faraday (~> 0.8)
    ffi (1.9.25)
    fourflusher (2.3.1)
    fuzzy_match (2.0.4)
    gh_inspector (1.1.3)
    git (1.3.0)
    hashdiff (0.3.1)
    i18n (0.9.5)
      concurrent-ruby (~> 1.0)
    inch (0.8.0)
      pry
      sparkr (>= 0.2.0)
      term-ansicolor
      yard (~> 0.9.12)
    inch_by_inch (1.0.1)
      inch (~> 0.8.0)
      rake (~> 10.0)
    kicker (3.0.0)
      listen (~> 1.3.0)
      notify (~> 0.5.2)
    kramdown (1.13.2)
    listen (1.3.1)
      rb-fsevent (>= 0.9.3)
      rb-inotify (>= 0.9)
      rb-kqueue (>= 0.2)
    metaclass (0.0.4)
    method_source (0.8.2)
    minitest (5.11.3)
    mocha (1.2.1)
      metaclass (~> 0.0.1)
    mocha-on-bacon (0.2.3)
      mocha (>= 0.13.0)
    multipart-post (2.0.0)
    nap (1.1.0)
    netrc (0.11.0)
    notify (0.5.2)
    octokit (4.7.0)
      sawyer (~> 0.8.0, >= 0.5.3)
    open4 (1.3.4)
    parser (2.3.0.6)
      ast (~> 2.2)
    powerpack (0.1.1)
    prettybacon (0.0.2)
      bacon (~> 1.2)
    pry (0.10.3)
      coderay (~> 1.1.0)
      method_source (~> 0.8.1)
      slop (~> 3.4)
    public_suffix (2.0.5)
    rainbow (2.1.0)
    rake (10.5.0)
    rb-fsevent (0.9.4)
    rb-inotify (0.9.5)
      ffi (>= 0.5.0)
    rb-kqueue (0.2.3)
      ffi (>= 0.5.0)
    rubocop (0.37.2)
      parser (>= 2.3.0.4, < 3.0)
      powerpack (~> 0.1)
      rainbow (>= 1.99.1, < 3.0)
      ruby-progressbar (~> 1.7)
      unicode-display_width (~> 0.3)
    ruby-graphviz (1.2.2)
    ruby-macho (1.4.0)
    ruby-prof (0.15.2)
    ruby-progressbar (1.7.5)
    safe_yaml (1.0.4)
    sawyer (0.8.1)
      addressable (>= 2.3.5, < 2.6)
      faraday (~> 0.8, < 1.0)
    slop (3.6.0)
    sparkr (0.4.1)
    term-ansicolor (1.6.0)
      tins (~> 1.0)
    terminal-table (1.6.0)
    thread_safe (0.3.6)
    tins (1.16.3)
    tzinfo (1.2.5)
      thread_safe (~> 0.1)
    unicode-display_width (0.3.1)
    webmock (2.3.1)
      addressable (>= 2.3.6)
      crack (>= 0.3.2)
      hashdiff
    yard (0.9.12)

PLATFORMS
  ruby

DEPENDENCIES
  awesome_print
  bacon!
  bundler (~> 1.3)
  claide!
  clintegracon
  cocoapods!
  cocoapods-core!
  cocoapods-deintegrate!
  cocoapods-dependencies (~> 1.0.beta.1)
  cocoapods-downloader!
  cocoapods-plugins!
  cocoapods-search!
  cocoapods-stats!
  cocoapods-trunk!
  cocoapods-try!
  cocoapods_debug
  danger
  diffy
  inch_by_inch
  json!
  kicker
  mocha
  mocha-on-bacon
  molinillo!
  nanaimo!
  prettybacon
  rake (~> 10.0)
  rb-fsevent
  rubocop
  ruby-prof
  webmock
  xcodeproj!

BUNDLED WITH
   1.17.3<|MERGE_RESOLUTION|>--- conflicted
+++ resolved
@@ -7,13 +7,8 @@
 
 GIT
   remote: https://github.com/CocoaPods/Core.git
-<<<<<<< HEAD
-  revision: 70be53b790e5816937b29456df1885d6177d39c9
-  branch: master
-=======
-  revision: 1d8e024f40e0141be7b571d94e15b451221e4183
-  branch: 1-7-stable
->>>>>>> a6f845ca
+  revision: 30650685f697518f0dc8e8edd8d26d853cccb738
+  branch: master
   specs:
     cocoapods-core (1.7.4)
       activesupport (>= 4.0.2, < 6)
