--- conflicted
+++ resolved
@@ -7,13 +7,8 @@
 
 GIT
   remote: https://github.com/CocoaPods/Core.git
-<<<<<<< HEAD
   revision: 99d4dc30ac43bfbfa374b3e59d2e592970be5f9a
   branch: master
-=======
-  revision: c49c567ec22b74586dd64da6f3d56a5d40b22acd
-  branch: 1-6-stable
->>>>>>> d091be47
   specs:
     cocoapods-core (1.6.0)
       activesupport (>= 4.0.2, < 6)
