--- conflicted
+++ resolved
@@ -7,11 +7,7 @@
 
 GIT
   remote: https://github.com/CocoaPods/Core.git
-<<<<<<< HEAD
-  revision: 49ed318c3956bd5701badf864d8c7ff1bcb2b06b
-=======
   revision: 021cfd2ef170a995a0d18f52f6f69c830d412232
->>>>>>> ea81af91
   branch: master
   specs:
     cocoapods-core (1.7.0.rc.1)
@@ -35,11 +31,7 @@
 
 GIT
   remote: https://github.com/CocoaPods/Xcodeproj.git
-<<<<<<< HEAD
-  revision: b48b020559bfccbeb992b82350fec439fe3dc641
-=======
   revision: 3be1684437a6f8e69c7836ad4c85a2b78663272f
->>>>>>> ea81af91
   branch: master
   specs:
     xcodeproj (1.9.0)
