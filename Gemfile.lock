GIT
  remote: https://github.com/CocoaPods/CLAide.git
  revision: 00927807580554b7d3485d673c90386d3fd8fde0
  branch: master
  specs:
    claide (0.8.1)

GIT
  remote: https://github.com/CocoaPods/Core.git
<<<<<<< HEAD
  revision: 971a8c4aa452726bec255c784714a7a7ebaa55fc
  branch: master
=======
  revision: 7d6bc06d7496c62e144327be28eb1d5e3dac0cb0
  branch: 0.36.4
>>>>>>> c8cbd340
  specs:
    cocoapods-core (0.36.4)
      activesupport (>= 3.2.15)
      fuzzy_match (~> 2.0.4)
      nap (~> 0.8.0)

GIT
  remote: https://github.com/CocoaPods/Molinillo.git
  revision: 5e044483654aae5c4c98c58ae0272fd0fd835e50
  branch: master
  specs:
    molinillo (0.2.3)

GIT
  remote: https://github.com/CocoaPods/Xcodeproj.git
  revision: cf1e67a3b6f5f24c1084bc25ecf47cc16bb87dd4
  branch: master
  specs:
    xcodeproj (0.23.1)
      activesupport (>= 3)
      colored (~> 1.2)

GIT
  remote: https://github.com/CocoaPods/cocoapods-downloader.git
  revision: 9b414051e201decad0aaa1ae63abba27f61ce11f
  branch: master
  specs:
    cocoapods-downloader (0.9.0)

GIT
  remote: https://github.com/CocoaPods/cocoapods-plugins.git
  revision: 08e88e6d8b87bf41faa81994b13a64c56b6caea4
  branch: master
  specs:
    cocoapods-plugins (0.4.2)
      nap

GIT
  remote: https://github.com/CocoaPods/cocoapods-trunk.git
  revision: 7b05f5126000151d3975b33c5cac4bd94a8c0ac2
  branch: master
  specs:
    cocoapods-trunk (0.6.0)
      nap (>= 0.8)
      netrc (= 0.7.8)

GIT
  remote: https://github.com/CocoaPods/cocoapods-try.git
  revision: ed85f7469905f6d3dca3c134fd103b3a0918af15
  branch: master
  specs:
    cocoapods-try (0.4.3)

PATH
  remote: .
  specs:
    cocoapods (0.36.4)
      activesupport (>= 3.2.15)
      claide (~> 0.8.1)
      cocoapods-core (= 0.36.4)
      cocoapods-downloader (~> 0.9.0)
      cocoapods-plugins (~> 0.4.2)
      cocoapods-trunk (~> 0.6.0)
      cocoapods-try (~> 0.4.3)
      colored (~> 1.2)
      escape (~> 0.0.4)
      molinillo (~> 0.2.1)
      nap (~> 0.8)
      open4 (~> 1.3)
      xcodeproj (~> 0.23.1)

GEM
  remote: http://rubygems.org/
  specs:
    activesupport (4.2.1)
      i18n (~> 0.7)
      json (~> 1.7, >= 1.7.7)
      minitest (~> 5.1)
      thread_safe (~> 0.3, >= 0.3.4)
      tzinfo (~> 1.1)
    addressable (2.3.6)
    ast (2.0.0)
    astrolabe (1.3.0)
      parser (>= 2.2.0.pre.3, < 3.0)
    awesome_print (1.6.1)
    bacon (1.2.0)
    clintegracon (0.6.1)
      colored (~> 1.2)
      diffy
    cocoapods-dependencies (0.4.0)
    colored (1.2)
    crack (0.4.2)
      safe_yaml (~> 1.0.0)
    diffy (3.0.7)
    escape (0.0.4)
    ffi (1.9.6)
    fuzzy_match (2.0.4)
    i18n (0.7.0)
    json (1.7.7)
    kicker (3.0.0)
      listen (~> 1.3.0)
      notify (~> 0.5.2)
    listen (1.3.1)
      rb-fsevent (>= 0.9.3)
      rb-inotify (>= 0.9)
      rb-kqueue (>= 0.2)
    metaclass (0.0.4)
    minitest (5.6.0)
    mocha (1.1.0)
      metaclass (~> 0.0.1)
    mocha-on-bacon (0.2.2)
      mocha (>= 0.13.0)
    nap (0.8.0)
    netrc (0.7.8)
    notify (0.5.2)
    open4 (1.3.4)
    parser (2.2.0.3)
      ast (>= 1.1, < 3.0)
    powerpack (0.1.0)
    prettybacon (0.0.2)
      bacon (~> 1.2)
    rainbow (2.0.0)
    rake (10.4.2)
    rb-fsevent (0.9.4)
    rb-inotify (0.9.5)
      ffi (>= 0.5.0)
    rb-kqueue (0.2.3)
      ffi (>= 0.5.0)
    rubocop (0.29.1)
      astrolabe (~> 1.3)
      parser (>= 2.2.0.1, < 3.0)
      powerpack (~> 0.1)
      rainbow (>= 1.99.1, < 3.0)
      ruby-progressbar (~> 1.4)
    ruby-prof (0.15.2)
    ruby-progressbar (1.7.1)
    safe_yaml (1.0.4)
    thread_safe (0.3.5)
    tzinfo (1.2.2)
      thread_safe (~> 0.1)
    webmock (1.20.4)
      addressable (>= 2.3.6)
      crack (>= 0.3.2)

PLATFORMS
  ruby

DEPENDENCIES
  awesome_print
  bacon
  bundler (~> 1.3)
  claide!
  clintegracon
  cocoapods!
  cocoapods-core!
  cocoapods-dependencies
  cocoapods-downloader!
  cocoapods-plugins!
  cocoapods-trunk!
  cocoapods-try!
  diffy
  json (= 1.7.7)
  kicker
  mocha
  mocha-on-bacon
  molinillo!
  prettybacon
  rake
  rb-fsevent
  rubocop
  ruby-prof
  webmock
  xcodeproj!<|MERGE_RESOLUTION|>--- conflicted
+++ resolved
@@ -7,13 +7,8 @@
 
 GIT
   remote: https://github.com/CocoaPods/Core.git
-<<<<<<< HEAD
-  revision: 971a8c4aa452726bec255c784714a7a7ebaa55fc
+  revision: fe511bfaa565e88e899611ce544a42227a922b29
   branch: master
-=======
-  revision: 7d6bc06d7496c62e144327be28eb1d5e3dac0cb0
-  branch: 0.36.4
->>>>>>> c8cbd340
   specs:
     cocoapods-core (0.36.4)
       activesupport (>= 3.2.15)
